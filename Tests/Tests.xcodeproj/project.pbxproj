// !$*UTF8*$!
{
	archiveVersion = 1;
	classes = {
	};
	objectVersion = 46;
	objects = {

/* Begin PBXBuildFile section */
		0A7D8FD4217A1E9800B496D7 /* CocoaLumberjack.framework in Frameworks */ = {isa = PBXBuildFile; fileRef = 0A7D8FD0217A1E9000B496D7 /* CocoaLumberjack.framework */; };
		0A7D8FD5217A1E9D00B496D7 /* CocoaLumberjack.framework in Frameworks */ = {isa = PBXBuildFile; fileRef = 0A7D8FD0217A1E9000B496D7 /* CocoaLumberjack.framework */; };
		0A7E1D57217A7A380011CFEB /* DDSMocking.m in Sources */ = {isa = PBXBuildFile; fileRef = 0A7E1D56217A7A380011CFEB /* DDSMocking.m */; };
		0A7E1D58217A86EF0011CFEB /* DDSMocking.m in Sources */ = {isa = PBXBuildFile; fileRef = 0A7E1D56217A7A380011CFEB /* DDSMocking.m */; };
		0AA9B47321CC0AE60036182F /* DDFileLoggerTests.m in Sources */ = {isa = PBXBuildFile; fileRef = 0AA9B47221CC0AE60036182F /* DDFileLoggerTests.m */; };
		0AA9B47721CC0B060036182F /* DDFileLoggerTests.m in Sources */ = {isa = PBXBuildFile; fileRef = 0AA9B47221CC0AE60036182F /* DDFileLoggerTests.m */; };
		80AC19B12170AC54007800DC /* DDAtomicCounterTests.m in Sources */ = {isa = PBXBuildFile; fileRef = 80AC19B02170AC54007800DC /* DDAtomicCounterTests.m */; };
		80AC19B22170AC58007800DC /* DDAtomicCounterTests.m in Sources */ = {isa = PBXBuildFile; fileRef = 80AC19B02170AC54007800DC /* DDAtomicCounterTests.m */; };
		B2C90DDF21B9796400A72FD2 /* DDLogFileManagerTests.m in Sources */ = {isa = PBXBuildFile; fileRef = B2C90DDE21B9796400A72FD2 /* DDLogFileManagerTests.m */; };
		B2C90DE321B9797800A72FD2 /* DDLogFileManagerTests.m in Sources */ = {isa = PBXBuildFile; fileRef = B2C90DDE21B9796400A72FD2 /* DDLogFileManagerTests.m */; };
		C7A5AB022191DA4D0074B29F /* DDBasicLoggingTests.m in Sources */ = {isa = PBXBuildFile; fileRef = C7A5AB012191DA4D0074B29F /* DDBasicLoggingTests.m */; };
		C7A5AB032191DA4D0074B29F /* DDBasicLoggingTests.m in Sources */ = {isa = PBXBuildFile; fileRef = C7A5AB012191DA4D0074B29F /* DDBasicLoggingTests.m */; };
		C7A5AB052191DB530074B29F /* DDOSLoggingTests.m in Sources */ = {isa = PBXBuildFile; fileRef = C7A5AB042191DB530074B29F /* DDOSLoggingTests.m */; };
		C7A5AB062191DB530074B29F /* DDOSLoggingTests.m in Sources */ = {isa = PBXBuildFile; fileRef = C7A5AB042191DB530074B29F /* DDOSLoggingTests.m */; };
		E982AAF21AE2C25800088365 /* DDLogTests.m in Sources */ = {isa = PBXBuildFile; fileRef = E982AAF11AE2C25800088365 /* DDLogTests.m */; };
		E982AAF31AE2C25800088365 /* DDLogTests.m in Sources */ = {isa = PBXBuildFile; fileRef = E982AAF11AE2C25800088365 /* DDLogTests.m */; };
		E9D3C9E31AE28AF400E795C5 /* DDLogMessageTests.m in Sources */ = {isa = PBXBuildFile; fileRef = E9D3C9E21AE28AF400E795C5 /* DDLogMessageTests.m */; };
		E9D3C9E41AE28AF400E795C5 /* DDLogMessageTests.m in Sources */ = {isa = PBXBuildFile; fileRef = E9D3C9E21AE28AF400E795C5 /* DDLogMessageTests.m */; };
/* End PBXBuildFile section */

/* Begin PBXContainerItemProxy section */
		0A7D8FCD217A1E9000B496D7 /* PBXContainerItemProxy */ = {
			isa = PBXContainerItemProxy;
			containerPortal = 0A7D8FC7217A1E9000B496D7 /* Lumberjack.xcodeproj */;
			proxyType = 2;
			remoteGlobalIDString = 18F3BFD71A81E06E00692297;
			remoteInfo = "CocoaLumberjack-Static";
		};
		0A7D8FCF217A1E9000B496D7 /* PBXContainerItemProxy */ = {
			isa = PBXContainerItemProxy;
			containerPortal = 0A7D8FC7217A1E9000B496D7 /* Lumberjack.xcodeproj */;
			proxyType = 2;
			remoteGlobalIDString = 19FF46021B8B4CF400B43179;
			remoteInfo = CocoaLumberjack;
		};
		0A7D8FD1217A1E9000B496D7 /* PBXContainerItemProxy */ = {
			isa = PBXContainerItemProxy;
			containerPortal = 0A7D8FC7217A1E9000B496D7 /* Lumberjack.xcodeproj */;
			proxyType = 2;
			remoteGlobalIDString = 19FF460F1B8B4D1400B43179;
			remoteInfo = CocoaLumberjackSwift;
		};
/* End PBXContainerItemProxy section */

/* Begin PBXFileReference section */
		0A7D8FC7217A1E9000B496D7 /* Lumberjack.xcodeproj */ = {isa = PBXFileReference; lastKnownFileType = "wrapper.pb-project"; name = Lumberjack.xcodeproj; path = ../Lumberjack.xcodeproj; sourceTree = "<group>"; };
		0A7E1D55217A7A380011CFEB /* DDSMocking.h */ = {isa = PBXFileReference; lastKnownFileType = sourcecode.c.h; path = DDSMocking.h; sourceTree = "<group>"; };
		0A7E1D56217A7A380011CFEB /* DDSMocking.m */ = {isa = PBXFileReference; lastKnownFileType = sourcecode.c.objc; path = DDSMocking.m; sourceTree = "<group>"; };
		0AA9B47221CC0AE60036182F /* DDFileLoggerTests.m */ = {isa = PBXFileReference; lastKnownFileType = sourcecode.c.objc; path = DDFileLoggerTests.m; sourceTree = "<group>"; };
		432B53331AAE423E00843E69 /* OS X Tests.xctest */ = {isa = PBXFileReference; explicitFileType = wrapper.cfbundle; includeInIndex = 0; path = "OS X Tests.xctest"; sourceTree = BUILT_PRODUCTS_DIR; };
		432B53401AAE425D00843E69 /* iOS Tests.xctest */ = {isa = PBXFileReference; explicitFileType = wrapper.cfbundle; includeInIndex = 0; path = "iOS Tests.xctest"; sourceTree = BUILT_PRODUCTS_DIR; };
		435F03B22174AB9600A86B2D /* Module-Release.xcconfig */ = {isa = PBXFileReference; lastKnownFileType = text.xcconfig; path = "Module-Release.xcconfig"; sourceTree = "<group>"; };
		435F03B32174AB9600A86B2D /* Module-Debug.xcconfig */ = {isa = PBXFileReference; lastKnownFileType = text.xcconfig; path = "Module-Debug.xcconfig"; sourceTree = "<group>"; };
		435F03B42174AB9600A86B2D /* Module-Shared.xcconfig */ = {isa = PBXFileReference; lastKnownFileType = text.xcconfig; path = "Module-Shared.xcconfig"; sourceTree = "<group>"; };
		80AC19B02170AC54007800DC /* DDAtomicCounterTests.m */ = {isa = PBXFileReference; lastKnownFileType = sourcecode.c.objc; path = DDAtomicCounterTests.m; sourceTree = "<group>"; };
		B2C90DDE21B9796400A72FD2 /* DDLogFileManagerTests.m */ = {isa = PBXFileReference; lastKnownFileType = sourcecode.c.objc; path = DDLogFileManagerTests.m; sourceTree = "<group>"; };
		C7A5AB012191DA4D0074B29F /* DDBasicLoggingTests.m */ = {isa = PBXFileReference; lastKnownFileType = sourcecode.c.objc; path = DDBasicLoggingTests.m; sourceTree = "<group>"; };
		C7A5AB042191DB530074B29F /* DDOSLoggingTests.m */ = {isa = PBXFileReference; lastKnownFileType = sourcecode.c.objc; path = DDOSLoggingTests.m; sourceTree = "<group>"; };
		DA1B17371AB067EF004705E8 /* Info.plist */ = {isa = PBXFileReference; lastKnownFileType = text.plist.xml; path = Info.plist; sourceTree = "<group>"; };
		E982AAF11AE2C25800088365 /* DDLogTests.m */ = {isa = PBXFileReference; fileEncoding = 4; lastKnownFileType = sourcecode.c.objc; path = DDLogTests.m; sourceTree = "<group>"; };
		E9D3C9E21AE28AF400E795C5 /* DDLogMessageTests.m */ = {isa = PBXFileReference; fileEncoding = 4; lastKnownFileType = sourcecode.c.objc; path = DDLogMessageTests.m; sourceTree = "<group>"; };
/* End PBXFileReference section */

/* Begin PBXFrameworksBuildPhase section */
		432B53301AAE423E00843E69 /* Frameworks */ = {
			isa = PBXFrameworksBuildPhase;
			buildActionMask = 2147483647;
			files = (
				0A7D8FD4217A1E9800B496D7 /* CocoaLumberjack.framework in Frameworks */,
			);
			runOnlyForDeploymentPostprocessing = 0;
		};
		432B533D1AAE425D00843E69 /* Frameworks */ = {
			isa = PBXFrameworksBuildPhase;
			buildActionMask = 2147483647;
			files = (
				0A7D8FD5217A1E9D00B496D7 /* CocoaLumberjack.framework in Frameworks */,
			);
			runOnlyForDeploymentPostprocessing = 0;
		};
/* End PBXFrameworksBuildPhase section */

/* Begin PBXGroup section */
		0A7D8FC8217A1E9000B496D7 /* Products */ = {
			isa = PBXGroup;
			children = (
				0A7D8FCE217A1E9000B496D7 /* libCocoaLumberjack.a */,
				0A7D8FD0217A1E9000B496D7 /* CocoaLumberjack.framework */,
				0A7D8FD2217A1E9000B496D7 /* CocoaLumberjackSwift.framework */,
			);
			name = Products;
			sourceTree = "<group>";
		};
		0A7D8FD3217A1E9800B496D7 /* Frameworks */ = {
			isa = PBXGroup;
			children = (
			);
			name = Frameworks;
			sourceTree = "<group>";
		};
		432B531C1AAE40EB00843E69 = {
			isa = PBXGroup;
			children = (
				0A7D8FC7217A1E9000B496D7 /* Lumberjack.xcodeproj */,
				435F03B12174AB9600A86B2D /* Configs */,
				DA1B17371AB067EF004705E8 /* Info.plist */,
				432B534B1AAE437D00843E69 /* Tests */,
				432B53261AAE40EB00843E69 /* Products */,
				0A7D8FD3217A1E9800B496D7 /* Frameworks */,
			);
			sourceTree = "<group>";
		};
		432B53261AAE40EB00843E69 /* Products */ = {
			isa = PBXGroup;
			children = (
				432B53331AAE423E00843E69 /* OS X Tests.xctest */,
				432B53401AAE425D00843E69 /* iOS Tests.xctest */,
			);
			name = Products;
			sourceTree = "<group>";
		};
		432B534B1AAE437D00843E69 /* Tests */ = {
			isa = PBXGroup;
			children = (
				80AC19B02170AC54007800DC /* DDAtomicCounterTests.m */,
				C7A5AB012191DA4D0074B29F /* DDBasicLoggingTests.m */,
				E9D3C9E21AE28AF400E795C5 /* DDLogMessageTests.m */,
				E982AAF11AE2C25800088365 /* DDLogTests.m */,
				C7A5AB042191DB530074B29F /* DDOSLoggingTests.m */,
				0A7E1D55217A7A380011CFEB /* DDSMocking.h */,
				0A7E1D56217A7A380011CFEB /* DDSMocking.m */,
<<<<<<< HEAD
				0AA9B47221CC0AE60036182F /* DDFileLoggerTests.m */,
=======
				B2C90DDE21B9796400A72FD2 /* DDLogFileManagerTests.m */,
>>>>>>> a7491f6c
			);
			path = Tests;
			sourceTree = "<group>";
		};
		435F03B12174AB9600A86B2D /* Configs */ = {
			isa = PBXGroup;
			children = (
				435F03B22174AB9600A86B2D /* Module-Release.xcconfig */,
				435F03B32174AB9600A86B2D /* Module-Debug.xcconfig */,
				435F03B42174AB9600A86B2D /* Module-Shared.xcconfig */,
			);
			name = Configs;
			path = ../Configs;
			sourceTree = "<group>";
		};
/* End PBXGroup section */

/* Begin PBXNativeTarget section */
		432B53321AAE423E00843E69 /* OS X Tests */ = {
			isa = PBXNativeTarget;
			buildConfigurationList = 432B53391AAE423E00843E69 /* Build configuration list for PBXNativeTarget "OS X Tests" */;
			buildPhases = (
				432B532F1AAE423E00843E69 /* Sources */,
				432B53301AAE423E00843E69 /* Frameworks */,
				432B53311AAE423E00843E69 /* Resources */,
			);
			buildRules = (
			);
			dependencies = (
			);
			name = "OS X Tests";
			productName = "OS X Tests";
			productReference = 432B53331AAE423E00843E69 /* OS X Tests.xctest */;
			productType = "com.apple.product-type.bundle.unit-test";
		};
		432B533F1AAE425D00843E69 /* iOS Tests */ = {
			isa = PBXNativeTarget;
			buildConfigurationList = 432B53461AAE425E00843E69 /* Build configuration list for PBXNativeTarget "iOS Tests" */;
			buildPhases = (
				432B533C1AAE425D00843E69 /* Sources */,
				432B533D1AAE425D00843E69 /* Frameworks */,
				432B533E1AAE425D00843E69 /* Resources */,
			);
			buildRules = (
			);
			dependencies = (
			);
			name = "iOS Tests";
			productName = "iOS Tests";
			productReference = 432B53401AAE425D00843E69 /* iOS Tests.xctest */;
			productType = "com.apple.product-type.bundle.unit-test";
		};
/* End PBXNativeTarget section */

/* Begin PBXProject section */
		432B531D1AAE40EB00843E69 /* Project object */ = {
			isa = PBXProject;
			attributes = {
				LastUpgradeCheck = 0930;
				ORGANIZATIONNAME = deusty;
				TargetAttributes = {
					432B53321AAE423E00843E69 = {
						CreatedOnToolsVersion = 6.1.1;
						LastSwiftMigration = 1000;
					};
					432B533F1AAE425D00843E69 = {
						CreatedOnToolsVersion = 6.1.1;
						LastSwiftMigration = 0810;
					};
				};
			};
			buildConfigurationList = 432B53201AAE40EB00843E69 /* Build configuration list for PBXProject "Tests" */;
			compatibilityVersion = "Xcode 3.2";
			developmentRegion = English;
			hasScannedForEncodings = 0;
			knownRegions = (
				en,
			);
			mainGroup = 432B531C1AAE40EB00843E69;
			productRefGroup = 432B53261AAE40EB00843E69 /* Products */;
			projectDirPath = "";
			projectReferences = (
				{
					ProductGroup = 0A7D8FC8217A1E9000B496D7 /* Products */;
					ProjectRef = 0A7D8FC7217A1E9000B496D7 /* Lumberjack.xcodeproj */;
				},
			);
			projectRoot = "";
			targets = (
				432B53321AAE423E00843E69 /* OS X Tests */,
				432B533F1AAE425D00843E69 /* iOS Tests */,
			);
		};
/* End PBXProject section */

/* Begin PBXReferenceProxy section */
		0A7D8FCE217A1E9000B496D7 /* libCocoaLumberjack.a */ = {
			isa = PBXReferenceProxy;
			fileType = archive.ar;
			path = libCocoaLumberjack.a;
			remoteRef = 0A7D8FCD217A1E9000B496D7 /* PBXContainerItemProxy */;
			sourceTree = BUILT_PRODUCTS_DIR;
		};
		0A7D8FD0217A1E9000B496D7 /* CocoaLumberjack.framework */ = {
			isa = PBXReferenceProxy;
			fileType = wrapper.framework;
			path = CocoaLumberjack.framework;
			remoteRef = 0A7D8FCF217A1E9000B496D7 /* PBXContainerItemProxy */;
			sourceTree = BUILT_PRODUCTS_DIR;
		};
		0A7D8FD2217A1E9000B496D7 /* CocoaLumberjackSwift.framework */ = {
			isa = PBXReferenceProxy;
			fileType = wrapper.framework;
			path = CocoaLumberjackSwift.framework;
			remoteRef = 0A7D8FD1217A1E9000B496D7 /* PBXContainerItemProxy */;
			sourceTree = BUILT_PRODUCTS_DIR;
		};
/* End PBXReferenceProxy section */

/* Begin PBXResourcesBuildPhase section */
		432B53311AAE423E00843E69 /* Resources */ = {
			isa = PBXResourcesBuildPhase;
			buildActionMask = 2147483647;
			files = (
			);
			runOnlyForDeploymentPostprocessing = 0;
		};
		432B533E1AAE425D00843E69 /* Resources */ = {
			isa = PBXResourcesBuildPhase;
			buildActionMask = 2147483647;
			files = (
			);
			runOnlyForDeploymentPostprocessing = 0;
		};
/* End PBXResourcesBuildPhase section */

/* Begin PBXSourcesBuildPhase section */
		432B532F1AAE423E00843E69 /* Sources */ = {
			isa = PBXSourcesBuildPhase;
			buildActionMask = 2147483647;
			files = (
				0A7E1D57217A7A380011CFEB /* DDSMocking.m in Sources */,
				C7A5AB052191DB530074B29F /* DDOSLoggingTests.m in Sources */,
				C7A5AB022191DA4D0074B29F /* DDBasicLoggingTests.m in Sources */,
				E982AAF21AE2C25800088365 /* DDLogTests.m in Sources */,
				0AA9B47321CC0AE60036182F /* DDFileLoggerTests.m in Sources */,
				80AC19B12170AC54007800DC /* DDAtomicCounterTests.m in Sources */,
				B2C90DDF21B9796400A72FD2 /* DDLogFileManagerTests.m in Sources */,
				E9D3C9E31AE28AF400E795C5 /* DDLogMessageTests.m in Sources */,
			);
			runOnlyForDeploymentPostprocessing = 0;
		};
		432B533C1AAE425D00843E69 /* Sources */ = {
			isa = PBXSourcesBuildPhase;
			buildActionMask = 2147483647;
			files = (
				0A7E1D58217A86EF0011CFEB /* DDSMocking.m in Sources */,
				C7A5AB062191DB530074B29F /* DDOSLoggingTests.m in Sources */,
				C7A5AB032191DA4D0074B29F /* DDBasicLoggingTests.m in Sources */,
				E982AAF31AE2C25800088365 /* DDLogTests.m in Sources */,
				0AA9B47721CC0B060036182F /* DDFileLoggerTests.m in Sources */,
				80AC19B22170AC58007800DC /* DDAtomicCounterTests.m in Sources */,
				B2C90DE321B9797800A72FD2 /* DDLogFileManagerTests.m in Sources */,
				E9D3C9E41AE28AF400E795C5 /* DDLogMessageTests.m in Sources */,
			);
			runOnlyForDeploymentPostprocessing = 0;
		};
/* End PBXSourcesBuildPhase section */

/* Begin XCBuildConfiguration section */
		432B532A1AAE40EB00843E69 /* Debug */ = {
			isa = XCBuildConfiguration;
			baseConfigurationReference = 435F03B32174AB9600A86B2D /* Module-Debug.xcconfig */;
			buildSettings = {
			};
			name = Debug;
		};
		432B532B1AAE40EB00843E69 /* Release */ = {
			isa = XCBuildConfiguration;
			baseConfigurationReference = 435F03B22174AB9600A86B2D /* Module-Release.xcconfig */;
			buildSettings = {
			};
			name = Release;
		};
		432B533A1AAE423E00843E69 /* Debug */ = {
			isa = XCBuildConfiguration;
			buildSettings = {
				COMBINE_HIDPI_IMAGES = YES;
				FRAMEWORK_SEARCH_PATHS = (
					"$(DEVELOPER_FRAMEWORKS_DIR)",
					"$(inherited)",
				);
				INFOPLIST_FILE = Info.plist;
				LD_RUNPATH_SEARCH_PATHS = "$(inherited) @executable_path/../Frameworks @loader_path/../Frameworks";
				SUPPORTED_PLATFORMS = macosx;
				TARGETED_DEVICE_FAMILY = "";
			};
			name = Debug;
		};
		432B533B1AAE423E00843E69 /* Release */ = {
			isa = XCBuildConfiguration;
			buildSettings = {
				COMBINE_HIDPI_IMAGES = YES;
				FRAMEWORK_SEARCH_PATHS = (
					"$(DEVELOPER_FRAMEWORKS_DIR)",
					"$(inherited)",
				);
				INFOPLIST_FILE = Info.plist;
				LD_RUNPATH_SEARCH_PATHS = "$(inherited) @executable_path/../Frameworks @loader_path/../Frameworks";
				SUPPORTED_PLATFORMS = macosx;
				TARGETED_DEVICE_FAMILY = "";
			};
			name = Release;
		};
		432B53471AAE425E00843E69 /* Debug */ = {
			isa = XCBuildConfiguration;
			buildSettings = {
				INFOPLIST_FILE = Info.plist;
				SDKROOT = iphoneos;
				SUPPORTED_PLATFORMS = "iphonesimulator iphoneos";
				TARGETED_DEVICE_FAMILY = "1,2";
			};
			name = Debug;
		};
		432B53481AAE425E00843E69 /* Release */ = {
			isa = XCBuildConfiguration;
			buildSettings = {
				INFOPLIST_FILE = Info.plist;
				SDKROOT = iphoneos;
				SUPPORTED_PLATFORMS = "iphonesimulator iphoneos";
				TARGETED_DEVICE_FAMILY = "1,2";
			};
			name = Release;
		};
/* End XCBuildConfiguration section */

/* Begin XCConfigurationList section */
		432B53201AAE40EB00843E69 /* Build configuration list for PBXProject "Tests" */ = {
			isa = XCConfigurationList;
			buildConfigurations = (
				432B532A1AAE40EB00843E69 /* Debug */,
				432B532B1AAE40EB00843E69 /* Release */,
			);
			defaultConfigurationIsVisible = 0;
			defaultConfigurationName = Release;
		};
		432B53391AAE423E00843E69 /* Build configuration list for PBXNativeTarget "OS X Tests" */ = {
			isa = XCConfigurationList;
			buildConfigurations = (
				432B533A1AAE423E00843E69 /* Debug */,
				432B533B1AAE423E00843E69 /* Release */,
			);
			defaultConfigurationIsVisible = 0;
			defaultConfigurationName = Release;
		};
		432B53461AAE425E00843E69 /* Build configuration list for PBXNativeTarget "iOS Tests" */ = {
			isa = XCConfigurationList;
			buildConfigurations = (
				432B53471AAE425E00843E69 /* Debug */,
				432B53481AAE425E00843E69 /* Release */,
			);
			defaultConfigurationIsVisible = 0;
			defaultConfigurationName = Release;
		};
/* End XCConfigurationList section */
	};
	rootObject = 432B531D1AAE40EB00843E69 /* Project object */;
}<|MERGE_RESOLUTION|>--- conflicted
+++ resolved
@@ -138,11 +138,8 @@
 				C7A5AB042191DB530074B29F /* DDOSLoggingTests.m */,
 				0A7E1D55217A7A380011CFEB /* DDSMocking.h */,
 				0A7E1D56217A7A380011CFEB /* DDSMocking.m */,
-<<<<<<< HEAD
+				B2C90DDE21B9796400A72FD2 /* DDLogFileManagerTests.m */,
 				0AA9B47221CC0AE60036182F /* DDFileLoggerTests.m */,
-=======
-				B2C90DDE21B9796400A72FD2 /* DDLogFileManagerTests.m */,
->>>>>>> a7491f6c
 			);
 			path = Tests;
 			sourceTree = "<group>";
