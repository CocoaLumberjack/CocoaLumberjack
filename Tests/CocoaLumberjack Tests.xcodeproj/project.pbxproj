// !$*UTF8*$!
{
	archiveVersion = 1;
	classes = {
	};
	objectVersion = 46;
	objects = {

/* Begin PBXBuildFile section */
		432B534D1AAE43A200843E69 /* DDBasicLoggingTests.m in Sources */ = {isa = PBXBuildFile; fileRef = 432B534C1AAE43A200843E69 /* DDBasicLoggingTests.m */; };
		432B534E1AAE43A200843E69 /* DDBasicLoggingTests.m in Sources */ = {isa = PBXBuildFile; fileRef = 432B534C1AAE43A200843E69 /* DDBasicLoggingTests.m */; };
		6DC1C69BDFE9F353B9031B42 /* libPods-ios.a in Frameworks */ = {isa = PBXBuildFile; fileRef = 817EFE4778751A16EFC482E2 /* libPods-ios.a */; };
		E36E283FA66CB42E5B441755 /* libPods-osx.a in Frameworks */ = {isa = PBXBuildFile; fileRef = 359D6F3033BA9595543EAB1C /* libPods-osx.a */; };
<<<<<<< HEAD
		E982AAF21AE2C25800088365 /* DDLogTests.m in Sources */ = {isa = PBXBuildFile; fileRef = E982AAF11AE2C25800088365 /* DDLogTests.m */; };
		E982AAF31AE2C25800088365 /* DDLogTests.m in Sources */ = {isa = PBXBuildFile; fileRef = E982AAF11AE2C25800088365 /* DDLogTests.m */; };
=======
		E9D3C9E31AE28AF400E795C5 /* DDLogMessageTests.m in Sources */ = {isa = PBXBuildFile; fileRef = E9D3C9E21AE28AF400E795C5 /* DDLogMessageTests.m */; };
		E9D3C9E41AE28AF400E795C5 /* DDLogMessageTests.m in Sources */ = {isa = PBXBuildFile; fileRef = E9D3C9E21AE28AF400E795C5 /* DDLogMessageTests.m */; };
>>>>>>> 28ba2856
/* End PBXBuildFile section */

/* Begin PBXFileReference section */
		089263B73B7807E5AFC52086 /* Pods-ios.release.xcconfig */ = {isa = PBXFileReference; includeInIndex = 1; lastKnownFileType = text.xcconfig; name = "Pods-ios.release.xcconfig"; path = "Pods/Target Support Files/Pods-ios/Pods-ios.release.xcconfig"; sourceTree = "<group>"; };
		0987CC39A8554A2C515398AA /* Pods-ios.debug.xcconfig */ = {isa = PBXFileReference; includeInIndex = 1; lastKnownFileType = text.xcconfig; name = "Pods-ios.debug.xcconfig"; path = "Pods/Target Support Files/Pods-ios/Pods-ios.debug.xcconfig"; sourceTree = "<group>"; };
		359D6F3033BA9595543EAB1C /* libPods-osx.a */ = {isa = PBXFileReference; explicitFileType = archive.ar; includeInIndex = 0; path = "libPods-osx.a"; sourceTree = BUILT_PRODUCTS_DIR; };
		432B53331AAE423E00843E69 /* OS X Tests.xctest */ = {isa = PBXFileReference; explicitFileType = wrapper.cfbundle; includeInIndex = 0; path = "OS X Tests.xctest"; sourceTree = BUILT_PRODUCTS_DIR; };
		432B53401AAE425D00843E69 /* iOS Tests.xctest */ = {isa = PBXFileReference; explicitFileType = wrapper.cfbundle; includeInIndex = 0; path = "iOS Tests.xctest"; sourceTree = BUILT_PRODUCTS_DIR; };
		432B534C1AAE43A200843E69 /* DDBasicLoggingTests.m */ = {isa = PBXFileReference; fileEncoding = 4; lastKnownFileType = sourcecode.c.objc; path = DDBasicLoggingTests.m; sourceTree = "<group>"; };
		817EFE4778751A16EFC482E2 /* libPods-ios.a */ = {isa = PBXFileReference; explicitFileType = archive.ar; includeInIndex = 0; path = "libPods-ios.a"; sourceTree = BUILT_PRODUCTS_DIR; };
		ABA969AD38E11503DDCF9624 /* Pods-osx.release.xcconfig */ = {isa = PBXFileReference; includeInIndex = 1; lastKnownFileType = text.xcconfig; name = "Pods-osx.release.xcconfig"; path = "Pods/Target Support Files/Pods-osx/Pods-osx.release.xcconfig"; sourceTree = "<group>"; };
		DA1B17371AB067EF004705E8 /* Info.plist */ = {isa = PBXFileReference; lastKnownFileType = text.plist.xml; path = Info.plist; sourceTree = "<group>"; };
<<<<<<< HEAD
		E982AAF11AE2C25800088365 /* DDLogTests.m */ = {isa = PBXFileReference; fileEncoding = 4; lastKnownFileType = sourcecode.c.objc; path = DDLogTests.m; sourceTree = "<group>"; };
=======
		E9D3C9E21AE28AF400E795C5 /* DDLogMessageTests.m */ = {isa = PBXFileReference; fileEncoding = 4; lastKnownFileType = sourcecode.c.objc; path = DDLogMessageTests.m; sourceTree = "<group>"; };
>>>>>>> 28ba2856
		F04FA52AE01B89E56599B55E /* Pods-osx.debug.xcconfig */ = {isa = PBXFileReference; includeInIndex = 1; lastKnownFileType = text.xcconfig; name = "Pods-osx.debug.xcconfig"; path = "Pods/Target Support Files/Pods-osx/Pods-osx.debug.xcconfig"; sourceTree = "<group>"; };
/* End PBXFileReference section */

/* Begin PBXFrameworksBuildPhase section */
		432B53301AAE423E00843E69 /* Frameworks */ = {
			isa = PBXFrameworksBuildPhase;
			buildActionMask = 2147483647;
			files = (
				E36E283FA66CB42E5B441755 /* libPods-osx.a in Frameworks */,
			);
			runOnlyForDeploymentPostprocessing = 0;
		};
		432B533D1AAE425D00843E69 /* Frameworks */ = {
			isa = PBXFrameworksBuildPhase;
			buildActionMask = 2147483647;
			files = (
				6DC1C69BDFE9F353B9031B42 /* libPods-ios.a in Frameworks */,
			);
			runOnlyForDeploymentPostprocessing = 0;
		};
/* End PBXFrameworksBuildPhase section */

/* Begin PBXGroup section */
		432B531C1AAE40EB00843E69 = {
			isa = PBXGroup;
			children = (
				DA1B17371AB067EF004705E8 /* Info.plist */,
				432B534B1AAE437D00843E69 /* Tests */,
				432B53261AAE40EB00843E69 /* Products */,
				ADA3C2010B65438EF94FB711 /* Pods */,
				6F1B74D6C8FE3C65459B7E09 /* Frameworks */,
			);
			sourceTree = "<group>";
		};
		432B53261AAE40EB00843E69 /* Products */ = {
			isa = PBXGroup;
			children = (
				432B53331AAE423E00843E69 /* OS X Tests.xctest */,
				432B53401AAE425D00843E69 /* iOS Tests.xctest */,
			);
			name = Products;
			sourceTree = "<group>";
		};
		432B534B1AAE437D00843E69 /* Tests */ = {
			isa = PBXGroup;
			children = (
				432B534C1AAE43A200843E69 /* DDBasicLoggingTests.m */,
<<<<<<< HEAD
				E982AAF11AE2C25800088365 /* DDLogTests.m */,
=======
				E9D3C9E21AE28AF400E795C5 /* DDLogMessageTests.m */,
>>>>>>> 28ba2856
			);
			path = Tests;
			sourceTree = "<group>";
		};
		6F1B74D6C8FE3C65459B7E09 /* Frameworks */ = {
			isa = PBXGroup;
			children = (
				817EFE4778751A16EFC482E2 /* libPods-ios.a */,
				359D6F3033BA9595543EAB1C /* libPods-osx.a */,
			);
			name = Frameworks;
			sourceTree = "<group>";
		};
		ADA3C2010B65438EF94FB711 /* Pods */ = {
			isa = PBXGroup;
			children = (
				0987CC39A8554A2C515398AA /* Pods-ios.debug.xcconfig */,
				089263B73B7807E5AFC52086 /* Pods-ios.release.xcconfig */,
				F04FA52AE01B89E56599B55E /* Pods-osx.debug.xcconfig */,
				ABA969AD38E11503DDCF9624 /* Pods-osx.release.xcconfig */,
			);
			name = Pods;
			sourceTree = "<group>";
		};
/* End PBXGroup section */

/* Begin PBXNativeTarget section */
		432B53321AAE423E00843E69 /* OS X Tests */ = {
			isa = PBXNativeTarget;
			buildConfigurationList = 432B53391AAE423E00843E69 /* Build configuration list for PBXNativeTarget "OS X Tests" */;
			buildPhases = (
				FF848C4888D91B171EB9F776 /* Check Pods Manifest.lock */,
				432B532F1AAE423E00843E69 /* Sources */,
				432B53301AAE423E00843E69 /* Frameworks */,
				432B53311AAE423E00843E69 /* Resources */,
				ACBC9444CF9C56C30BBB770D /* Copy Pods Resources */,
			);
			buildRules = (
			);
			dependencies = (
			);
			name = "OS X Tests";
			productName = "OS X Tests";
			productReference = 432B53331AAE423E00843E69 /* OS X Tests.xctest */;
			productType = "com.apple.product-type.bundle.unit-test";
		};
		432B533F1AAE425D00843E69 /* iOS Tests */ = {
			isa = PBXNativeTarget;
			buildConfigurationList = 432B53461AAE425E00843E69 /* Build configuration list for PBXNativeTarget "iOS Tests" */;
			buildPhases = (
				8957EBE8958D4B31E58FD622 /* Check Pods Manifest.lock */,
				432B533C1AAE425D00843E69 /* Sources */,
				432B533D1AAE425D00843E69 /* Frameworks */,
				432B533E1AAE425D00843E69 /* Resources */,
				34AD65118AC180648851BC63 /* Copy Pods Resources */,
			);
			buildRules = (
			);
			dependencies = (
			);
			name = "iOS Tests";
			productName = "iOS Tests";
			productReference = 432B53401AAE425D00843E69 /* iOS Tests.xctest */;
			productType = "com.apple.product-type.bundle.unit-test";
		};
/* End PBXNativeTarget section */

/* Begin PBXProject section */
		432B531D1AAE40EB00843E69 /* Project object */ = {
			isa = PBXProject;
			attributes = {
				LastUpgradeCheck = 0610;
				ORGANIZATIONNAME = deusty;
				TargetAttributes = {
					432B53321AAE423E00843E69 = {
						CreatedOnToolsVersion = 6.1.1;
					};
					432B533F1AAE425D00843E69 = {
						CreatedOnToolsVersion = 6.1.1;
					};
				};
			};
			buildConfigurationList = 432B53201AAE40EB00843E69 /* Build configuration list for PBXProject "CocoaLumberjack Tests" */;
			compatibilityVersion = "Xcode 3.2";
			developmentRegion = English;
			hasScannedForEncodings = 0;
			knownRegions = (
				en,
			);
			mainGroup = 432B531C1AAE40EB00843E69;
			productRefGroup = 432B53261AAE40EB00843E69 /* Products */;
			projectDirPath = "";
			projectRoot = "";
			targets = (
				432B53321AAE423E00843E69 /* OS X Tests */,
				432B533F1AAE425D00843E69 /* iOS Tests */,
			);
		};
/* End PBXProject section */

/* Begin PBXResourcesBuildPhase section */
		432B53311AAE423E00843E69 /* Resources */ = {
			isa = PBXResourcesBuildPhase;
			buildActionMask = 2147483647;
			files = (
			);
			runOnlyForDeploymentPostprocessing = 0;
		};
		432B533E1AAE425D00843E69 /* Resources */ = {
			isa = PBXResourcesBuildPhase;
			buildActionMask = 2147483647;
			files = (
			);
			runOnlyForDeploymentPostprocessing = 0;
		};
/* End PBXResourcesBuildPhase section */

/* Begin PBXShellScriptBuildPhase section */
		34AD65118AC180648851BC63 /* Copy Pods Resources */ = {
			isa = PBXShellScriptBuildPhase;
			buildActionMask = 2147483647;
			files = (
			);
			inputPaths = (
			);
			name = "Copy Pods Resources";
			outputPaths = (
			);
			runOnlyForDeploymentPostprocessing = 0;
			shellPath = /bin/sh;
			shellScript = "\"${SRCROOT}/Pods/Target Support Files/Pods-ios/Pods-ios-resources.sh\"\n";
			showEnvVarsInLog = 0;
		};
		8957EBE8958D4B31E58FD622 /* Check Pods Manifest.lock */ = {
			isa = PBXShellScriptBuildPhase;
			buildActionMask = 2147483647;
			files = (
			);
			inputPaths = (
			);
			name = "Check Pods Manifest.lock";
			outputPaths = (
			);
			runOnlyForDeploymentPostprocessing = 0;
			shellPath = /bin/sh;
			shellScript = "diff \"${PODS_ROOT}/../Podfile.lock\" \"${PODS_ROOT}/Manifest.lock\" > /dev/null\nif [[ $? != 0 ]] ; then\n    cat << EOM\nerror: The sandbox is not in sync with the Podfile.lock. Run 'pod install' or update your CocoaPods installation.\nEOM\n    exit 1\nfi\n";
			showEnvVarsInLog = 0;
		};
		ACBC9444CF9C56C30BBB770D /* Copy Pods Resources */ = {
			isa = PBXShellScriptBuildPhase;
			buildActionMask = 2147483647;
			files = (
			);
			inputPaths = (
			);
			name = "Copy Pods Resources";
			outputPaths = (
			);
			runOnlyForDeploymentPostprocessing = 0;
			shellPath = /bin/sh;
			shellScript = "\"${SRCROOT}/Pods/Target Support Files/Pods-osx/Pods-osx-resources.sh\"\n";
			showEnvVarsInLog = 0;
		};
		FF848C4888D91B171EB9F776 /* Check Pods Manifest.lock */ = {
			isa = PBXShellScriptBuildPhase;
			buildActionMask = 2147483647;
			files = (
			);
			inputPaths = (
			);
			name = "Check Pods Manifest.lock";
			outputPaths = (
			);
			runOnlyForDeploymentPostprocessing = 0;
			shellPath = /bin/sh;
			shellScript = "diff \"${PODS_ROOT}/../Podfile.lock\" \"${PODS_ROOT}/Manifest.lock\" > /dev/null\nif [[ $? != 0 ]] ; then\n    cat << EOM\nerror: The sandbox is not in sync with the Podfile.lock. Run 'pod install' or update your CocoaPods installation.\nEOM\n    exit 1\nfi\n";
			showEnvVarsInLog = 0;
		};
/* End PBXShellScriptBuildPhase section */

/* Begin PBXSourcesBuildPhase section */
		432B532F1AAE423E00843E69 /* Sources */ = {
			isa = PBXSourcesBuildPhase;
			buildActionMask = 2147483647;
			files = (
<<<<<<< HEAD
				E982AAF21AE2C25800088365 /* DDLogTests.m in Sources */,
=======
				E9D3C9E31AE28AF400E795C5 /* DDLogMessageTests.m in Sources */,
>>>>>>> 28ba2856
				432B534D1AAE43A200843E69 /* DDBasicLoggingTests.m in Sources */,
			);
			runOnlyForDeploymentPostprocessing = 0;
		};
		432B533C1AAE425D00843E69 /* Sources */ = {
			isa = PBXSourcesBuildPhase;
			buildActionMask = 2147483647;
			files = (
<<<<<<< HEAD
				E982AAF31AE2C25800088365 /* DDLogTests.m in Sources */,
=======
				E9D3C9E41AE28AF400E795C5 /* DDLogMessageTests.m in Sources */,
>>>>>>> 28ba2856
				432B534E1AAE43A200843E69 /* DDBasicLoggingTests.m in Sources */,
			);
			runOnlyForDeploymentPostprocessing = 0;
		};
/* End PBXSourcesBuildPhase section */

/* Begin XCBuildConfiguration section */
		432B532A1AAE40EB00843E69 /* Debug */ = {
			isa = XCBuildConfiguration;
			buildSettings = {
				ALWAYS_SEARCH_USER_PATHS = NO;
				CLANG_CXX_LANGUAGE_STANDARD = "gnu++0x";
				CLANG_CXX_LIBRARY = "libc++";
				CLANG_ENABLE_MODULES = YES;
				CLANG_ENABLE_OBJC_ARC = YES;
				CLANG_WARN_BOOL_CONVERSION = YES;
				CLANG_WARN_CONSTANT_CONVERSION = YES;
				CLANG_WARN_DIRECT_OBJC_ISA_USAGE = YES_ERROR;
				CLANG_WARN_EMPTY_BODY = YES;
				CLANG_WARN_ENUM_CONVERSION = YES;
				CLANG_WARN_INT_CONVERSION = YES;
				CLANG_WARN_OBJC_ROOT_CLASS = YES_ERROR;
				CLANG_WARN_UNREACHABLE_CODE = YES;
				CLANG_WARN__DUPLICATE_METHOD_MATCH = YES;
				COPY_PHASE_STRIP = NO;
				ENABLE_STRICT_OBJC_MSGSEND = YES;
				GCC_C_LANGUAGE_STANDARD = gnu99;
				GCC_DYNAMIC_NO_PIC = NO;
				GCC_OPTIMIZATION_LEVEL = 0;
				GCC_PREPROCESSOR_DEFINITIONS = (
					"DEBUG=1",
					"$(inherited)",
				);
				GCC_SYMBOLS_PRIVATE_EXTERN = NO;
				GCC_WARN_64_TO_32_BIT_CONVERSION = YES;
				GCC_WARN_ABOUT_RETURN_TYPE = YES_ERROR;
				GCC_WARN_UNDECLARED_SELECTOR = YES;
				GCC_WARN_UNINITIALIZED_AUTOS = YES_AGGRESSIVE;
				GCC_WARN_UNUSED_FUNCTION = YES;
				GCC_WARN_UNUSED_VARIABLE = YES;
				MACOSX_DEPLOYMENT_TARGET = 10.10;
				MTL_ENABLE_DEBUG_INFO = YES;
				ONLY_ACTIVE_ARCH = YES;
				SDKROOT = macosx;
			};
			name = Debug;
		};
		432B532B1AAE40EB00843E69 /* Release */ = {
			isa = XCBuildConfiguration;
			buildSettings = {
				ALWAYS_SEARCH_USER_PATHS = NO;
				CLANG_CXX_LANGUAGE_STANDARD = "gnu++0x";
				CLANG_CXX_LIBRARY = "libc++";
				CLANG_ENABLE_MODULES = YES;
				CLANG_ENABLE_OBJC_ARC = YES;
				CLANG_WARN_BOOL_CONVERSION = YES;
				CLANG_WARN_CONSTANT_CONVERSION = YES;
				CLANG_WARN_DIRECT_OBJC_ISA_USAGE = YES_ERROR;
				CLANG_WARN_EMPTY_BODY = YES;
				CLANG_WARN_ENUM_CONVERSION = YES;
				CLANG_WARN_INT_CONVERSION = YES;
				CLANG_WARN_OBJC_ROOT_CLASS = YES_ERROR;
				CLANG_WARN_UNREACHABLE_CODE = YES;
				CLANG_WARN__DUPLICATE_METHOD_MATCH = YES;
				COPY_PHASE_STRIP = YES;
				DEBUG_INFORMATION_FORMAT = "dwarf-with-dsym";
				ENABLE_NS_ASSERTIONS = NO;
				ENABLE_STRICT_OBJC_MSGSEND = YES;
				GCC_C_LANGUAGE_STANDARD = gnu99;
				GCC_WARN_64_TO_32_BIT_CONVERSION = YES;
				GCC_WARN_ABOUT_RETURN_TYPE = YES_ERROR;
				GCC_WARN_UNDECLARED_SELECTOR = YES;
				GCC_WARN_UNINITIALIZED_AUTOS = YES_AGGRESSIVE;
				GCC_WARN_UNUSED_FUNCTION = YES;
				GCC_WARN_UNUSED_VARIABLE = YES;
				MACOSX_DEPLOYMENT_TARGET = 10.10;
				MTL_ENABLE_DEBUG_INFO = NO;
				SDKROOT = macosx;
			};
			name = Release;
		};
		432B533A1AAE423E00843E69 /* Debug */ = {
			isa = XCBuildConfiguration;
			baseConfigurationReference = F04FA52AE01B89E56599B55E /* Pods-osx.debug.xcconfig */;
			buildSettings = {
				COMBINE_HIDPI_IMAGES = YES;
				FRAMEWORK_SEARCH_PATHS = (
					"$(DEVELOPER_FRAMEWORKS_DIR)",
					"$(inherited)",
				);
				GCC_PREPROCESSOR_DEFINITIONS = (
					"DEBUG=1",
					"$(inherited)",
				);
				INFOPLIST_FILE = Info.plist;
				LD_RUNPATH_SEARCH_PATHS = "$(inherited) @executable_path/../Frameworks @loader_path/../Frameworks";
				PRODUCT_NAME = "$(TARGET_NAME)";
			};
			name = Debug;
		};
		432B533B1AAE423E00843E69 /* Release */ = {
			isa = XCBuildConfiguration;
			baseConfigurationReference = ABA969AD38E11503DDCF9624 /* Pods-osx.release.xcconfig */;
			buildSettings = {
				COMBINE_HIDPI_IMAGES = YES;
				FRAMEWORK_SEARCH_PATHS = (
					"$(DEVELOPER_FRAMEWORKS_DIR)",
					"$(inherited)",
				);
				INFOPLIST_FILE = Info.plist;
				LD_RUNPATH_SEARCH_PATHS = "$(inherited) @executable_path/../Frameworks @loader_path/../Frameworks";
				PRODUCT_NAME = "$(TARGET_NAME)";
			};
			name = Release;
		};
		432B53471AAE425E00843E69 /* Debug */ = {
			isa = XCBuildConfiguration;
			baseConfigurationReference = 0987CC39A8554A2C515398AA /* Pods-ios.debug.xcconfig */;
			buildSettings = {
				FRAMEWORK_SEARCH_PATHS = (
					"$(SDKROOT)/Developer/Library/Frameworks",
					"$(inherited)",
				);
				GCC_PREPROCESSOR_DEFINITIONS = (
					"DEBUG=1",
					"$(inherited)",
				);
				INFOPLIST_FILE = Info.plist;
				IPHONEOS_DEPLOYMENT_TARGET = 8.1;
				LD_RUNPATH_SEARCH_PATHS = "$(inherited) @executable_path/Frameworks @loader_path/Frameworks";
				PRODUCT_NAME = "$(TARGET_NAME)";
				SDKROOT = iphoneos;
			};
			name = Debug;
		};
		432B53481AAE425E00843E69 /* Release */ = {
			isa = XCBuildConfiguration;
			baseConfigurationReference = 089263B73B7807E5AFC52086 /* Pods-ios.release.xcconfig */;
			buildSettings = {
				FRAMEWORK_SEARCH_PATHS = (
					"$(SDKROOT)/Developer/Library/Frameworks",
					"$(inherited)",
				);
				INFOPLIST_FILE = Info.plist;
				IPHONEOS_DEPLOYMENT_TARGET = 8.1;
				LD_RUNPATH_SEARCH_PATHS = "$(inherited) @executable_path/Frameworks @loader_path/Frameworks";
				PRODUCT_NAME = "$(TARGET_NAME)";
				SDKROOT = iphoneos;
				VALIDATE_PRODUCT = YES;
			};
			name = Release;
		};
/* End XCBuildConfiguration section */

/* Begin XCConfigurationList section */
		432B53201AAE40EB00843E69 /* Build configuration list for PBXProject "CocoaLumberjack Tests" */ = {
			isa = XCConfigurationList;
			buildConfigurations = (
				432B532A1AAE40EB00843E69 /* Debug */,
				432B532B1AAE40EB00843E69 /* Release */,
			);
			defaultConfigurationIsVisible = 0;
			defaultConfigurationName = Release;
		};
		432B53391AAE423E00843E69 /* Build configuration list for PBXNativeTarget "OS X Tests" */ = {
			isa = XCConfigurationList;
			buildConfigurations = (
				432B533A1AAE423E00843E69 /* Debug */,
				432B533B1AAE423E00843E69 /* Release */,
			);
			defaultConfigurationIsVisible = 0;
			defaultConfigurationName = Release;
		};
		432B53461AAE425E00843E69 /* Build configuration list for PBXNativeTarget "iOS Tests" */ = {
			isa = XCConfigurationList;
			buildConfigurations = (
				432B53471AAE425E00843E69 /* Debug */,
				432B53481AAE425E00843E69 /* Release */,
			);
			defaultConfigurationIsVisible = 0;
			defaultConfigurationName = Release;
		};
/* End XCConfigurationList section */
	};
	rootObject = 432B531D1AAE40EB00843E69 /* Project object */;
}<|MERGE_RESOLUTION|>--- conflicted
+++ resolved
@@ -11,13 +11,10 @@
 		432B534E1AAE43A200843E69 /* DDBasicLoggingTests.m in Sources */ = {isa = PBXBuildFile; fileRef = 432B534C1AAE43A200843E69 /* DDBasicLoggingTests.m */; };
 		6DC1C69BDFE9F353B9031B42 /* libPods-ios.a in Frameworks */ = {isa = PBXBuildFile; fileRef = 817EFE4778751A16EFC482E2 /* libPods-ios.a */; };
 		E36E283FA66CB42E5B441755 /* libPods-osx.a in Frameworks */ = {isa = PBXBuildFile; fileRef = 359D6F3033BA9595543EAB1C /* libPods-osx.a */; };
-<<<<<<< HEAD
 		E982AAF21AE2C25800088365 /* DDLogTests.m in Sources */ = {isa = PBXBuildFile; fileRef = E982AAF11AE2C25800088365 /* DDLogTests.m */; };
 		E982AAF31AE2C25800088365 /* DDLogTests.m in Sources */ = {isa = PBXBuildFile; fileRef = E982AAF11AE2C25800088365 /* DDLogTests.m */; };
-=======
 		E9D3C9E31AE28AF400E795C5 /* DDLogMessageTests.m in Sources */ = {isa = PBXBuildFile; fileRef = E9D3C9E21AE28AF400E795C5 /* DDLogMessageTests.m */; };
 		E9D3C9E41AE28AF400E795C5 /* DDLogMessageTests.m in Sources */ = {isa = PBXBuildFile; fileRef = E9D3C9E21AE28AF400E795C5 /* DDLogMessageTests.m */; };
->>>>>>> 28ba2856
 /* End PBXBuildFile section */
 
 /* Begin PBXFileReference section */
@@ -30,11 +27,8 @@
 		817EFE4778751A16EFC482E2 /* libPods-ios.a */ = {isa = PBXFileReference; explicitFileType = archive.ar; includeInIndex = 0; path = "libPods-ios.a"; sourceTree = BUILT_PRODUCTS_DIR; };
 		ABA969AD38E11503DDCF9624 /* Pods-osx.release.xcconfig */ = {isa = PBXFileReference; includeInIndex = 1; lastKnownFileType = text.xcconfig; name = "Pods-osx.release.xcconfig"; path = "Pods/Target Support Files/Pods-osx/Pods-osx.release.xcconfig"; sourceTree = "<group>"; };
 		DA1B17371AB067EF004705E8 /* Info.plist */ = {isa = PBXFileReference; lastKnownFileType = text.plist.xml; path = Info.plist; sourceTree = "<group>"; };
-<<<<<<< HEAD
 		E982AAF11AE2C25800088365 /* DDLogTests.m */ = {isa = PBXFileReference; fileEncoding = 4; lastKnownFileType = sourcecode.c.objc; path = DDLogTests.m; sourceTree = "<group>"; };
-=======
 		E9D3C9E21AE28AF400E795C5 /* DDLogMessageTests.m */ = {isa = PBXFileReference; fileEncoding = 4; lastKnownFileType = sourcecode.c.objc; path = DDLogMessageTests.m; sourceTree = "<group>"; };
->>>>>>> 28ba2856
 		F04FA52AE01B89E56599B55E /* Pods-osx.debug.xcconfig */ = {isa = PBXFileReference; includeInIndex = 1; lastKnownFileType = text.xcconfig; name = "Pods-osx.debug.xcconfig"; path = "Pods/Target Support Files/Pods-osx/Pods-osx.debug.xcconfig"; sourceTree = "<group>"; };
 /* End PBXFileReference section */
 
@@ -82,11 +76,8 @@
 			isa = PBXGroup;
 			children = (
 				432B534C1AAE43A200843E69 /* DDBasicLoggingTests.m */,
-<<<<<<< HEAD
 				E982AAF11AE2C25800088365 /* DDLogTests.m */,
-=======
 				E9D3C9E21AE28AF400E795C5 /* DDLogMessageTests.m */,
->>>>>>> 28ba2856
 			);
 			path = Tests;
 			sourceTree = "<group>";
@@ -272,11 +263,8 @@
 			isa = PBXSourcesBuildPhase;
 			buildActionMask = 2147483647;
 			files = (
-<<<<<<< HEAD
 				E982AAF21AE2C25800088365 /* DDLogTests.m in Sources */,
-=======
 				E9D3C9E31AE28AF400E795C5 /* DDLogMessageTests.m in Sources */,
->>>>>>> 28ba2856
 				432B534D1AAE43A200843E69 /* DDBasicLoggingTests.m in Sources */,
 			);
 			runOnlyForDeploymentPostprocessing = 0;
@@ -285,11 +273,8 @@
 			isa = PBXSourcesBuildPhase;
 			buildActionMask = 2147483647;
 			files = (
-<<<<<<< HEAD
 				E982AAF31AE2C25800088365 /* DDLogTests.m in Sources */,
-=======
 				E9D3C9E41AE28AF400E795C5 /* DDLogMessageTests.m in Sources */,
->>>>>>> 28ba2856
 				432B534E1AAE43A200843E69 /* DDBasicLoggingTests.m in Sources */,
 			);
 			runOnlyForDeploymentPostprocessing = 0;
