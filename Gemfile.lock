GEM
  remote: https://rubygems.org/
  specs:
    CFPropertyList (3.0.0)
    activesupport (4.2.11)
      i18n (~> 0.7)
      minitest (~> 5.1)
      thread_safe (~> 0.3, >= 0.3.4)
      tzinfo (~> 1.1)
    addressable (2.5.2)
      public_suffix (>= 2.0.2, < 4.0)
    atomos (0.1.3)
    claide (1.0.2)
    claide-plugins (0.9.2)
      cork
      nap
      open4 (~> 1.3)
    cocoapods (1.5.3)
      activesupport (>= 4.0.2, < 5)
      claide (>= 1.0.2, < 2.0)
      cocoapods-core (= 1.5.3)
      cocoapods-deintegrate (>= 1.0.2, < 2.0)
      cocoapods-downloader (>= 1.2.0, < 2.0)
      cocoapods-plugins (>= 1.0.0, < 2.0)
      cocoapods-search (>= 1.0.0, < 2.0)
      cocoapods-stats (>= 1.0.0, < 2.0)
      cocoapods-trunk (>= 1.3.0, < 2.0)
      cocoapods-try (>= 1.1.0, < 2.0)
      colored2 (~> 3.1)
      escape (~> 0.0.4)
      fourflusher (~> 2.0.1)
      gh_inspector (~> 1.0)
      molinillo (~> 0.6.5)
      nap (~> 1.0)
      ruby-macho (~> 1.1)
      xcodeproj (>= 1.5.7, < 2.0)
    cocoapods-core (1.5.3)
      activesupport (>= 4.0.2, < 6)
      fuzzy_match (~> 2.0.4)
      nap (~> 1.0)
    cocoapods-deintegrate (1.0.2)
    cocoapods-downloader (1.2.2)
    cocoapods-plugins (1.0.0)
      nap
    cocoapods-search (1.0.0)
    cocoapods-stats (1.0.0)
    cocoapods-trunk (1.3.1)
      nap (>= 0.8, < 2.0)
      netrc (~> 0.11)
    cocoapods-try (1.1.0)
    colored2 (3.1.2)
    concurrent-ruby (1.1.4)
    cork (0.3.0)
      colored2 (~> 3.1)
    danger (5.11.1)
      claide (~> 1.0)
      claide-plugins (>= 0.9.2)
      colored2 (~> 3.1)
      cork (~> 0.1)
      faraday (~> 0.9)
      faraday-http-cache (~> 1.0)
      git (~> 1.5)
      kramdown (~> 1.5)
      no_proxy_fix
      octokit (~> 4.7)
      terminal-table (~> 1)
    danger-swiftlint (0.18.1)
      danger
      rake (> 10)
      thor (~> 0.19)
<<<<<<< HEAD
    escape (0.0.4)
=======
>>>>>>> 6663fad6
    faraday (0.15.4)
      multipart-post (>= 1.2, < 3)
    faraday-http-cache (1.3.1)
      faraday (~> 0.8)
    fourflusher (2.0.1)
    fuzzy_match (2.0.4)
    gh_inspector (1.1.3)
    git (1.5.0)
    i18n (0.9.5)
      concurrent-ruby (~> 1.0)
    kramdown (1.17.0)
    minitest (5.11.3)
    molinillo (0.6.6)
    multipart-post (2.0.0)
    nanaimo (0.2.6)
    nap (1.1.0)
    netrc (0.11.0)
    no_proxy_fix (0.1.2)
    octokit (4.13.0)
      sawyer (~> 0.8.0, >= 0.5.3)
    open4 (1.3.4)
    public_suffix (3.0.3)
    rake (12.3.2)
<<<<<<< HEAD
    rouge (2.0.7)
    ruby-macho (1.3.1)
=======
>>>>>>> 6663fad6
    sawyer (0.8.1)
      addressable (>= 2.3.5, < 2.6)
      faraday (~> 0.8, < 1.0)
    terminal-table (1.8.0)
      unicode-display_width (~> 1.1, >= 1.1.1)
    thor (0.20.3)
<<<<<<< HEAD
    thread_safe (0.3.6)
    tzinfo (1.2.5)
      thread_safe (~> 0.1)
    unicode-display_width (1.4.1)
    xcodeproj (1.7.0)
      CFPropertyList (>= 2.3.3, < 4.0)
      atomos (~> 0.1.3)
      claide (>= 1.0.2, < 2.0)
      colored2 (~> 3.1)
      nanaimo (~> 0.2.6)
    xcpretty (0.3.0)
      rouge (~> 2.0.7)
    xcpretty-travis-formatter (1.0.0)
      xcpretty (~> 0.2, >= 0.0.7)
=======
    unicode-display_width (1.4.1)
>>>>>>> 6663fad6

PLATFORMS
  ruby

DEPENDENCIES
  cocoapods
  danger
  danger-swiftlint
  xcpretty
  xcpretty-travis-formatter

BUNDLED WITH
   2.0.1<|MERGE_RESOLUTION|>--- conflicted
+++ resolved
@@ -43,7 +43,7 @@
     cocoapods-plugins (1.0.0)
       nap
     cocoapods-search (1.0.0)
-    cocoapods-stats (1.0.0)
+    cocoapods-stats (1.1.0)
     cocoapods-trunk (1.3.1)
       nap (>= 0.8, < 2.0)
       netrc (~> 0.11)
@@ -52,7 +52,7 @@
     concurrent-ruby (1.1.4)
     cork (0.3.0)
       colored2 (~> 3.1)
-    danger (5.11.1)
+    danger (5.13.0)
       claide (~> 1.0)
       claide-plugins (>= 0.9.2)
       colored2 (~> 3.1)
@@ -64,14 +64,11 @@
       no_proxy_fix
       octokit (~> 4.7)
       terminal-table (~> 1)
-    danger-swiftlint (0.18.1)
+    danger-swiftlint (0.18.2)
       danger
       rake (> 10)
       thor (~> 0.19)
-<<<<<<< HEAD
     escape (0.0.4)
-=======
->>>>>>> 6663fad6
     faraday (0.15.4)
       multipart-post (>= 1.2, < 3)
     faraday-http-cache (1.3.1)
@@ -95,23 +92,19 @@
     open4 (1.3.4)
     public_suffix (3.0.3)
     rake (12.3.2)
-<<<<<<< HEAD
     rouge (2.0.7)
     ruby-macho (1.3.1)
-=======
->>>>>>> 6663fad6
     sawyer (0.8.1)
       addressable (>= 2.3.5, < 2.6)
       faraday (~> 0.8, < 1.0)
     terminal-table (1.8.0)
       unicode-display_width (~> 1.1, >= 1.1.1)
     thor (0.20.3)
-<<<<<<< HEAD
     thread_safe (0.3.6)
     tzinfo (1.2.5)
       thread_safe (~> 0.1)
     unicode-display_width (1.4.1)
-    xcodeproj (1.7.0)
+    xcodeproj (1.8.0)
       CFPropertyList (>= 2.3.3, < 4.0)
       atomos (~> 0.1.3)
       claide (>= 1.0.2, < 2.0)
@@ -121,9 +114,6 @@
       rouge (~> 2.0.7)
     xcpretty-travis-formatter (1.0.0)
       xcpretty (~> 0.2, >= 0.0.7)
-=======
-    unicode-display_width (1.4.1)
->>>>>>> 6663fad6
 
 PLATFORMS
   ruby
@@ -136,4 +126,4 @@
   xcpretty-travis-formatter
 
 BUNDLED WITH
-   2.0.1+   1.17.2