--- conflicted
+++ resolved
@@ -15,12 +15,9 @@
 
 - Deprecate `tag` property of `DDLogMessage`, use `representedObject` instead. (#1177, #532)
 - Add per-message synchronous logging control for messages logged via SwiftLog using `DDLogHandler` (#1209)
+- Add TargetConditionals import for Xcode 12.5 (#1210)
 - Prevent logging an error when archiving an already deleted file (#1212)
-<<<<<<< HEAD
-- Add TargetConditionals import for Xcode 12.5 (#1210)
-=======
 - Use inclusive words - denylist / allowlist (#1218)
->>>>>>> aa15063a
 - Add `DDAssertionFailure` macro for Objective-C (#1220)
 
 ### Internal
