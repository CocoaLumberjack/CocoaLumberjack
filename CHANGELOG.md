## [3.7.2 - Xcode 12.? on ??, 2021](https://github.com/CocoaLumberjack/CocoaLumberjack/releases/tag/3.7.2)

### Public

- _REPLACE ME_

### Internal

- _REPLACE ME_


## [3.7.1 - Xcode 12.5 on Mar 5th, 2021](https://github.com/CocoaLumberjack/CocoaLumberjack/releases/tag/3.7.1)

### Public

- Deprecate `tag` property of `DDLogMessage`, use `representedObject` instead. (#1177, #532)
- Add per-message synchronous logging control for messages logged via SwiftLog using `DDLogHandler` (#1209)
- Prevent logging an error when archiving an already deleted file (#1212)
<<<<<<< HEAD
- Add TargetConditionals import for Xcode 12.5 (#1210)
=======
- Add `DDAssertionFailure` macro for Objective-C (#1220)
>>>>>>> 4c79188e

### Internal

- Use setter to replace kvo for `NSFileLogger` (#1180)
- Use new API for `NSFileHandle` on supported platforms (#1181)
- Remove unnecessary checks in `DDFileLogger` (#1182)
- Add an assertion to avoid potential deadlock issues for `flushLog` (#1183)


## [3.7.0 - Xcode 12 on Oct 2nd, 2020](https://github.com/CocoaLumberjack/CocoaLumberjack/releases/tag/3.7.0)

### Public

- **Breaking change**: Dropped support for iOS 8 (#1153)
- Update SPM tools-version to 5.3 to enable Swift 5.3 support (#1148)
- Add backend for swift-log (#1164)
- Specify CocoaPods version to ensure `swift_version` attribute works (#1167)
- Simplify `DDLogFileManager` callbacks for archived log files (#1166)


## [3.6.2 - Xcode 11.6 on July 31st, 2020](https://github.com/CocoaLumberjack/CocoaLumberjack/releases/tag/3.6.2)

### Public
- Fix warnings when building with SPM bundled with Swift 5.2 / Xcode 11.4 (#1132)
- Added Swift name for DDQualityOfServiceName constants.
- Don't localize timestamps in `DDefaultFileLogFormatter` (#1151)
- Allow logging arbitrary objects via Swift log functions (#1146)

### Repository
- Switch from Travis to GitHub Actions (#1135, #1140, #1150, #1152)


## [3.6.1 - Xcode 11.3.1 on Jan 25th, 2020](https://github.com/CocoaLumberjack/CocoaLumberjack/releases/tag/3.6.1)

### Public
- Improve error handling during log file creation in DDFileLogger & DDLogFileManager (#1103 / #1111)
- Improve nullability annotations in public headers (#1111 / #1112 / #1119)
- Added support for thread QOS in DDLogMessage class (#1124)

### Internal
- Fix rolling timer being rescheduled rapidly due to leeway (#1106 / #1107)
- Fix -didArchiveLogFile: returning the file name instead of the file path (#1078)
- Fix setxattr() function usage (#1118)
- Fix NSDateFormatter thread safety (#1121)
- Fix -lt_dataForMessage: duplicated code (#1122)


## [3.6.0 - Xcode 11 on October 2nd, 2019](https://github.com/CocoaLumberjack/CocoaLumberjack/releases/tag/3.6.0)

### Public
- Swift Package Manager Support (#1083)
- New `willLogMessage:` and `didLogMessage:` methods on `DDFileLogger` which provide access to the current log file info.

### Internal
- Fix issue with log archiving in the simulator (#1098)
- Limit assertion to non-simulator build (#1100)


## [3.5.3 - Xcode 10.2 on Apr 24th, 2019](https://github.com/CocoaLumberjack/CocoaLumberjack/releases/tag/3.5.3)

### Public
- Additional compatibility with Swift 5 (backwards compatible with Swift 4) (#1043)
- Fix warning building with Xcode 10.2 (#1059)
- Set Xcode 10.2 and Swift 5.0 as a default (#1064)
- Fix format string crash (#1066)

### Internal
- Fix warning about syntax (#1054) (#1065)
- Remove banned APIs (#1056) (#1057)
- Add CLANG_WARN_QUOTED_INCLUDE_IN_FRAMEWORK_HEADER & fix warnings (#1059)
- Use LLONG_MAX instead of LONG_LONG_MAX (#1062)


## [3.5.2 - Xcode 10.1 on Mar 15th, 2019](https://github.com/CocoaLumberjack/CocoaLumberjack/releases/tag/3.5.2)

### Public
- Fix reusing of log files after rolling (#1042)
- Fix creation of too many log files (#1049)
- Preliminary compatibility with Swift 5 (backwards compatible with Swift 4) (#1044)
- core: loggers os logger variations have been added (#1039)

### Internal
- Sync internal queues to prevent cleaning up log files too soon in tests (#1053)
- DDLog checks for NULL values and for global queue dispatching has been added (#1045)


## [3.5.1 - Xcode 10 on Feb 4th, 2019](https://github.com/CocoaLumberjack/CocoaLumberjack/releases/tag/3.5.1)

### Public
- Fix high CPU usage because of empty fileAttributes and / or too high rollingFrequceny (#1028)


## [3.5.0 - Xcode 10 on Jan 25th, 2019](https://github.com/CocoaLumberjack/CocoaLumberjack/releases/tag/3.5.0)

### Public
- Added `logFileHeader` property to `DDLogFileManagerDefault`. Override to set header for each created file. #998
- `DDFileLogger` now accepts a `dispatch_queue_t` which it uses to run callbacks. If not provided, the default global queue is used. #1003
- Added opt-in buffering to `DDFileLogger`. Call `wrapWithBuffer` to create a file logger which buffers. #1001, #1012
- Add `DDAssert` and `DDAssertionFailure` functions for Swift #934
- Add `DD_LOG_LEVEL` define (which can be set in `GCC_PREPROCESSOR_DEFINITIONS`) for Swift to set default log level (enables stripping for strings that are not logged). #952
- Add `asyncLoggingEnabled` global variable to control asynchronous logging. #1019

### Internal
- Prevent memory access errors caused by a failed fetch #944
- Fix common warnings emitted by `-Wall`, `-Wconversion`, `-Wextra`, etc #943, #931
- Fixes issue that could cause log messages to become interleaved when there are multiple `DDFileLogger`s #985
- `DispatchQueueFormatter` knows about `com.apple.root.default-qos.overcommit` now #932
- Fix thread safety issues in `DDFileLogger`. Makes it a little harder to deadlock in some cases. #986, #1003, #946
- Fix availability checks and memory leak #996

### Repository
- Reduce podspec to two subspecs and remove customized modulemap #976
- Add danger support for PR checks #962 - fixes #956
- Merged framework targets + using `xcconfig` + deployment target `iOS 8` and `Mac OS 10.10` #959 e97da34
- Documentation update #955 e7414ae 0239196 #933
- Full links to Docs and other resources so they are resolved on external pages (i.e. https://cocoapods.org/pods/CocoaLumberjack) e9d6971
- Replace `OSAtomic` with `stdatomic` in `DDDispatchQueueLogFormatter` #957 #958
- Add Stale Bot + configuration #953
- Update to Xcode 10 and Swift 4.2 compiler #950
- Xcode 10 scheme changes #949
- Update incomplete BSD 3-Clause License #942
- Updated to CocoaPods 1.5.3 2d0590f
- Use Xcode 9.4 image for tests #939
- Xcode (schemes) version bumps #938
- Update demo and documentation about CustomLogLevels #1023


## [3.4.2 - Xcode 9.3 on Apr 17th, 2018](https://github.com/CocoaLumberjack/CocoaLumberjack/releases/tag/3.4.2)
- Update README.md #912
- Fixed typo in pull request template #913
- Fix `-Wimplicit-retain-self` warnings #915
- Update memory management in dynamic logging #916
- Xcode 9.3 support #921 #923 #926 #927
- Add extern "C" for Objective-C++ #922
- Add `flush` method to the `DDFileLogger` #928


## [3.4.1 - Xcode 9.1 on Jan 26th, 2018](https://github.com/CocoaLumberjack/CocoaLumberjack/releases/tag/3.4.1)
- Fix `DDLogFileManagerDefault` `-isLogFile` #909
- Fix locking the main thread #911


## [3.4.0 - Xcode 9.1 on Jan 3rd, 2018](https://github.com/CocoaLumberjack/CocoaLumberjack/releases/tag/3.4.0)
- Fix Travis CI #895
- Fix typos #896
- Fix schemes and link errors #897 #899 #903 #907


## [3.3.0 - Xcode 9 on Oct 3rd, 2017](https://github.com/CocoaLumberjack/CocoaLumberjack/releases/tag/3.3.0)
- Xcode 9 support and Swift 4 support #890 #893
- Replace `OSSpinLock` with `pthread_mutex` #889


## [3.2.1 - Xcode 9 beta on Aug 21st, 2017](https://github.com/CocoaLumberjack/CocoaLumberjack/releases/tag/3.2.1)
- Xcode 9 beta support #874 #873 #884 #883 #882
- Fixed some issues around deleting log files #868 #879
- update 'Use Log Level per Logger' doc #888
- Remove empty asset catalogs so that they don't show up in Open Quickly #877
- Fixed typo in pull request template #880


## [3.2.0 - Swift 3.0.0, Xcode 8.3 on May 3rd, 2017](https://github.com/CocoaLumberjack/CocoaLumberjack/releases/tag/3.2.0)
- Xcode 8.3 support #860 #853 
- added a very basic `os_log` (unified logging) logger #850 #856 
- Use `NSFileProtectionType` instead of `NSString` #866
- Optimized timestamp calculation in `DDTTYLogger` #851 
- Updated docs #864
- Fix Travis #863 
- Fixed nullability of `DDLogMessage.function` #849 `DDExtractFileNameWithoutExtension` #845 
- Ignore `Carthage/Build` directory #862 
- Updated schemes #859 #857


## [3.1.0 - Swift 3.0.1, Xcode 8.1 on Feb 22nd, 2017](https://github.com/CocoaLumberjack/CocoaLumberjack/releases/tag/3.1.0)
- Swift 3.0.1 and Xcode 8.1 support via #816
- Fix Carthage build and updated the podspec structure #819 #818 #784 #790 #782 #778 #815
- Fix CLIColor.h not included in umbrella header #781 #796 #813 #783
- Fix crash in `[DDLog log:level:flag:context:file:function:line:tag:format:]` #831 #830
- Code improvements: 
  - using class properties #779
  - nullability #803 #809 #776
  - fix static analyzer issues #822 #828
  - optimized `USE_DISPATCH_CURRENT_QUEUE_LABEL` and `USE_DISPATCH_GET_CURRENT_QUEUE` macros #829
  - fixed dispatch_source_set_timer() usage #834
  - fixed misuse of non null parameter in `DDFileLogger fileAttributes` #835
  - store calendar in logger queue specifics for multi-thread safety #837
  - reenable default `init` method for `DDLogMessage` class #838
- Added option to not copy messages #832
- Added new hooks when adding loggers and formatters #836
- Ability to create new log files every day #736
- Skip messages in ASL logger which are filtered out by the formatter #786 #742
- Fixed #823 by adding a `hash` implementation for `DDFileLogger` - same as `isEqual`, it only considers the `filePath` 7ceed08
- Fix Travis CI build #807
- Updated docs #798 #808 #811 #810 #820


## [3.0.0 - Swift 3.0, Xcode 8 on Sep 21st, 2016](https://github.com/CocoaLumberjack/CocoaLumberjack/releases/tag/3.0.0)
- Swift 3.0 and Xcode 8 support via #769, fixes #771 and #772. Many thanks to @ffried @max-potapov @chrisdoc @BarakRL @devxoul and the others who contributed


## [2.4.0 - Swift 2.3 on Sep 19th, 2016](https://github.com/CocoaLumberjack/CocoaLumberjack/releases/tag/2.4.0)
- Swift 2.3 explicit so that the project compiles on Xcode 8 - #747 #773 fix #762 #763 #766
- CocoaPods 1.0.0 fully adopted - 0f5a793 637dfc1 70439fe #729
- Fix CLIColor.h not found for non-AppKit binaries w/o clang modules #745
- Retrieve the `DDLogLevel` of each logger associated to `DDLog` #753 
- updated doc: #727 a9f54c9 #741, diagrams in 8bd128d
- Added CONTRIBUTING, ISSUE and PULL_REQUEST TEMPLATE and added a small Communication section to the Readme
- Fixed an issue with one demo #760


## [2.3.0 - Swift 2.2, Xcode7.3 on May 2nd, 2016](https://github.com/CocoaLumberjack/CocoaLumberjack/releases/tag/2.3.0)
- Updated to Swift 2.2 - #704 
- replaced deprecated `__FUNCTION__`, `__FILE__`, `__LINE__` with newly added to Swift 2.2: `#function`, `#file`, `#line`
- Xcode 7.3 update - #692 #662 
- simplify usage and integration of the static library target - #657 
- DDLog usable via instances - #679 
- Swift cleanup - #649 
- Enable Application extension API only for tvOS - #701 
- Added `appletvos` and `appletvsimulator` to `SUPPORTED_PLATFORMS` and set  `TVOS_DEPLOYMENT_TARGET` - #707 
- fixed `OSSpinLock` init issue - #653 
- Added check to prevent duplicate loggers - #682 
- fixed typo in import - #693 
- updated the docs - #646 #650 #656 #655 #661 #664 #667 #684 #724 


## [2.2.0 - TVOS, Xcode7.1 on Oct 28th, 2015](https://github.com/CocoaLumberjack/CocoaLumberjack/releases/tag/2.2.0)
- added `tvOS` support (thanks [@sinoru](https://github.com/sinoru)) - [#634](https://github.com/CocoaLumberjack/CocoaLumberjack/pull/634) [#640](https://github.com/CocoaLumberjack/CocoaLumberjack/pull/640) [#630](https://github.com/CocoaLumberjack/CocoaLumberjack/pull/630) [#628](https://github.com/CocoaLumberjack/CocoaLumberjack/pull/628) [#618](https://github.com/CocoaLumberjack/CocoaLumberjack/pull/618) [#611](https://github.com/CocoaLumberjack/CocoaLumberjack/pull/611)
- Remove `(escaping)` from the Swift `@autoclosure` parameters - [#642](https://github.com/CocoaLumberjack/CocoaLumberjack/pull/642)


## [2.1.0 - Swift 2.0, WatchOS, Xcode7 on Oct 23rd, 2015](https://github.com/CocoaLumberjack/CocoaLumberjack/releases/tag/2.1.0)
- Fixed the version for the Carthage builds - see [#633](https://github.com/CocoaLumberjack/CocoaLumberjack/pull/633)
- Improved documentation


## [2.1.0 RC - Swift 2.0, WatchOS, Xcode7 on Oct 22nd, 2015](https://github.com/CocoaLumberjack/CocoaLumberjack/releases/tag/2.1.0-rc)
- Refactored the `NSDateFormatter` related code to fix a bunch of issues: [#621](https://github.com/CocoaLumberjack/CocoaLumberjack/pull/621)
- Fix Issue [#488](https://github.com/CocoaLumberjack/CocoaLumberjack/issues/488): Support `DDLog` without `AppKit Dependency` (`#define DD_CLI`): [#627](https://github.com/CocoaLumberjack/CocoaLumberjack/pull/627)
- Re-add `NS_DESIGNATED_INITIALIZER` [#619](https://github.com/CocoaLumberjack/CocoaLumberjack/pull/619)


## [2.1.0 Beta - Swift 2.0, WatchOS, Xcode7 on Oct 12th, 2015](https://github.com/CocoaLumberjack/CocoaLumberjack/releases/tag/2.1.0-beta)
- Updated the library to use Swift 2.0 and Xcode 7 [#617](https://github.com/CocoaLumberjack/CocoaLumberjack/pull/617) [#545](https://github.com/CocoaLumberjack/CocoaLumberjack/pull/545) [#534](https://github.com/CocoaLumberjack/CocoaLumberjack/pull/534)
- WatchOS support (2.0) [#583](https://github.com/CocoaLumberjack/CocoaLumberjack/pull/583) [#581](https://github.com/CocoaLumberjack/CocoaLumberjack/pull/581) [#579](https://github.com/CocoaLumberjack/CocoaLumberjack/pull/579) 


## [2.0.3 Patch for 2.0.0 on Oct 13th, 2015](https://github.com/CocoaLumberjack/CocoaLumberjack/releases/tag/2.0.3)

- Compatibility with Xcode 6 that was broken by the 2.0.2 patch - [f042fd3](https://github.com/CocoaLumberjack/CocoaLumberjack/commit/f042fd3)


## [2.0.2 Patch for 2.0.0 on Oct 12th, 2015](https://github.com/CocoaLumberjack/CocoaLumberjack/releases/tag/2.0.2)

- Swift 1.2 fixes [#546](https://github.com/CocoaLumberjack/CocoaLumberjack/pull/546) [#578](https://github.com/CocoaLumberjack/CocoaLumberjack/pull/578) plus and update to Swift 2.0 [5627dff](https://github.com/CocoaLumberjack/CocoaLumberjack/commit/5627dff) imported from our swift_2.0 branch
- Make build work on `tvOS` [#597](https://github.com/CocoaLumberjack/CocoaLumberjack/pull/597) 
- Make `CocoaLumberjackSwift-iOS` target depends on `CocoaLumberjack-iOS` [#575](https://github.com/CocoaLumberjack/CocoaLumberjack/pull/575) 
- `APPLICATION_EXTENSION_API_ONLY` to `YES` for Extensions [#576](https://github.com/CocoaLumberjack/CocoaLumberjack/pull/576) 
- Remove unnecessary `NS_DESIGNATED_INITIALIZER`s [#593](https://github.com/CocoaLumberjack/CocoaLumberjack/pull/593) fixes [#592](https://github.com/CocoaLumberjack/CocoaLumberjack/issues/592)  
- Add ignore warning mark for `DDMakeColor` [#553](https://github.com/CocoaLumberjack/CocoaLumberjack/pull/553) 
- Kill unused function warnings from `DDTTYLogger.h` [#613](https://github.com/CocoaLumberjack/CocoaLumberjack/pull/613) 
- Flag unused parameters as being unused to silence strict warnings [#566](https://github.com/CocoaLumberjack/CocoaLumberjack/pull/566) 
- Extend ignore unused warning pragma to cover all platforms [#559](https://github.com/CocoaLumberjack/CocoaLumberjack/pull/559) 
- Removed images.xcassets from Mobile project [#580](https://github.com/CocoaLumberjack/CocoaLumberjack/pull/580) 
- Silence the Xcode 7 upgrade check - [#595](https://github.com/CocoaLumberjack/CocoaLumberjack/pull/595) 
- Fix import for when CL framework files are manually imported into project [#560](https://github.com/CocoaLumberjack/CocoaLumberjack/pull/560) 
- Don't override defines in case they're already set at project level [#551](https://github.com/CocoaLumberjack/CocoaLumberjack/pull/551) 
- log full filepath when failing to set attribute [#550](https://github.com/CocoaLumberjack/CocoaLumberjack/pull/550) 
- Fix issue in standalone build with `DDLegacyMacros.h` [#552](https://github.com/CocoaLumberjack/CocoaLumberjack/pull/552) 
- Update `CustomFormatters.md` with proper thread-safe blurb [#555](https://github.com/CocoaLumberjack/CocoaLumberjack/pull/555) 
- typo in parameter's variable name fixed [#568](https://github.com/CocoaLumberjack/CocoaLumberjack/pull/568) 
- Typo: minor fix [#571](https://github.com/CocoaLumberjack/CocoaLumberjack/pull/571) 
- Surely we should be adding 1, not 0 for `OSAtomicAdd32` ? [#587](https://github.com/CocoaLumberjack/CocoaLumberjack/pull/587) 
- `rollLogFileWithCompletionBlock` calls back on background queue instead of main queue [#589](https://github.com/CocoaLumberjack/CocoaLumberjack/pull/589) 
- Removing extraneous `\` on line 55 [#600](https://github.com/CocoaLumberjack/CocoaLumberjack/pull/600) 
- Updated `GettingStarted.md` to include `ddLogLevel` [#602](https://github.com/CocoaLumberjack/CocoaLumberjack/pull/602) 
- Remove redundant check for `processorCount` availability [#604](https://github.com/CocoaLumberjack/CocoaLumberjack/pull/604) 


## [2.0.1 Patch for 2.0.0 on Jun 25th, 2015](https://github.com/CocoaLumberjack/CocoaLumberjack/releases/tag/2.0.1)

- **Carthage support** [#521](https://github.com/CocoaLumberjack/CocoaLumberjack/pull/521) [#526](https://github.com/CocoaLumberjack/CocoaLumberjack/pull/526) 
- fixed crash on `DDASLLogCapture` when `TIME` or `TIME_NSEC` is `NULL` [#484](https://github.com/CocoaLumberjack/CocoaLumberjack/pull/484) 
- **Swift** fixes and improvements: [#483](https://github.com/CocoaLumberjack/CocoaLumberjack/pull/483) [#509](https://github.com/CocoaLumberjack/CocoaLumberjack/pull/509) [#518](https://github.com/CocoaLumberjack/CocoaLumberjack/pull/518) [#522](https://github.com/CocoaLumberjack/CocoaLumberjack/pull/522) [5eafceb](https://github.com/CocoaLumberjack/CocoaLumberjack/commit/5eafceb)
- Unit tests: [#500](https://github.com/CocoaLumberjack/CocoaLumberjack/pull/500) [#498](https://github.com/CocoaLumberjack/CocoaLumberjack/pull/498) [#499](https://github.com/CocoaLumberjack/CocoaLumberjack/pull/499) 
- Fix [#478](https://github.com/CocoaLumberjack/CocoaLumberjack/issues/478) by reverting [#473](https://github.com/CocoaLumberjack/CocoaLumberjack/pull/473) 
- Add `armv7s` to static library [#538](https://github.com/CocoaLumberjack/CocoaLumberjack/pull/538)
- Fix `NSLog` `threadid` mismatch with iOS 8+/OSX 10.10+ [#514](https://github.com/CocoaLumberjack/CocoaLumberjack/pull/514) 
- Fixed the `LogV` macros so that avalist is no longer undefined [#511](https://github.com/CocoaLumberjack/CocoaLumberjack/pull/511) 
- Using type safe `DDColor` alias instead of #define directive [#506](https://github.com/CocoaLumberjack/CocoaLumberjack/pull/506) 
- Several fixes/tweaks to `DDASLLogCapture` [#512](https://github.com/CocoaLumberjack/CocoaLumberjack/pull/512) 
- Prevent duplicate log entries when both `DDASLLogCapture` and `DDASLLogger` are used [#515](https://github.com/CocoaLumberjack/CocoaLumberjack/pull/515) 
- Fix memory leaks in `DDTTYLogger`, add self annotations to blocks [#536](https://github.com/CocoaLumberjack/CocoaLumberjack/pull/536) 
- Update older syntax to modern subscripting for array access [#482](https://github.com/CocoaLumberjack/CocoaLumberjack/pull/482) 
- Remove execute permission on non-executable files [#517](https://github.com/CocoaLumberjack/CocoaLumberjack/pull/517) 
- Change code samples to use `DDLogFlagWarning` [#520](https://github.com/CocoaLumberjack/CocoaLumberjack/pull/520) 
- Fix seemingly obvious typo in the `toLogLevel` function [#508](https://github.com/CocoaLumberjack/CocoaLumberjack/pull/508) 


## [CocoaLumberjack 2.0.0 on Mar 13th, 2015](https://github.com/CocoaLumberjack/CocoaLumberjack/releases/tag/2.0.0)

The library was strongly refactored, with a few goals in mind:
- Swift support - that we will release in a separate milestone, since CocoaPods 0.36.0 just got out
- Unit tests support
- reorganised things (on disk)
- better coding style

See [Migration from 1.x to 2.x](https://github.com/CocoaLumberjack/CocoaLumberjack#migrating-to-2x)


## [2.0.0-rc2 on Feb 20th, 2015](https://github.com/CocoaLumberjack/CocoaLumberjack/releases/tag/2.0.0-rc2)

- Bucket of Swift improvements - [#434](https://github.com/CocoaLumberjack/CocoaLumberjack/pull/434) [#437](https://github.com/CocoaLumberjack/CocoaLumberjack/pull/437) [#449](https://github.com/CocoaLumberjack/CocoaLumberjack/pull/449) [#440](https://github.com/CocoaLumberjack/CocoaLumberjack/issues/440) 
- Fixed [#433](https://github.com/CocoaLumberjack/CocoaLumberjack/pull/433) (build issue due to dispatch_queue properties) - [#455](https://github.com/CocoaLumberjack/CocoaLumberjack/pull/455) 
- Enable codesign for iOS device framework builds - [#444](https://github.com/CocoaLumberjack/CocoaLumberjack/pull/444)
- Declare `automaticallyAppendNewlineForCustomFormatters` properties as `nonatomic` - [#443](https://github.com/CocoaLumberjack/CocoaLumberjack/pull/443) 
- Warning fixes & type standardization - [#419](https://github.com/CocoaLumberjack/CocoaLumberjack/pull/419) 
- Legacy checks updated - [#424](https://github.com/CocoaLumberjack/CocoaLumberjack/pull/424) 
- Documentation updates


## [2.0.0-rc on Dec 11th, 2014](https://github.com/CocoaLumberjack/CocoaLumberjack/releases/tag/2.0.0-rc)

- Fix `dispatch_queue_t` properties.
- Fix `registeredClasses` crashes at launch.


## [2.0.0-beta4 on Nov 7th, 2014](https://github.com/CocoaLumberjack/CocoaLumberjack/releases/tag/2.0.0-beta4)

- Major refactoring and clean up.
- Remove superfluous `log` from property names and use underscore for direct variable access.
- Preliminary Swift support through `CocoaLumberjack.swift`.
- Automatic 1.9.x legacy support when `DDLog.h` is imported instead of the new `CocoaLumberjack.h`.


## [2.0.0-beta3 on Oct 21st, 2014](https://github.com/CocoaLumberjack/CocoaLumberjack/releases/tag/2.0.0-beta3)

- Modernize flag variables to be `NS_OPTIONS`/`NS_ENUM`.
- Change the log flags and levels to `NSUInteger`.
- Fix warning when compiled with assertions blocked.
- Crash fixes.


## [2.0.0-beta2 on Sep 30th, 2014](https://github.com/CocoaLumberjack/CocoaLumberjack/releases/tag/2.0.0-beta2)

- Cleanup code.
- Match `NSLog` read UID functionality in `DDASLLogger`.
- Update framework and static libraries.


## [2.0.0 Beta on Aug 12th, 2014](https://github.com/CocoaLumberjack/CocoaLumberjack/releases/tag/2.0.0-beta)

See [Migrate from 1.x to 2.x](https://github.com/CocoaLumberjack/CocoaLumberjack#migrating-to-2x)


## [1.9.2 Updated patch release for 1.9.0 on Aug 11th, 2014](https://github.com/CocoaLumberjack/CocoaLumberjack/releases/tag/1.9.2)

- Fixed `NSCalendar components:fromDate:` crash - [#140](https://github.com/CocoaLumberjack/CocoaLumberjack/issues/140) [#307](https://github.com/CocoaLumberjack/CocoaLumberjack/pull/307) [#216](https://github.com/CocoaLumberjack/CocoaLumberjack/issues/216) 
- New `DDAssert` macros - [#306](https://github.com/CocoaLumberjack/CocoaLumberjack/pull/306) 
- Limit log growth by disk space only, not the number of files - [#195](https://github.com/CocoaLumberjack/CocoaLumberjack/issues/195) [#303](https://github.com/CocoaLumberjack/CocoaLumberjack/pull/303) 
- Change the mechanism for adding new line character (i.e. '\n\) to log messages in some logger - [#308](https://github.com/CocoaLumberjack/CocoaLumberjack/issues/308) [#310](https://github.com/CocoaLumberjack/CocoaLumberjack/pull/310) 
- Fixed deprecations - [#320](https://github.com/CocoaLumberjack/CocoaLumberjack/pull/320) [#312](https://github.com/CocoaLumberjack/CocoaLumberjack/pull/312) [#317](https://github.com/CocoaLumberjack/CocoaLumberjack/pull/317) 
- `aslmsg` not freed and causing memory leak - [#314](https://github.com/CocoaLumberjack/CocoaLumberjack/pull/314) 
- Fixed `CompressingLogFileManager` compression bug - [#315](https://github.com/CocoaLumberjack/CocoaLumberjack/pull/315)
- Remove unnecessary `NULL` check before `free()` - [#316](https://github.com/CocoaLumberjack/CocoaLumberjack/pull/316) 


## [1.9.1 Patch release for 1.9.0 on Jun 30th, 2014](https://github.com/CocoaLumberjack/CocoaLumberjack/releases/tag/1.9.1)

- Fixed issues in rolling frequency - [#243](https://github.com/CocoaLumberjack/CocoaLumberjack/issues/243) [#295](https://github.com/CocoaLumberjack/CocoaLumberjack/pull/295) [@georgekola](https://github.com/georgekola)
- Fixed critical issue, `addLogger` method should use a full bit mask instead of `LOG_LEVEL_VERBOSE`, otherwise extended logs or extra flags are ignored [fe6824c](https://github.com/CocoaLumberjack/CocoaLumberjack/commit/fe6824c) [@robbiehanson](https://github.com/robbiehanson) 
- Performance optimisation: use compiler macros to skip iOS version checks - [4656d3b](https://github.com/CocoaLumberjack/CocoaLumberjack/commit/4656d3b) [#298](https://github.com/CocoaLumberjack/CocoaLumberjack/pull/298) [#291](https://github.com/CocoaLumberjack/CocoaLumberjack/pull/291) [@robbiehanson](https://github.com/robbiehanson) [@liviur](https://github.com/liviur)
- Changed the `Build Active Architecture Only` to `NO` [#294](https://github.com/CocoaLumberjack/CocoaLumberjack/pull/294) [#293](https://github.com/CocoaLumberjack/CocoaLumberjack/issues/293) 
- Optimisation by reusing `NSDateFormatter` instances [#296](https://github.com/CocoaLumberjack/CocoaLumberjack/pull/296) [#301](https://github.com/CocoaLumberjack/CocoaLumberjack/pull/301) 


## [1.9.0 New ASL capture module, several File logger fixes on May 23rd, 2014](https://github.com/CocoaLumberjack/CocoaLumberjack/releases/tag/1.9.0)

- New ASL capture module [#242](https://github.com/CocoaLumberjack/CocoaLumberjack/pull/242) [#263](https://github.com/CocoaLumberjack/CocoaLumberjack/pull/263) 
- Override default `NSFileProtection` handling [#285](https://github.com/CocoaLumberjack/CocoaLumberjack/pull/285) 
- Replaced warnings when ARC was not enabled with errors [#284](https://github.com/CocoaLumberjack/CocoaLumberjack/pull/284) 
- Fix for issue [#278](https://github.com/CocoaLumberjack/CocoaLumberjack/issues/278) where really large log files can keep growing [#280](https://github.com/CocoaLumberjack/CocoaLumberjack/pull/280) 
- Fixed Xcode warnings [#279](https://github.com/CocoaLumberjack/CocoaLumberjack/pull/279) 
- Update `calendarUnitFlags` with new iOS SDK values [#277](https://github.com/CocoaLumberjack/CocoaLumberjack/pull/277) 
- Fix possible crash in `[NSCalendar components:fromDate:]` [#277](https://github.com/CocoaLumberjack/CocoaLumberjack/pull/277) 
- Fix [#262](https://github.com/CocoaLumberjack/CocoaLumberjack/issues/262) inverted ifs when renaming log [#264](https://github.com/CocoaLumberjack/CocoaLumberjack/pull/264) 
- Proper way of doing singletons (via `dispatch_once`) [#259](https://github.com/CocoaLumberjack/CocoaLumberjack/pull/259) 
- Explicitly declare `DDFileLogger` and `DDDispatchQueueLogFormatter ` properties as atomic to avoid Xcode warnings [#258](https://github.com/CocoaLumberjack/CocoaLumberjack/pull/258)
- Set `NSFileProtectionKey` on the temporary file created during compression [#256](https://github.com/CocoaLumberjack/CocoaLumberjack/pull/256) 
- Fix a rare crash in `CompressingLogFileManager` caused by an unchecked result from read [#255](https://github.com/CocoaLumberjack/CocoaLumberjack/pull/255) 
- Add explicit casts for integer conversion [#253](https://github.com/CocoaLumberjack/CocoaLumberjack/pull/253) 
- Replace use of `NSThread.detachNewThreadSelector` [#251](https://github.com/CocoaLumberjack/CocoaLumberjack/pull/251) 
- Add a constructor override for `initWithLogsDirectory:` [#252](https://github.com/CocoaLumberjack/CocoaLumberjack/pull/252) 
- Check and log the streamError whenever we fail to write during compression and log any failures when removing the original file or cleaning up the temporary file after compression failed [#250](https://github.com/CocoaLumberjack/CocoaLumberjack/pull/250) 
- Following Apple's guidelines for iOS Static Libraries [#249](https://github.com/CocoaLumberjack/CocoaLumberjack/pull/249) 
- Some extra warnings for the mobile framework xcode project [a2e5666](https://github.com/CocoaLumberjack/CocoaLumberjack/commit/a2e5666)
- Update `FineGrainedLoggingAppDelegate.m` [#244](https://github.com/CocoaLumberjack/CocoaLumberjack/pull/244) 
- New `[DDLog log:message:]` primitive [7f8af2e](https://github.com/CocoaLumberjack/CocoaLumberjack/commit/7f8af2e)
- Fixed issue [#181](https://github.com/CocoaLumberjack/CocoaLumberjack/issues/181) when logging messages in iOS7 devices aren't properly retrieved by `asl_search` [#240](https://github.com/CocoaLumberjack/CocoaLumberjack/pull/240) 
- Allow prevention of log file reuse [#238](https://github.com/CocoaLumberjack/CocoaLumberjack/pull/238) 
- `DDTTYLogger`: Favour XcodeColors environment variable [#237](https://github.com/CocoaLumberjack/CocoaLumberjack/pull/237) 
- `DDLog`: calling `atexit_b` in CLI applications, that use Foundation framework [#234](https://github.com/CocoaLumberjack/CocoaLumberjack/pull/234) 


## [1.8.1 AllLoggers and bugfixes on Feb 14th, 2014](https://github.com/CocoaLumberjack/CocoaLumberjack/releases/tag/1.8.1)

- read access to all loggers - [#217](https://github.com/CocoaLumberjack/CocoaLumberjack/issues/217) [#219](https://github.com/CocoaLumberjack/CocoaLumberjack/pull/219) 
- fixed bug with archived logs not being handled correctly on iOS simulator - [#218](https://github.com/CocoaLumberjack/CocoaLumberjack/pull/218) 
- log the `strerror(errno)` value when `setxattr()` fails - [#211](https://github.com/CocoaLumberjack/CocoaLumberjack/pull/211) 
- Add a check for an archived log before overwriting - [#214](https://github.com/CocoaLumberjack/CocoaLumberjack/pull/214) 
- improved safety by using assertions instead of comments (`DDLog` in the core) - [#221](https://github.com/CocoaLumberjack/CocoaLumberjack/pull/221) 
- added Lumberjack logo :)


## [1.8.0 Better CL support, custom logfile name format, bugfixes on Jan 21st, 2014](https://github.com/CocoaLumberjack/CocoaLumberjack/releases/tag/1.8.0)

- `DDFileLogger` custom logfile (name) format - [#208](https://github.com/CocoaLumberjack/CocoaLumberjack/pull/208) 
- Security static analysis fix - [#202](https://github.com/CocoaLumberjack/CocoaLumberjack/pull/202) 
- `DDFileLogger`: using `CFBundleIdentifier` as a log filename prefix on OSX and iOS - [#206](https://github.com/CocoaLumberjack/CocoaLumberjack/pull/206) 
- Allow disabling of specific levels per-logger - [#204](https://github.com/CocoaLumberjack/CocoaLumberjack/pull/204) 
- Improve support for OS X command line tools - [#194](https://github.com/CocoaLumberjack/CocoaLumberjack/pull/194) 
- `DDFileLogger`: fixed crash that occurred in case if application name == nil - [#198](https://github.com/CocoaLumberjack/CocoaLumberjack/pull/198) 
- `DDFileLogger`: fixed comment - [#199](https://github.com/CocoaLumberjack/CocoaLumberjack/pull/199) 
- Fix Travis - [#205](https://github.com/CocoaLumberjack/CocoaLumberjack/pull/205) 


## [1.7.0 New log file naming convention and CocoaLumberjack organisation on Dec 10th, 2013](https://github.com/CocoaLumberjack/CocoaLumberjack/releases/tag/1.7.0)

- new log file naming convention - [#191](https://github.com/CocoaLumberjack/CocoaLumberjack/pull/191)
- completed transition to **CocoaLumberjack** organisation - [#188](https://github.com/CocoaLumberjack/CocoaLumberjack/pull/188)


## [1.6.5.1 Patch release for Xcode 4.4+ compatibility on Dec 4th, 2013](https://github.com/CocoaLumberjack/CocoaLumberjack/releases/tag/1.6.5.1)

- fixed compatibility with Xcode 4.4+ [#187](https://github.com/CocoaLumberjack/CocoaLumberjack/pull/187)


## [1.6.5 File Logger refactoring, Multi Formatter, preffixed extension classes on Dec 3rd, 2013](https://github.com/CocoaLumberjack/CocoaLumberjack/releases/tag/1.6.5)

`DDFileLogger` refactoring and fixes (thanks [@dvor](https://github.com/dvor) and [@an0](https://github.com/an0)):
- Fixed [#63](https://github.com/CocoaLumberjack/CocoaLumberjack/issues/63) Loggers don't flush in Command Line Tool [#184](https://github.com/CocoaLumberjack/CocoaLumberjack/pull/184) 
- Fixed [#52](https://github.com/CocoaLumberjack/CocoaLumberjack/issues/52) Force log rotation [#183](https://github.com/CocoaLumberjack/CocoaLumberjack/pull/183)
- Fixed [#55](https://github.com/CocoaLumberjack/CocoaLumberjack/issues/55) After deleting log file or log dir they aren't created again without relaunching the app [#183](https://github.com/CocoaLumberjack/CocoaLumberjack/pull/183)
- Fixed [#129](https://github.com/CocoaLumberjack/CocoaLumberjack/issues/129) [iOS] `DDFileLogger` causes crash when logging from background app [#183](https://github.com/CocoaLumberjack/CocoaLumberjack/pull/183)
- Fixed [#153](https://github.com/CocoaLumberjack/CocoaLumberjack/issues/153) Log file on iPhone only contains a single line [#177](https://github.com/CocoaLumberjack/CocoaLumberjack/pull/177)
- Fixed [#155](https://github.com/CocoaLumberjack/CocoaLumberjack/issues/155) How do I combine all my log levels into one file? [#177](https://github.com/CocoaLumberjack/CocoaLumberjack/pull/177)
- Fixed [#175](https://github.com/CocoaLumberjack/CocoaLumberjack/issues/175) `DFileLogger` `creationDate` bug on 64-bit iOS system [#177](https://github.com/CocoaLumberjack/CocoaLumberjack/pull/177)
- Allow customizing the naming convention for log files to use timestamps [#174](https://github.com/CocoaLumberjack/CocoaLumberjack/pull/174)

Other:
- Implemented multiple formatter (`DDMultiFormatter` - alows chaining of formatters) [#178](https://github.com/CocoaLumberjack/CocoaLumberjack/pull/178)
- Added DD prefix to extension classes (`ContextFilterLogFormatter` and `DispatchQueueLogFormatter`) [#178](https://github.com/CocoaLumberjack/CocoaLumberjack/pull/178)
- Updated code indentation: Tabs changed to spaces [#180](https://github.com/CocoaLumberjack/CocoaLumberjack/pull/180)
- Included `DDLog+LOGV.h` in Cocoapods sources [d253bd7](https://github.com/CocoaLumberjack/CocoaLumberjack/commit/d253bd7)
- other fixes/improvements


## [1.6.4 Fix compatibility with 3rd party frameworks on Nov 21st, 2013](https://github.com/CocoaLumberjack/CocoaLumberjack/releases/tag/1.6.4)

* "Fix" conflicts with 3rd party libraries using `CocoaLumberjack` [#172](https://github.com/CocoaLumberjack/CocoaLumberjack/pull/172) 
* Ignore deprecated warning for `dispatch_get_current_queue` [#167](https://github.com/CocoaLumberjack/CocoaLumberjack/pull/167) 
* Add new `DEBUG` log level support to included loggers [#166](https://github.com/CocoaLumberjack/CocoaLumberjack/pull/166) 
* Method declarations that make it easier to extend/modify `DispatchQueueLogFormatter` [#164](https://github.com/CocoaLumberjack/CocoaLumberjack/pull/164) 


## [1.6.3 New macros, updated podspec and bug fixes on Apr 2nd, 2013](https://github.com/CocoaLumberjack/CocoaLumberjack/releases/tag/1.6.3)

* Add `LOGV`-style macros [#161](https://github.com/CocoaLumberjack/CocoaLumberjack/pull/161) 
* Fix getting queue's label [#159](https://github.com/CocoaLumberjack/CocoaLumberjack/pull/159)  
* New log level `DEBUG` [#145](https://github.com/CocoaLumberjack/CocoaLumberjack/pull/145) 
* Use `DISPATCH_CURRENT_QUEUE_LABEL` if available [#159](https://github.com/CocoaLumberjack/CocoaLumberjack/pull/159) 
* Different `logLevel` per each logger [#151](https://github.com/CocoaLumberjack/CocoaLumberjack/pull/151) 
* Created 2 subspecs, `Core` and `Extensions` [#152](https://github.com/CocoaLumberjack/CocoaLumberjack/pull/152) 
* Updated observer for keypath using `NSStringFromSelector` + `@selector` [38e5da3](https://github.com/CocoaLumberjack/CocoaLumberjack/commit/38e5da3)
* Replaced `id` return type with `instancetype` [ebee454](https://github.com/CocoaLumberjack/CocoaLumberjack/commit/ebee454)
* Remove implicit conversion warnings [#149](https://github.com/CocoaLumberjack/CocoaLumberjack/pull/149) 
* `DDTTYLogger`: Allow to set default color profiles for all contexts at once [#146](https://github.com/CocoaLumberjack/CocoaLumberjack/pull/146) [#158](https://github.com/CocoaLumberjack/CocoaLumberjack/pull/158) 
* `DDTTYLogger`: By default apply `setForegroundColor:backgroundColor:forFlag:` to `LOG_CONTEXT_ALL` [#154](https://github.com/CocoaLumberjack/CocoaLumberjack/pull/154) 
* `DispatchQueueLogFormatter`: Use modern Objective-C [#142](https://github.com/CocoaLumberjack/CocoaLumberjack/pull/142) 
* `DispatchQueueLogFormatter`: Make sure to always use a `NSGregorianCalendar` for date formatter [#142](https://github.com/CocoaLumberjack/CocoaLumberjack/pull/142) 
* Replaced explicit reference to class name in `logFileWithPath` factory method [#131](https://github.com/CocoaLumberjack/CocoaLumberjack/pull/131) 
* Catch exceptions in `logMessage:` [#130](https://github.com/CocoaLumberjack/CocoaLumberjack/pull/130) 
* Fix enum type conversion warnings [#124](https://github.com/CocoaLumberjack/CocoaLumberjack/pull/124) 
* Add deployment target condition for workaround [#121](https://github.com/CocoaLumberjack/CocoaLumberjack/pull/121) 
* Fix static analyzer warnings about `nil` values in dictionary [#122](https://github.com/CocoaLumberjack/CocoaLumberjack/pull/122) 
* Fix `dispatch_get_current_queue` crash [#121](https://github.com/CocoaLumberjack/CocoaLumberjack/pull/121) 
* Fixing colors in greyscale color-space not working [d019cfd](https://github.com/CocoaLumberjack/CocoaLumberjack/commit/d019cfd)
* Guard around `dispatch_resume()` being called with null pointer [#107](https://github.com/CocoaLumberjack/CocoaLumberjack/pull/107) 
* `NULL` safety checks [#107](https://github.com/CocoaLumberjack/CocoaLumberjack/pull/107)


## [1.6.2 on Apr 2nd, 2013](https://github.com/CocoaLumberjack/CocoaLumberjack/releases/tag/1.6.2)

## [1.6.1 on Apr 2nd, 2013](https://github.com/CocoaLumberjack/CocoaLumberjack/releases/tag/1.6.1)

## [1.6 on Jul 3rd, 2012](https://github.com/CocoaLumberjack/CocoaLumberjack/releases/tag/1.6)

## [1.5.1 on Jul 3rd, 2012](https://github.com/CocoaLumberjack/CocoaLumberjack/releases/tag/1.5.1)

## [1.5 on Jul 3rd, 2012](https://github.com/CocoaLumberjack/CocoaLumberjack/releases/tag/1.5)

## [1.4.1 on Jul 3rd, 2012](https://github.com/CocoaLumberjack/CocoaLumberjack/releases/tag/1.4.1)

## [1.4 on Jul 3rd, 2012](https://github.com/CocoaLumberjack/CocoaLumberjack/releases/tag/1.4)

## [1.3.3 on Mar 30th, 2012](https://github.com/CocoaLumberjack/CocoaLumberjack/releases/tag/1.3.3)

## [1.3.2 on Dec 23rd, 2011](https://github.com/CocoaLumberjack/CocoaLumberjack/releases/tag/1.3.2)

## [1.3.1 on Dec 9th, 2011](https://github.com/CocoaLumberjack/CocoaLumberjack/releases/tag/1.3.1)

## [1.3 on Dec 9th, 2011](https://github.com/CocoaLumberjack/CocoaLumberjack/releases/tag/1.3)

## [1.2.3 on Dec 9th, 2011](https://github.com/CocoaLumberjack/CocoaLumberjack/releases/tag/1.2.3)

## [1.2.2 on Dec 9th, 2011](https://github.com/CocoaLumberjack/CocoaLumberjack/releases/tag/1.2.2)

## [1.2.1 on Oct 13th, 2011](https://github.com/CocoaLumberjack/CocoaLumberjack/releases/tag/1.2.1)

## [1.2 on Oct 13th, 2011](https://github.com/CocoaLumberjack/CocoaLumberjack/releases/tag/1.2)

## [1.1 on Oct 13th, 2011](https://github.com/CocoaLumberjack/CocoaLumberjack/releases/tag/1.1)

## [1.0 on Oct 13th, 2011](https://github.com/CocoaLumberjack/CocoaLumberjack/releases/tag/1.0)<|MERGE_RESOLUTION|>--- conflicted
+++ resolved
@@ -16,11 +16,8 @@
 - Deprecate `tag` property of `DDLogMessage`, use `representedObject` instead. (#1177, #532)
 - Add per-message synchronous logging control for messages logged via SwiftLog using `DDLogHandler` (#1209)
 - Prevent logging an error when archiving an already deleted file (#1212)
-<<<<<<< HEAD
 - Add TargetConditionals import for Xcode 12.5 (#1210)
-=======
 - Add `DDAssertionFailure` macro for Objective-C (#1220)
->>>>>>> 4c79188e
 
 ### Internal
 
