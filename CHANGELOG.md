--- conflicted
+++ resolved
@@ -5,11 +5,8 @@
 - **Breaking change**: Dropped support for iOS 8 (#1153)
 - Update SPM tools-version to 5.3 to enable Swift 5.3 support (#1148)
 - Add backend for swift-log (#1164)
-<<<<<<< HEAD
+- Specify CocoaPods version to ensure `swift_version` attribute works (#1167)
 - Simplify `DDLogFileManager` callbacks for archived log files (#1166)
-=======
-- Specify CocoaPods version to ensure `swift_version` attribute works (#1167)
->>>>>>> ef702a5e
 
 ## [3.6.2 - Xcode 11.6 on July 31st, 2020](https://github.com/CocoaLumberjack/CocoaLumberjack/releases/tag/3.6.2)
 
