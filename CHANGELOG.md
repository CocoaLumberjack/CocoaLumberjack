--- conflicted
+++ resolved
@@ -3,12 +3,11 @@
 ### Public
 
 - Deprecate `tag` property of `DDLogMessage`, use `representedObject` instead. (#1177, #532)
-<<<<<<< HEAD
+
+### Internal
+
 - Using setter to replace kvo for `NSFileLogger` (#1180)
-=======
-- Remove meaningless judgments in `DDFileLogger` (#1182)
->>>>>>> c0d98cf7
-- _TBD_
+- Remove unnecessary checks in `DDFileLogger` (#1182)
 
 ## [3.7.0 - Xcode 12 on Oct 2nd, 2020](https://github.com/CocoaLumberjack/CocoaLumberjack/releases/tag/3.7.0)
 
