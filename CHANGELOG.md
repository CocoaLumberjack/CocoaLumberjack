--- conflicted
+++ resolved
@@ -22,11 +22,8 @@
 - DDFileLogger log message is overridden #924
 - Fix thread safety issue in DDFileLogger #986
 - Fix availability checks and memory leak #996
-<<<<<<< HEAD
+- Added `logFileHeader` property to `DDLogFileManagerDefault` which you can override to set log file header
 - Add logger extension with buffering #1001
-=======
-- Added `logFileHeader` property to `DDLogFileManagerDefault` which you can override to set log file header
->>>>>>> a7491f6c
 
 ## [3.4.2 - Xcode 9.3 on Apr 17th, 2018](https://github.com/CocoaLumberjack/CocoaLumberjack/releases/tag/3.4.2)
 - Update README.md #912
