// !$*UTF8*$!
{
	archiveVersion = 1;
	classes = {
	};
	objectVersion = 46;
	objects = {

/* Begin PBXBuildFile section */
		5505CF6619BA58320028CF57 /* DDLogDeprecated.h in Headers */ = {isa = PBXBuildFile; fileRef = 5505CF6519BA58320028CF57 /* DDLogDeprecated.h */; settings = {ATTRIBUTES = (Public, ); }; };
		55BCB5C719D4BB6E0096E784 /* SwiftHelpers.swift in Sources */ = {isa = PBXBuildFile; fileRef = 55BCB5C619D4BB6E0096E784 /* SwiftHelpers.swift */; };
		55CCBF0419BA679200957A39 /* main.swift in Sources */ = {isa = PBXBuildFile; fileRef = 55CCBF0319BA679200957A39 /* main.swift */; };
		55CCBF0619BA679200957A39 /* AppDelegate.swift in Sources */ = {isa = PBXBuildFile; fileRef = 55CCBF0519BA679200957A39 /* AppDelegate.swift */; };
		55CCBF0819BA679200957A39 /* Images.xcassets in Resources */ = {isa = PBXBuildFile; fileRef = 55CCBF0719BA679200957A39 /* Images.xcassets */; };
		55CCBF0B19BA679200957A39 /* MainMenu.xib in Resources */ = {isa = PBXBuildFile; fileRef = 55CCBF0919BA679200957A39 /* MainMenu.xib */; };
		55CCBF2019BA67CB00957A39 /* CocoaLumberjack.framework in Frameworks */ = {isa = PBXBuildFile; fileRef = DCB3185114EB418E001CFBEE /* CocoaLumberjack.framework */; };
		DA9C20D1192A0E0000AB7171 /* DDAbstractDatabaseLogger.h in Headers */ = {isa = PBXBuildFile; fileRef = DA9C20BD192A0E0000AB7171 /* DDAbstractDatabaseLogger.h */; settings = {ATTRIBUTES = (Public, ); }; };
		DA9C20D2192A0E0000AB7171 /* DDAbstractDatabaseLogger.m in Sources */ = {isa = PBXBuildFile; fileRef = DA9C20BE192A0E0000AB7171 /* DDAbstractDatabaseLogger.m */; };
		DA9C20D3192A0E0000AB7171 /* DDASLLogCapture.h in Headers */ = {isa = PBXBuildFile; fileRef = DA9C20BF192A0E0000AB7171 /* DDASLLogCapture.h */; settings = {ATTRIBUTES = (Public, ); }; };
		DA9C20D4192A0E0000AB7171 /* DDASLLogCapture.m in Sources */ = {isa = PBXBuildFile; fileRef = DA9C20C0192A0E0000AB7171 /* DDASLLogCapture.m */; };
		DA9C20D5192A0E0000AB7171 /* DDASLLogger.h in Headers */ = {isa = PBXBuildFile; fileRef = DA9C20C1192A0E0000AB7171 /* DDASLLogger.h */; settings = {ATTRIBUTES = (Public, ); }; };
		DA9C20D6192A0E0000AB7171 /* DDASLLogger.m in Sources */ = {isa = PBXBuildFile; fileRef = DA9C20C2192A0E0000AB7171 /* DDASLLogger.m */; };
		DA9C20D7192A0E0000AB7171 /* DDFileLogger.h in Headers */ = {isa = PBXBuildFile; fileRef = DA9C20C3192A0E0000AB7171 /* DDFileLogger.h */; settings = {ATTRIBUTES = (Public, ); }; };
		DA9C20D8192A0E0000AB7171 /* DDFileLogger.m in Sources */ = {isa = PBXBuildFile; fileRef = DA9C20C4192A0E0000AB7171 /* DDFileLogger.m */; };
		DA9C20D9192A0E0000AB7171 /* DDLog.h in Headers */ = {isa = PBXBuildFile; fileRef = DA9C20C5192A0E0000AB7171 /* DDLog.h */; settings = {ATTRIBUTES = (Public, ); }; };
		DA9C20DA192A0E0000AB7171 /* DDLog.m in Sources */ = {isa = PBXBuildFile; fileRef = DA9C20C6192A0E0000AB7171 /* DDLog.m */; };
		DA9C20DB192A0E0000AB7171 /* DDLog+LOGV.h in Headers */ = {isa = PBXBuildFile; fileRef = DA9C20C7192A0E0000AB7171 /* DDLog+LOGV.h */; settings = {ATTRIBUTES = (Private, ); }; };
		DA9C20DC192A0E0000AB7171 /* DDTTYLogger.h in Headers */ = {isa = PBXBuildFile; fileRef = DA9C20C8192A0E0000AB7171 /* DDTTYLogger.h */; settings = {ATTRIBUTES = (Public, ); }; };
		DA9C20DD192A0E0000AB7171 /* DDTTYLogger.m in Sources */ = {isa = PBXBuildFile; fileRef = DA9C20C9192A0E0000AB7171 /* DDTTYLogger.m */; };
		DA9C20DE192A0E0000AB7171 /* DDContextFilterLogFormatter.h in Headers */ = {isa = PBXBuildFile; fileRef = DA9C20CB192A0E0000AB7171 /* DDContextFilterLogFormatter.h */; settings = {ATTRIBUTES = (Public, ); }; };
		DA9C20DF192A0E0000AB7171 /* DDContextFilterLogFormatter.m in Sources */ = {isa = PBXBuildFile; fileRef = DA9C20CC192A0E0000AB7171 /* DDContextFilterLogFormatter.m */; };
		DA9C20E0192A0E0000AB7171 /* DDDispatchQueueLogFormatter.h in Headers */ = {isa = PBXBuildFile; fileRef = DA9C20CD192A0E0000AB7171 /* DDDispatchQueueLogFormatter.h */; settings = {ATTRIBUTES = (Public, ); }; };
		DA9C20E1192A0E0000AB7171 /* DDDispatchQueueLogFormatter.m in Sources */ = {isa = PBXBuildFile; fileRef = DA9C20CE192A0E0000AB7171 /* DDDispatchQueueLogFormatter.m */; };
		DA9C20E2192A0E0000AB7171 /* DDMultiFormatter.h in Headers */ = {isa = PBXBuildFile; fileRef = DA9C20CF192A0E0000AB7171 /* DDMultiFormatter.h */; settings = {ATTRIBUTES = (Public, ); }; };
		DA9C20E3192A0E0000AB7171 /* DDMultiFormatter.m in Sources */ = {isa = PBXBuildFile; fileRef = DA9C20D0192A0E0000AB7171 /* DDMultiFormatter.m */; };
		DCB3185F14EB418E001CFBEE /* InfoPlist.strings in Resources */ = {isa = PBXBuildFile; fileRef = DCB3185D14EB418E001CFBEE /* InfoPlist.strings */; };
		DCB318D214ED6C3B001CFBEE /* InfoPlist.strings in Resources */ = {isa = PBXBuildFile; fileRef = DCB318D014ED6C3B001CFBEE /* InfoPlist.strings */; };
		DCB318D414ED6C3B001CFBEE /* main.m in Sources */ = {isa = PBXBuildFile; fileRef = DCB318D314ED6C3B001CFBEE /* main.m */; };
		DCB318D814ED6C3B001CFBEE /* Credits.rtf in Resources */ = {isa = PBXBuildFile; fileRef = DCB318D614ED6C3B001CFBEE /* Credits.rtf */; };
		DCB318DB14ED6C3B001CFBEE /* AppDelegate.m in Sources */ = {isa = PBXBuildFile; fileRef = DCB318DA14ED6C3B001CFBEE /* AppDelegate.m */; };
		DCB318DE14ED6C3B001CFBEE /* MainMenu.xib in Resources */ = {isa = PBXBuildFile; fileRef = DCB318DC14ED6C3B001CFBEE /* MainMenu.xib */; };
		E5D89BA71994749300C180CF /* CocoaLumberjack.h in Headers */ = {isa = PBXBuildFile; fileRef = E5D89BA41994749300C180CF /* CocoaLumberjack.h */; settings = {ATTRIBUTES = (Public, ); }; };
		E5D89BA81994749300C180CF /* DDAssertMacros.h in Headers */ = {isa = PBXBuildFile; fileRef = E5D89BA51994749300C180CF /* DDAssertMacros.h */; settings = {ATTRIBUTES = (Public, ); }; };
		E5D89BA91994749300C180CF /* DDLogMacros.h in Headers */ = {isa = PBXBuildFile; fileRef = E5D89BA61994749300C180CF /* DDLogMacros.h */; settings = {ATTRIBUTES = (Public, ); }; };
		E5D89BAD199494B600C180CF /* CocoaLumberjack.framework in Frameworks */ = {isa = PBXBuildFile; fileRef = DCB3185114EB418E001CFBEE /* CocoaLumberjack.framework */; };
/* End PBXBuildFile section */

/* Begin PBXContainerItemProxy section */
		55CCBF1E19BA67C500957A39 /* PBXContainerItemProxy */ = {
			isa = PBXContainerItemProxy;
			containerPortal = DCB3184714EB418D001CFBEE /* Project object */;
			proxyType = 1;
			remoteGlobalIDString = DCB3185014EB418E001CFBEE;
			remoteInfo = CocoaLumberjack;
		};
		DCB318E214ED6C43001CFBEE /* PBXContainerItemProxy */ = {
			isa = PBXContainerItemProxy;
			containerPortal = DCB3184714EB418D001CFBEE /* Project object */;
			proxyType = 1;
			remoteGlobalIDString = DCB3185014EB418E001CFBEE;
			remoteInfo = Lumberjack;
		};
/* End PBXContainerItemProxy section */

/* Begin PBXFileReference section */
		5505CF6519BA58320028CF57 /* DDLogDeprecated.h */ = {isa = PBXFileReference; fileEncoding = 4; lastKnownFileType = sourcecode.c.h; path = DDLogDeprecated.h; sourceTree = "<group>"; };
		55BCB5C619D4BB6E0096E784 /* SwiftHelpers.swift */ = {isa = PBXFileReference; fileEncoding = 4; lastKnownFileType = sourcecode.swift; path = SwiftHelpers.swift; sourceTree = "<group>"; };
		55CCBEFF19BA679200957A39 /* SwiftTest.app */ = {isa = PBXFileReference; explicitFileType = wrapper.application; includeInIndex = 0; path = SwiftTest.app; sourceTree = BUILT_PRODUCTS_DIR; };
		55CCBF0219BA679200957A39 /* Info.plist */ = {isa = PBXFileReference; lastKnownFileType = text.plist.xml; path = Info.plist; sourceTree = "<group>"; };
		55CCBF0319BA679200957A39 /* main.swift */ = {isa = PBXFileReference; lastKnownFileType = sourcecode.swift; path = main.swift; sourceTree = "<group>"; };
		55CCBF0519BA679200957A39 /* AppDelegate.swift */ = {isa = PBXFileReference; lastKnownFileType = sourcecode.swift; path = AppDelegate.swift; sourceTree = "<group>"; };
		55CCBF0719BA679200957A39 /* Images.xcassets */ = {isa = PBXFileReference; lastKnownFileType = folder.assetcatalog; path = Images.xcassets; sourceTree = "<group>"; };
		55CCBF0A19BA679200957A39 /* Base */ = {isa = PBXFileReference; lastKnownFileType = file.xib; name = Base; path = Base.lproj/MainMenu.xib; sourceTree = "<group>"; };
		DA9C20BD192A0E0000AB7171 /* DDAbstractDatabaseLogger.h */ = {isa = PBXFileReference; fileEncoding = 4; lastKnownFileType = sourcecode.c.h; path = DDAbstractDatabaseLogger.h; sourceTree = "<group>"; };
		DA9C20BE192A0E0000AB7171 /* DDAbstractDatabaseLogger.m */ = {isa = PBXFileReference; fileEncoding = 4; lastKnownFileType = sourcecode.c.objc; path = DDAbstractDatabaseLogger.m; sourceTree = "<group>"; };
		DA9C20BF192A0E0000AB7171 /* DDASLLogCapture.h */ = {isa = PBXFileReference; fileEncoding = 4; lastKnownFileType = sourcecode.c.h; path = DDASLLogCapture.h; sourceTree = "<group>"; };
		DA9C20C0192A0E0000AB7171 /* DDASLLogCapture.m */ = {isa = PBXFileReference; fileEncoding = 4; lastKnownFileType = sourcecode.c.objc; path = DDASLLogCapture.m; sourceTree = "<group>"; };
		DA9C20C1192A0E0000AB7171 /* DDASLLogger.h */ = {isa = PBXFileReference; fileEncoding = 4; lastKnownFileType = sourcecode.c.h; path = DDASLLogger.h; sourceTree = "<group>"; };
		DA9C20C2192A0E0000AB7171 /* DDASLLogger.m */ = {isa = PBXFileReference; fileEncoding = 4; lastKnownFileType = sourcecode.c.objc; path = DDASLLogger.m; sourceTree = "<group>"; };
		DA9C20C3192A0E0000AB7171 /* DDFileLogger.h */ = {isa = PBXFileReference; fileEncoding = 4; lastKnownFileType = sourcecode.c.h; path = DDFileLogger.h; sourceTree = "<group>"; };
		DA9C20C4192A0E0000AB7171 /* DDFileLogger.m */ = {isa = PBXFileReference; fileEncoding = 4; lastKnownFileType = sourcecode.c.objc; path = DDFileLogger.m; sourceTree = "<group>"; };
		DA9C20C5192A0E0000AB7171 /* DDLog.h */ = {isa = PBXFileReference; fileEncoding = 4; lastKnownFileType = sourcecode.c.h; path = DDLog.h; sourceTree = "<group>"; };
		DA9C20C6192A0E0000AB7171 /* DDLog.m */ = {isa = PBXFileReference; fileEncoding = 4; lastKnownFileType = sourcecode.c.objc; path = DDLog.m; sourceTree = "<group>"; };
		DA9C20C7192A0E0000AB7171 /* DDLog+LOGV.h */ = {isa = PBXFileReference; fileEncoding = 4; lastKnownFileType = sourcecode.c.h; path = "DDLog+LOGV.h"; sourceTree = "<group>"; };
		DA9C20C8192A0E0000AB7171 /* DDTTYLogger.h */ = {isa = PBXFileReference; fileEncoding = 4; lastKnownFileType = sourcecode.c.h; path = DDTTYLogger.h; sourceTree = "<group>"; };
		DA9C20C9192A0E0000AB7171 /* DDTTYLogger.m */ = {isa = PBXFileReference; fileEncoding = 4; lastKnownFileType = sourcecode.c.objc; path = DDTTYLogger.m; sourceTree = "<group>"; };
		DA9C20CB192A0E0000AB7171 /* DDContextFilterLogFormatter.h */ = {isa = PBXFileReference; fileEncoding = 4; lastKnownFileType = sourcecode.c.h; path = DDContextFilterLogFormatter.h; sourceTree = "<group>"; };
		DA9C20CC192A0E0000AB7171 /* DDContextFilterLogFormatter.m */ = {isa = PBXFileReference; fileEncoding = 4; lastKnownFileType = sourcecode.c.objc; path = DDContextFilterLogFormatter.m; sourceTree = "<group>"; };
		DA9C20CD192A0E0000AB7171 /* DDDispatchQueueLogFormatter.h */ = {isa = PBXFileReference; fileEncoding = 4; lastKnownFileType = sourcecode.c.h; path = DDDispatchQueueLogFormatter.h; sourceTree = "<group>"; };
		DA9C20CE192A0E0000AB7171 /* DDDispatchQueueLogFormatter.m */ = {isa = PBXFileReference; fileEncoding = 4; lastKnownFileType = sourcecode.c.objc; path = DDDispatchQueueLogFormatter.m; sourceTree = "<group>"; };
		DA9C20CF192A0E0000AB7171 /* DDMultiFormatter.h */ = {isa = PBXFileReference; fileEncoding = 4; lastKnownFileType = sourcecode.c.h; path = DDMultiFormatter.h; sourceTree = "<group>"; };
		DA9C20D0192A0E0000AB7171 /* DDMultiFormatter.m */ = {isa = PBXFileReference; fileEncoding = 4; lastKnownFileType = sourcecode.c.objc; path = DDMultiFormatter.m; sourceTree = "<group>"; };
		DCB3185114EB418E001CFBEE /* CocoaLumberjack.framework */ = {isa = PBXFileReference; explicitFileType = wrapper.framework; includeInIndex = 0; path = CocoaLumberjack.framework; sourceTree = BUILT_PRODUCTS_DIR; };
		DCB3185914EB418E001CFBEE /* Foundation.framework */ = {isa = PBXFileReference; lastKnownFileType = wrapper.framework; name = Foundation.framework; path = System/Library/Frameworks/Foundation.framework; sourceTree = SDKROOT; };
		DCB3185C14EB418E001CFBEE /* Lumberjack-Info.plist */ = {isa = PBXFileReference; lastKnownFileType = text.plist.xml; path = "Lumberjack-Info.plist"; sourceTree = "<group>"; };
		DCB3185E14EB418E001CFBEE /* en */ = {isa = PBXFileReference; lastKnownFileType = text.plist.strings; name = en; path = en.lproj/InfoPlist.strings; sourceTree = "<group>"; };
		DCB3186014EB418E001CFBEE /* Lumberjack-Prefix.pch */ = {isa = PBXFileReference; lastKnownFileType = sourcecode.c.h; path = "Lumberjack-Prefix.pch"; sourceTree = "<group>"; };
		DCB318CA14ED6C3B001CFBEE /* FmwkTest.app */ = {isa = PBXFileReference; explicitFileType = wrapper.application; includeInIndex = 0; path = FmwkTest.app; sourceTree = BUILT_PRODUCTS_DIR; };
		DCB318CF14ED6C3B001CFBEE /* FmwkTest-Info.plist */ = {isa = PBXFileReference; lastKnownFileType = text.plist.xml; path = "FmwkTest-Info.plist"; sourceTree = "<group>"; };
		DCB318D114ED6C3B001CFBEE /* en */ = {isa = PBXFileReference; lastKnownFileType = text.plist.strings; name = en; path = en.lproj/InfoPlist.strings; sourceTree = "<group>"; };
		DCB318D314ED6C3B001CFBEE /* main.m */ = {isa = PBXFileReference; lastKnownFileType = sourcecode.c.objc; path = main.m; sourceTree = "<group>"; };
		DCB318D514ED6C3B001CFBEE /* FmwkTest-Prefix.pch */ = {isa = PBXFileReference; lastKnownFileType = sourcecode.c.h; path = "FmwkTest-Prefix.pch"; sourceTree = "<group>"; };
		DCB318D714ED6C3B001CFBEE /* en */ = {isa = PBXFileReference; lastKnownFileType = text.rtf; name = en; path = en.lproj/Credits.rtf; sourceTree = "<group>"; };
		DCB318D914ED6C3B001CFBEE /* AppDelegate.h */ = {isa = PBXFileReference; lastKnownFileType = sourcecode.c.h; path = AppDelegate.h; sourceTree = "<group>"; };
		DCB318DA14ED6C3B001CFBEE /* AppDelegate.m */ = {isa = PBXFileReference; lastKnownFileType = sourcecode.c.objc; path = AppDelegate.m; sourceTree = "<group>"; };
		DCB318DD14ED6C3B001CFBEE /* en */ = {isa = PBXFileReference; lastKnownFileType = file.xib; name = en; path = en.lproj/MainMenu.xib; sourceTree = "<group>"; };
		E5D89BA41994749300C180CF /* CocoaLumberjack.h */ = {isa = PBXFileReference; fileEncoding = 4; lastKnownFileType = sourcecode.c.h; path = CocoaLumberjack.h; sourceTree = "<group>"; };
		E5D89BA51994749300C180CF /* DDAssertMacros.h */ = {isa = PBXFileReference; fileEncoding = 4; lastKnownFileType = sourcecode.c.h; path = DDAssertMacros.h; sourceTree = "<group>"; };
		E5D89BA61994749300C180CF /* DDLogMacros.h */ = {isa = PBXFileReference; fileEncoding = 4; lastKnownFileType = sourcecode.c.h; path = DDLogMacros.h; sourceTree = "<group>"; };
/* End PBXFileReference section */

/* Begin PBXFrameworksBuildPhase section */
		55CCBEFC19BA679200957A39 /* Frameworks */ = {
			isa = PBXFrameworksBuildPhase;
			buildActionMask = 2147483647;
			files = (
				55CCBF2019BA67CB00957A39 /* CocoaLumberjack.framework in Frameworks */,
			);
			runOnlyForDeploymentPostprocessing = 0;
		};
		DCB3184D14EB418E001CFBEE /* Frameworks */ = {
			isa = PBXFrameworksBuildPhase;
			buildActionMask = 2147483647;
			files = (
			);
			runOnlyForDeploymentPostprocessing = 0;
		};
		DCB318C714ED6C3B001CFBEE /* Frameworks */ = {
			isa = PBXFrameworksBuildPhase;
			buildActionMask = 2147483647;
			files = (
				E5D89BAD199494B600C180CF /* CocoaLumberjack.framework in Frameworks */,
			);
			runOnlyForDeploymentPostprocessing = 0;
		};
/* End PBXFrameworksBuildPhase section */

/* Begin PBXGroup section */
		55CCBF0019BA679200957A39 /* SwiftTest */ = {
			isa = PBXGroup;
			children = (
				55CCBF0519BA679200957A39 /* AppDelegate.swift */,
				55CCBF0719BA679200957A39 /* Images.xcassets */,
				55CCBF0919BA679200957A39 /* MainMenu.xib */,
				55CCBF0119BA679200957A39 /* Supporting Files */,
			);
			path = SwiftTest;
			sourceTree = "<group>";
		};
		55CCBF0119BA679200957A39 /* Supporting Files */ = {
			isa = PBXGroup;
			children = (
				55CCBF0219BA679200957A39 /* Info.plist */,
				55CCBF0319BA679200957A39 /* main.swift */,
			);
			name = "Supporting Files";
			sourceTree = "<group>";
		};
		DA9C20CA192A0E0000AB7171 /* Extensions */ = {
			isa = PBXGroup;
			children = (
				DA9C20CB192A0E0000AB7171 /* DDContextFilterLogFormatter.h */,
				DA9C20CC192A0E0000AB7171 /* DDContextFilterLogFormatter.m */,
				DA9C20CD192A0E0000AB7171 /* DDDispatchQueueLogFormatter.h */,
				DA9C20CE192A0E0000AB7171 /* DDDispatchQueueLogFormatter.m */,
				DA9C20CF192A0E0000AB7171 /* DDMultiFormatter.h */,
				DA9C20D0192A0E0000AB7171 /* DDMultiFormatter.m */,
			);
			path = Extensions;
			sourceTree = "<group>";
		};
		DCB3184514EB418D001CFBEE = {
			isa = PBXGroup;
			children = (
				DCB3185A14EB418E001CFBEE /* Lumberjack */,
				DCB3185B14EB418E001CFBEE /* Supporting Files */,
				DCB318CD14ED6C3B001CFBEE /* FmwkTest */,
				55CCBF0019BA679200957A39 /* SwiftTest */,
				DCB3185314EB418E001CFBEE /* Frameworks */,
				DCB3185214EB418E001CFBEE /* Products */,
			);
			sourceTree = "<group>";
			usesTabs = 0;
		};
		DCB3185214EB418E001CFBEE /* Products */ = {
			isa = PBXGroup;
			children = (
				DCB3185114EB418E001CFBEE /* CocoaLumberjack.framework */,
				DCB318CA14ED6C3B001CFBEE /* FmwkTest.app */,
				55CCBEFF19BA679200957A39 /* SwiftTest.app */,
			);
			name = Products;
			sourceTree = "<group>";
		};
		DCB3185314EB418E001CFBEE /* Frameworks */ = {
			isa = PBXGroup;
			children = (
				DCB3185614EB418E001CFBEE /* Other Frameworks */,
			);
			name = Frameworks;
			sourceTree = "<group>";
		};
		DCB3185614EB418E001CFBEE /* Other Frameworks */ = {
			isa = PBXGroup;
			children = (
				DCB3185914EB418E001CFBEE /* Foundation.framework */,
			);
			name = "Other Frameworks";
			sourceTree = "<group>";
		};
		DCB3185A14EB418E001CFBEE /* Lumberjack */ = {
			isa = PBXGroup;
			children = (
				E5D89BA41994749300C180CF /* CocoaLumberjack.h */,
				E5D89BA61994749300C180CF /* DDLogMacros.h */,
				E5D89BA51994749300C180CF /* DDAssertMacros.h */,
				DA9C20C7192A0E0000AB7171 /* DDLog+LOGV.h */,
				DA9C20BD192A0E0000AB7171 /* DDAbstractDatabaseLogger.h */,
				DA9C20BE192A0E0000AB7171 /* DDAbstractDatabaseLogger.m */,
				DA9C20BF192A0E0000AB7171 /* DDASLLogCapture.h */,
				DA9C20C0192A0E0000AB7171 /* DDASLLogCapture.m */,
				DA9C20C1192A0E0000AB7171 /* DDASLLogger.h */,
				DA9C20C2192A0E0000AB7171 /* DDASLLogger.m */,
				DA9C20C3192A0E0000AB7171 /* DDFileLogger.h */,
				DA9C20C4192A0E0000AB7171 /* DDFileLogger.m */,
				DA9C20C5192A0E0000AB7171 /* DDLog.h */,
				DA9C20C6192A0E0000AB7171 /* DDLog.m */,
				5505CF6519BA58320028CF57 /* DDLogDeprecated.h */,
				DA9C20C8192A0E0000AB7171 /* DDTTYLogger.h */,
				DA9C20C9192A0E0000AB7171 /* DDTTYLogger.m */,
				55BCB5C619D4BB6E0096E784 /* SwiftHelpers.swift */,
				DA9C20CA192A0E0000AB7171 /* Extensions */,
			);
			name = Lumberjack;
			path = ../../Classes;
			sourceTree = "<group>";
		};
		DCB3185B14EB418E001CFBEE /* Supporting Files */ = {
			isa = PBXGroup;
			children = (
				DCB3185C14EB418E001CFBEE /* Lumberjack-Info.plist */,
				DCB3185D14EB418E001CFBEE /* InfoPlist.strings */,
				DCB3186014EB418E001CFBEE /* Lumberjack-Prefix.pch */,
			);
			name = "Supporting Files";
			path = Lumberjack;
			sourceTree = "<group>";
		};
		DCB318CD14ED6C3B001CFBEE /* FmwkTest */ = {
			isa = PBXGroup;
			children = (
				DCB318D914ED6C3B001CFBEE /* AppDelegate.h */,
				DCB318DA14ED6C3B001CFBEE /* AppDelegate.m */,
				DCB318DC14ED6C3B001CFBEE /* MainMenu.xib */,
				DCB318CE14ED6C3B001CFBEE /* Supporting Files */,
			);
			path = FmwkTest;
			sourceTree = "<group>";
		};
		DCB318CE14ED6C3B001CFBEE /* Supporting Files */ = {
			isa = PBXGroup;
			children = (
				DCB318CF14ED6C3B001CFBEE /* FmwkTest-Info.plist */,
				DCB318D014ED6C3B001CFBEE /* InfoPlist.strings */,
				DCB318D314ED6C3B001CFBEE /* main.m */,
				DCB318D514ED6C3B001CFBEE /* FmwkTest-Prefix.pch */,
				DCB318D614ED6C3B001CFBEE /* Credits.rtf */,
			);
			name = "Supporting Files";
			sourceTree = "<group>";
		};
/* End PBXGroup section */

/* Begin PBXHeadersBuildPhase section */
		DCB3184E14EB418E001CFBEE /* Headers */ = {
			isa = PBXHeadersBuildPhase;
			buildActionMask = 2147483647;
			files = (
				DA9C20DE192A0E0000AB7171 /* DDContextFilterLogFormatter.h in Headers */,
				E5D89BA81994749300C180CF /* DDAssertMacros.h in Headers */,
				DA9C20D3192A0E0000AB7171 /* DDASLLogCapture.h in Headers */,
				DA9C20E0192A0E0000AB7171 /* DDDispatchQueueLogFormatter.h in Headers */,
				DA9C20DB192A0E0000AB7171 /* DDLog+LOGV.h in Headers */,
				DA9C20D1192A0E0000AB7171 /* DDAbstractDatabaseLogger.h in Headers */,
				E5D89BA91994749300C180CF /* DDLogMacros.h in Headers */,
				DA9C20DC192A0E0000AB7171 /* DDTTYLogger.h in Headers */,
				5505CF6619BA58320028CF57 /* DDLogDeprecated.h in Headers */,
				DA9C20D9192A0E0000AB7171 /* DDLog.h in Headers */,
				DA9C20D5192A0E0000AB7171 /* DDASLLogger.h in Headers */,
				DA9C20E2192A0E0000AB7171 /* DDMultiFormatter.h in Headers */,
				E5D89BA71994749300C180CF /* CocoaLumberjack.h in Headers */,
				DA9C20D7192A0E0000AB7171 /* DDFileLogger.h in Headers */,
			);
			runOnlyForDeploymentPostprocessing = 0;
		};
/* End PBXHeadersBuildPhase section */

/* Begin PBXNativeTarget section */
		55CCBEFE19BA679200957A39 /* SwiftTest */ = {
			isa = PBXNativeTarget;
			buildConfigurationList = 55CCBF1C19BA679200957A39 /* Build configuration list for PBXNativeTarget "SwiftTest" */;
			buildPhases = (
				55CCBEFB19BA679200957A39 /* Sources */,
				55CCBEFC19BA679200957A39 /* Frameworks */,
				55CCBEFD19BA679200957A39 /* Resources */,
			);
			buildRules = (
			);
			dependencies = (
				55CCBF1F19BA67C500957A39 /* PBXTargetDependency */,
			);
			name = SwiftTest;
			productName = SwiftTest;
			productReference = 55CCBEFF19BA679200957A39 /* SwiftTest.app */;
			productType = "com.apple.product-type.application";
		};
		DCB3185014EB418E001CFBEE /* CocoaLumberjack */ = {
			isa = PBXNativeTarget;
			buildConfigurationList = DCB3186614EB418E001CFBEE /* Build configuration list for PBXNativeTarget "CocoaLumberjack" */;
			buildPhases = (
				DCB3184E14EB418E001CFBEE /* Headers */,
				DCB3184C14EB418E001CFBEE /* Sources */,
				DCB3184D14EB418E001CFBEE /* Frameworks */,
				DCB3184F14EB418E001CFBEE /* Resources */,
			);
			buildRules = (
			);
			dependencies = (
			);
			name = CocoaLumberjack;
			productName = Lumberjack;
			productReference = DCB3185114EB418E001CFBEE /* CocoaLumberjack.framework */;
			productType = "com.apple.product-type.framework";
		};
		DCB318C914ED6C3B001CFBEE /* FmwkTest */ = {
			isa = PBXNativeTarget;
			buildConfigurationList = DCB318DF14ED6C3B001CFBEE /* Build configuration list for PBXNativeTarget "FmwkTest" */;
			buildPhases = (
				DCB318C614ED6C3B001CFBEE /* Sources */,
				DCB318C714ED6C3B001CFBEE /* Frameworks */,
				DCB318C814ED6C3B001CFBEE /* Resources */,
			);
			buildRules = (
			);
			dependencies = (
				DCB318E314ED6C43001CFBEE /* PBXTargetDependency */,
			);
			name = FmwkTest;
			productName = FmwkTest;
			productReference = DCB318CA14ED6C3B001CFBEE /* FmwkTest.app */;
			productType = "com.apple.product-type.application";
		};
/* End PBXNativeTarget section */

/* Begin PBXProject section */
		DCB3184714EB418D001CFBEE /* Project object */ = {
			isa = PBXProject;
			attributes = {
				LastUpgradeCheck = 0600;
				TargetAttributes = {
					55CCBEFE19BA679200957A39 = {
						CreatedOnToolsVersion = 6.0;
					};
				};
			};
			buildConfigurationList = DCB3184A14EB418D001CFBEE /* Build configuration list for PBXProject "Lumberjack" */;
			compatibilityVersion = "Xcode 3.2";
			developmentRegion = English;
			hasScannedForEncodings = 0;
			knownRegions = (
				en,
				Base,
			);
			mainGroup = DCB3184514EB418D001CFBEE;
			productRefGroup = DCB3185214EB418E001CFBEE /* Products */;
			projectDirPath = "";
			projectRoot = "";
			targets = (
				DCB3185014EB418E001CFBEE /* CocoaLumberjack */,
				DCB318C914ED6C3B001CFBEE /* FmwkTest */,
				55CCBEFE19BA679200957A39 /* SwiftTest */,
			);
		};
/* End PBXProject section */

/* Begin PBXResourcesBuildPhase section */
		55CCBEFD19BA679200957A39 /* Resources */ = {
			isa = PBXResourcesBuildPhase;
			buildActionMask = 2147483647;
			files = (
				55CCBF0819BA679200957A39 /* Images.xcassets in Resources */,
				55CCBF0B19BA679200957A39 /* MainMenu.xib in Resources */,
			);
			runOnlyForDeploymentPostprocessing = 0;
		};
		DCB3184F14EB418E001CFBEE /* Resources */ = {
			isa = PBXResourcesBuildPhase;
			buildActionMask = 2147483647;
			files = (
				DCB3185F14EB418E001CFBEE /* InfoPlist.strings in Resources */,
			);
			runOnlyForDeploymentPostprocessing = 0;
		};
		DCB318C814ED6C3B001CFBEE /* Resources */ = {
			isa = PBXResourcesBuildPhase;
			buildActionMask = 2147483647;
			files = (
				DCB318D214ED6C3B001CFBEE /* InfoPlist.strings in Resources */,
				DCB318D814ED6C3B001CFBEE /* Credits.rtf in Resources */,
				DCB318DE14ED6C3B001CFBEE /* MainMenu.xib in Resources */,
			);
			runOnlyForDeploymentPostprocessing = 0;
		};
/* End PBXResourcesBuildPhase section */

/* Begin PBXSourcesBuildPhase section */
		55CCBEFB19BA679200957A39 /* Sources */ = {
			isa = PBXSourcesBuildPhase;
			buildActionMask = 2147483647;
			files = (
				55CCBF0619BA679200957A39 /* AppDelegate.swift in Sources */,
				55CCBF0419BA679200957A39 /* main.swift in Sources */,
			);
			runOnlyForDeploymentPostprocessing = 0;
		};
		DCB3184C14EB418E001CFBEE /* Sources */ = {
			isa = PBXSourcesBuildPhase;
			buildActionMask = 2147483647;
			files = (
				DA9C20DA192A0E0000AB7171 /* DDLog.m in Sources */,
				DA9C20D4192A0E0000AB7171 /* DDASLLogCapture.m in Sources */,
				DA9C20DF192A0E0000AB7171 /* DDContextFilterLogFormatter.m in Sources */,
				DA9C20E1192A0E0000AB7171 /* DDDispatchQueueLogFormatter.m in Sources */,
				DA9C20D8192A0E0000AB7171 /* DDFileLogger.m in Sources */,
				DA9C20DD192A0E0000AB7171 /* DDTTYLogger.m in Sources */,
				DA9C20E3192A0E0000AB7171 /* DDMultiFormatter.m in Sources */,
				DA9C20D2192A0E0000AB7171 /* DDAbstractDatabaseLogger.m in Sources */,
				DA9C20D6192A0E0000AB7171 /* DDASLLogger.m in Sources */,
				55BCB5C719D4BB6E0096E784 /* SwiftHelpers.swift in Sources */,
			);
			runOnlyForDeploymentPostprocessing = 0;
		};
		DCB318C614ED6C3B001CFBEE /* Sources */ = {
			isa = PBXSourcesBuildPhase;
			buildActionMask = 2147483647;
			files = (
				DCB318D414ED6C3B001CFBEE /* main.m in Sources */,
				DCB318DB14ED6C3B001CFBEE /* AppDelegate.m in Sources */,
			);
			runOnlyForDeploymentPostprocessing = 0;
		};
/* End PBXSourcesBuildPhase section */

/* Begin PBXTargetDependency section */
		55CCBF1F19BA67C500957A39 /* PBXTargetDependency */ = {
			isa = PBXTargetDependency;
			target = DCB3185014EB418E001CFBEE /* CocoaLumberjack */;
			targetProxy = 55CCBF1E19BA67C500957A39 /* PBXContainerItemProxy */;
		};
		DCB318E314ED6C43001CFBEE /* PBXTargetDependency */ = {
			isa = PBXTargetDependency;
			target = DCB3185014EB418E001CFBEE /* CocoaLumberjack */;
			targetProxy = DCB318E214ED6C43001CFBEE /* PBXContainerItemProxy */;
		};
/* End PBXTargetDependency section */

/* Begin PBXVariantGroup section */
		55CCBF0919BA679200957A39 /* MainMenu.xib */ = {
			isa = PBXVariantGroup;
			children = (
				55CCBF0A19BA679200957A39 /* Base */,
			);
			name = MainMenu.xib;
			sourceTree = "<group>";
		};
		DCB3185D14EB418E001CFBEE /* InfoPlist.strings */ = {
			isa = PBXVariantGroup;
			children = (
				DCB3185E14EB418E001CFBEE /* en */,
			);
			name = InfoPlist.strings;
			sourceTree = "<group>";
		};
		DCB318D014ED6C3B001CFBEE /* InfoPlist.strings */ = {
			isa = PBXVariantGroup;
			children = (
				DCB318D114ED6C3B001CFBEE /* en */,
			);
			name = InfoPlist.strings;
			sourceTree = "<group>";
		};
		DCB318D614ED6C3B001CFBEE /* Credits.rtf */ = {
			isa = PBXVariantGroup;
			children = (
				DCB318D714ED6C3B001CFBEE /* en */,
			);
			name = Credits.rtf;
			sourceTree = "<group>";
		};
		DCB318DC14ED6C3B001CFBEE /* MainMenu.xib */ = {
			isa = PBXVariantGroup;
			children = (
				DCB318DD14ED6C3B001CFBEE /* en */,
			);
			name = MainMenu.xib;
			sourceTree = "<group>";
		};
/* End PBXVariantGroup section */

/* Begin XCBuildConfiguration section */
		55CCBF1819BA679200957A39 /* Debug */ = {
			isa = XCBuildConfiguration;
			buildSettings = {
				ASSETCATALOG_COMPILER_APPICON_NAME = AppIcon;
				CLANG_CXX_LANGUAGE_STANDARD = "gnu++0x";
				CLANG_CXX_LIBRARY = "libc++";
				CLANG_ENABLE_MODULES = YES;
				CLANG_WARN_DIRECT_OBJC_ISA_USAGE = YES_ERROR;
				CLANG_WARN_OBJC_ROOT_CLASS = YES_ERROR;
				CODE_SIGN_IDENTITY = "-";
				COMBINE_HIDPI_IMAGES = YES;
				GCC_PREPROCESSOR_DEFINITIONS = (
					"DEBUG=1",
					"$(inherited)",
				);
				GCC_WARN_ABOUT_RETURN_TYPE = YES_ERROR;
				GCC_WARN_UNINITIALIZED_AUTOS = YES_AGGRESSIVE;
				INFOPLIST_FILE = SwiftTest/Info.plist;
				LD_RUNPATH_SEARCH_PATHS = "$(inherited) @executable_path/../Frameworks";
				MACOSX_DEPLOYMENT_TARGET = 10.9;
				MTL_ENABLE_DEBUG_INFO = YES;
				PRODUCT_NAME = "$(TARGET_NAME)";
				SWIFT_OPTIMIZATION_LEVEL = "-Onone";
			};
			name = Debug;
		};
		55CCBF1919BA679200957A39 /* Release */ = {
			isa = XCBuildConfiguration;
			buildSettings = {
				ASSETCATALOG_COMPILER_APPICON_NAME = AppIcon;
				CLANG_CXX_LANGUAGE_STANDARD = "gnu++0x";
				CLANG_CXX_LIBRARY = "libc++";
				CLANG_ENABLE_MODULES = YES;
				CLANG_WARN_DIRECT_OBJC_ISA_USAGE = YES_ERROR;
				CLANG_WARN_OBJC_ROOT_CLASS = YES_ERROR;
				CODE_SIGN_IDENTITY = "-";
				COMBINE_HIDPI_IMAGES = YES;
				ENABLE_NS_ASSERTIONS = NO;
				GCC_WARN_ABOUT_RETURN_TYPE = YES_ERROR;
				GCC_WARN_UNINITIALIZED_AUTOS = YES_AGGRESSIVE;
				INFOPLIST_FILE = SwiftTest/Info.plist;
				LD_RUNPATH_SEARCH_PATHS = "$(inherited) @executable_path/../Frameworks";
				MACOSX_DEPLOYMENT_TARGET = 10.9;
				MTL_ENABLE_DEBUG_INFO = NO;
				PRODUCT_NAME = "$(TARGET_NAME)";
			};
			name = Release;
		};
		DCB3186414EB418E001CFBEE /* Debug */ = {
			isa = XCBuildConfiguration;
			buildSettings = {
				ALWAYS_SEARCH_USER_PATHS = NO;
				CLANG_ENABLE_MODULES = YES;
				CLANG_ENABLE_OBJC_ARC = YES;
				CLANG_WARN_BOOL_CONVERSION = YES;
				CLANG_WARN_CONSTANT_CONVERSION = YES;
				CLANG_WARN_EMPTY_BODY = YES;
				CLANG_WARN_ENUM_CONVERSION = YES;
				CLANG_WARN_INT_CONVERSION = YES;
				CLANG_WARN_UNREACHABLE_CODE = YES;
				CLANG_WARN__DUPLICATE_METHOD_MATCH = YES;
				COPY_PHASE_STRIP = NO;
				ENABLE_STRICT_OBJC_MSGSEND = YES;
				GCC_C_LANGUAGE_STANDARD = gnu99;
				GCC_DYNAMIC_NO_PIC = NO;
				GCC_ENABLE_OBJC_EXCEPTIONS = YES;
				GCC_OPTIMIZATION_LEVEL = 0;
				GCC_PREPROCESSOR_DEFINITIONS = (
					"DEBUG=1",
					"$(inherited)",
				);
				GCC_SYMBOLS_PRIVATE_EXTERN = NO;
				GCC_VERSION = com.apple.compilers.llvm.clang.1_0;
				GCC_WARN_64_TO_32_BIT_CONVERSION = YES;
				GCC_WARN_ABOUT_MISSING_PROTOTYPES = YES;
				GCC_WARN_ABOUT_RETURN_TYPE = YES;
				GCC_WARN_UNDECLARED_SELECTOR = YES;
				GCC_WARN_UNINITIALIZED_AUTOS = YES;
				GCC_WARN_UNUSED_FUNCTION = YES;
				GCC_WARN_UNUSED_VARIABLE = YES;
				MACOSX_DEPLOYMENT_TARGET = 10.9;
				ONLY_ACTIVE_ARCH = YES;
				SDKROOT = macosx;
			};
			name = Debug;
		};
		DCB3186514EB418E001CFBEE /* Release */ = {
			isa = XCBuildConfiguration;
			buildSettings = {
				ALWAYS_SEARCH_USER_PATHS = NO;
				CLANG_ENABLE_MODULES = YES;
				CLANG_ENABLE_OBJC_ARC = YES;
				CLANG_WARN_BOOL_CONVERSION = YES;
				CLANG_WARN_CONSTANT_CONVERSION = YES;
				CLANG_WARN_EMPTY_BODY = YES;
				CLANG_WARN_ENUM_CONVERSION = YES;
				CLANG_WARN_INT_CONVERSION = YES;
				CLANG_WARN_UNREACHABLE_CODE = YES;
				CLANG_WARN__DUPLICATE_METHOD_MATCH = YES;
				COPY_PHASE_STRIP = YES;
				DEBUG_INFORMATION_FORMAT = "dwarf-with-dsym";
				ENABLE_STRICT_OBJC_MSGSEND = YES;
				GCC_C_LANGUAGE_STANDARD = gnu99;
				GCC_ENABLE_OBJC_EXCEPTIONS = YES;
				GCC_VERSION = com.apple.compilers.llvm.clang.1_0;
				GCC_WARN_64_TO_32_BIT_CONVERSION = YES;
				GCC_WARN_ABOUT_MISSING_PROTOTYPES = YES;
				GCC_WARN_ABOUT_RETURN_TYPE = YES;
				GCC_WARN_UNDECLARED_SELECTOR = YES;
				GCC_WARN_UNINITIALIZED_AUTOS = YES;
				GCC_WARN_UNUSED_FUNCTION = YES;
				GCC_WARN_UNUSED_VARIABLE = YES;
				MACOSX_DEPLOYMENT_TARGET = 10.9;
				SDKROOT = macosx;
			};
			name = Release;
		};
		DCB3186714EB418E001CFBEE /* Debug */ = {
			isa = XCBuildConfiguration;
			buildSettings = {
				CLANG_ENABLE_MODULES = YES;
				COMBINE_HIDPI_IMAGES = YES;
<<<<<<< HEAD
				CURRENT_PROJECT_VERSION = 1;
=======
>>>>>>> 3c5cb5ff
				DEFINES_MODULE = YES;
				DYLIB_COMPATIBILITY_VERSION = 1;
				DYLIB_CURRENT_VERSION = 1;
				FRAMEWORK_VERSION = A;
				GCC_PRECOMPILE_PREFIX_HEADER = YES;
				GCC_PREFIX_HEADER = "Lumberjack/Lumberjack-Prefix.pch";
				INFOPLIST_FILE = "Lumberjack/Lumberjack-Info.plist";
				LD_RUNPATH_SEARCH_PATHS = "$(inherited) @executable_path/../Frameworks @loader_path/Frameworks";
				PRODUCT_NAME = "$(TARGET_NAME)";
<<<<<<< HEAD
				SWIFT_OPTIMIZATION_LEVEL = "-Onone";
				VERSIONING_SYSTEM = "apple-generic";
				VERSION_INFO_PREFIX = "";
=======
				SDKROOT = iphoneos;
				SUPPORTED_PLATFORMS = "iphonesimulator iphoneos macosx";
				VALID_ARCHS = "arm64 armv7 armv7s i386 x86_64";
>>>>>>> 3c5cb5ff
				WRAPPER_EXTENSION = framework;
			};
			name = Debug;
		};
		DCB3186814EB418E001CFBEE /* Release */ = {
			isa = XCBuildConfiguration;
			buildSettings = {
				CLANG_ENABLE_MODULES = YES;
				COMBINE_HIDPI_IMAGES = YES;
<<<<<<< HEAD
				CURRENT_PROJECT_VERSION = 1;
=======
>>>>>>> 3c5cb5ff
				DEFINES_MODULE = YES;
				DYLIB_COMPATIBILITY_VERSION = 1;
				DYLIB_CURRENT_VERSION = 1;
				FRAMEWORK_VERSION = A;
				GCC_PRECOMPILE_PREFIX_HEADER = YES;
				GCC_PREFIX_HEADER = "Lumberjack/Lumberjack-Prefix.pch";
				INFOPLIST_FILE = "Lumberjack/Lumberjack-Info.plist";
				LD_RUNPATH_SEARCH_PATHS = "$(inherited) @executable_path/../Frameworks @loader_path/Frameworks";
				PRODUCT_NAME = "$(TARGET_NAME)";
<<<<<<< HEAD
				VERSIONING_SYSTEM = "apple-generic";
				VERSION_INFO_PREFIX = "";
=======
				SDKROOT = iphoneos;
				SUPPORTED_PLATFORMS = "iphonesimulator iphoneos macosx";
				VALID_ARCHS = "arm64 armv7 armv7s i386 x86_64";
>>>>>>> 3c5cb5ff
				WRAPPER_EXTENSION = framework;
			};
			name = Release;
		};
		DCB318E014ED6C3B001CFBEE /* Debug */ = {
			isa = XCBuildConfiguration;
			buildSettings = {
				COMBINE_HIDPI_IMAGES = YES;
				GCC_PRECOMPILE_PREFIX_HEADER = YES;
				GCC_PREFIX_HEADER = "FmwkTest/FmwkTest-Prefix.pch";
				INFOPLIST_FILE = "FmwkTest/FmwkTest-Info.plist";
				PRODUCT_NAME = "$(TARGET_NAME)";
				WRAPPER_EXTENSION = app;
			};
			name = Debug;
		};
		DCB318E114ED6C3B001CFBEE /* Release */ = {
			isa = XCBuildConfiguration;
			buildSettings = {
				COMBINE_HIDPI_IMAGES = YES;
				GCC_PRECOMPILE_PREFIX_HEADER = YES;
				GCC_PREFIX_HEADER = "FmwkTest/FmwkTest-Prefix.pch";
				INFOPLIST_FILE = "FmwkTest/FmwkTest-Info.plist";
				PRODUCT_NAME = "$(TARGET_NAME)";
				WRAPPER_EXTENSION = app;
			};
			name = Release;
		};
/* End XCBuildConfiguration section */

/* Begin XCConfigurationList section */
		55CCBF1C19BA679200957A39 /* Build configuration list for PBXNativeTarget "SwiftTest" */ = {
			isa = XCConfigurationList;
			buildConfigurations = (
				55CCBF1819BA679200957A39 /* Debug */,
				55CCBF1919BA679200957A39 /* Release */,
			);
			defaultConfigurationIsVisible = 0;
			defaultConfigurationName = Release;
		};
		DCB3184A14EB418D001CFBEE /* Build configuration list for PBXProject "Lumberjack" */ = {
			isa = XCConfigurationList;
			buildConfigurations = (
				DCB3186414EB418E001CFBEE /* Debug */,
				DCB3186514EB418E001CFBEE /* Release */,
			);
			defaultConfigurationIsVisible = 0;
			defaultConfigurationName = Release;
		};
		DCB3186614EB418E001CFBEE /* Build configuration list for PBXNativeTarget "CocoaLumberjack" */ = {
			isa = XCConfigurationList;
			buildConfigurations = (
				DCB3186714EB418E001CFBEE /* Debug */,
				DCB3186814EB418E001CFBEE /* Release */,
			);
			defaultConfigurationIsVisible = 0;
			defaultConfigurationName = Release;
		};
		DCB318DF14ED6C3B001CFBEE /* Build configuration list for PBXNativeTarget "FmwkTest" */ = {
			isa = XCConfigurationList;
			buildConfigurations = (
				DCB318E014ED6C3B001CFBEE /* Debug */,
				DCB318E114ED6C3B001CFBEE /* Release */,
			);
			defaultConfigurationIsVisible = 0;
			defaultConfigurationName = Release;
		};
/* End XCConfigurationList section */
	};
	rootObject = DCB3184714EB418D001CFBEE /* Project object */;
}<|MERGE_RESOLUTION|>--- conflicted
+++ resolved
@@ -630,10 +630,7 @@
 			buildSettings = {
 				CLANG_ENABLE_MODULES = YES;
 				COMBINE_HIDPI_IMAGES = YES;
-<<<<<<< HEAD
 				CURRENT_PROJECT_VERSION = 1;
-=======
->>>>>>> 3c5cb5ff
 				DEFINES_MODULE = YES;
 				DYLIB_COMPATIBILITY_VERSION = 1;
 				DYLIB_CURRENT_VERSION = 1;
@@ -643,15 +640,12 @@
 				INFOPLIST_FILE = "Lumberjack/Lumberjack-Info.plist";
 				LD_RUNPATH_SEARCH_PATHS = "$(inherited) @executable_path/../Frameworks @loader_path/Frameworks";
 				PRODUCT_NAME = "$(TARGET_NAME)";
-<<<<<<< HEAD
 				SWIFT_OPTIMIZATION_LEVEL = "-Onone";
 				VERSIONING_SYSTEM = "apple-generic";
 				VERSION_INFO_PREFIX = "";
-=======
 				SDKROOT = iphoneos;
 				SUPPORTED_PLATFORMS = "iphonesimulator iphoneos macosx";
 				VALID_ARCHS = "arm64 armv7 armv7s i386 x86_64";
->>>>>>> 3c5cb5ff
 				WRAPPER_EXTENSION = framework;
 			};
 			name = Debug;
@@ -661,10 +655,7 @@
 			buildSettings = {
 				CLANG_ENABLE_MODULES = YES;
 				COMBINE_HIDPI_IMAGES = YES;
-<<<<<<< HEAD
 				CURRENT_PROJECT_VERSION = 1;
-=======
->>>>>>> 3c5cb5ff
 				DEFINES_MODULE = YES;
 				DYLIB_COMPATIBILITY_VERSION = 1;
 				DYLIB_CURRENT_VERSION = 1;
@@ -674,14 +665,11 @@
 				INFOPLIST_FILE = "Lumberjack/Lumberjack-Info.plist";
 				LD_RUNPATH_SEARCH_PATHS = "$(inherited) @executable_path/../Frameworks @loader_path/Frameworks";
 				PRODUCT_NAME = "$(TARGET_NAME)";
-<<<<<<< HEAD
 				VERSIONING_SYSTEM = "apple-generic";
 				VERSION_INFO_PREFIX = "";
-=======
 				SDKROOT = iphoneos;
 				SUPPORTED_PLATFORMS = "iphonesimulator iphoneos macosx";
 				VALID_ARCHS = "arm64 armv7 armv7s i386 x86_64";
->>>>>>> 3c5cb5ff
 				WRAPPER_EXTENSION = framework;
 			};
 			name = Release;
