// !$*UTF8*$!
{
	archiveVersion = 1;
	classes = {
	};
	objectVersion = 46;
	objects = {

/* Begin PBXBuildFile section */
<<<<<<< HEAD
		5505CF6619BA58320028CF57 /* DDLegacy.h in Headers */ = {isa = PBXBuildFile; fileRef = 5505CF6519BA58320028CF57 /* DDLegacy.h */; settings = {ATTRIBUTES = (Public, ); }; };
		55BCB5C719D4BB6E0096E784 /* SwiftHelpers.swift in Sources */ = {isa = PBXBuildFile; fileRef = 55BCB5C619D4BB6E0096E784 /* SwiftHelpers.swift */; };
		55BE8BD619DF190200979D7F /* AppDelegate.swift in Sources */ = {isa = PBXBuildFile; fileRef = 55BE8BD519DF190200979D7F /* AppDelegate.swift */; };
		55BE8BD819DF190200979D7F /* ViewController.swift in Sources */ = {isa = PBXBuildFile; fileRef = 55BE8BD719DF190200979D7F /* ViewController.swift */; };
		55BE8BDB19DF190200979D7F /* Main.storyboard in Resources */ = {isa = PBXBuildFile; fileRef = 55BE8BD919DF190200979D7F /* Main.storyboard */; };
		55BE8BDD19DF190200979D7F /* Images.xcassets in Resources */ = {isa = PBXBuildFile; fileRef = 55BE8BDC19DF190200979D7F /* Images.xcassets */; };
		55BE8BE019DF190200979D7F /* LaunchScreen.xib in Resources */ = {isa = PBXBuildFile; fileRef = 55BE8BDE19DF190200979D7F /* LaunchScreen.xib */; };
		55BE8BEC19DF190300979D7F /* iOSSwiftTests.swift in Sources */ = {isa = PBXBuildFile; fileRef = 55BE8BEB19DF190300979D7F /* iOSSwiftTests.swift */; };
		55BE8BF419DF196300979D7F /* Formatter.swift in Sources */ = {isa = PBXBuildFile; fileRef = 55BE8BF319DF196300979D7F /* Formatter.swift */; };
		55BE8BF519DF197D00979D7F /* CocoaLumberjack.framework in Frameworks */ = {isa = PBXBuildFile; fileRef = DCB3185114EB418E001CFBEE /* CocoaLumberjack.framework */; };
		55BE8BF619DF197D00979D7F /* CocoaLumberjack.framework in Embed Frameworks */ = {isa = PBXBuildFile; fileRef = DCB3185114EB418E001CFBEE /* CocoaLumberjack.framework */; settings = {ATTRIBUTES = (CodeSignOnCopy, RemoveHeadersOnCopy, ); }; };
		55CCBF0619BA679200957A39 /* AppDelegate.swift in Sources */ = {isa = PBXBuildFile; fileRef = 55CCBF0519BA679200957A39 /* AppDelegate.swift */; };
		55CCBF0819BA679200957A39 /* Images.xcassets in Resources */ = {isa = PBXBuildFile; fileRef = 55CCBF0719BA679200957A39 /* Images.xcassets */; };
		55CCBF0B19BA679200957A39 /* MainMenu.xib in Resources */ = {isa = PBXBuildFile; fileRef = 55CCBF0919BA679200957A39 /* MainMenu.xib */; };
		55CCBF2019BA67CB00957A39 /* CocoaLumberjack.framework in Frameworks */ = {isa = PBXBuildFile; fileRef = DCB3185114EB418E001CFBEE /* CocoaLumberjack.framework */; };
=======
>>>>>>> ae5a1f99
		DA9C20D1192A0E0000AB7171 /* DDAbstractDatabaseLogger.h in Headers */ = {isa = PBXBuildFile; fileRef = DA9C20BD192A0E0000AB7171 /* DDAbstractDatabaseLogger.h */; settings = {ATTRIBUTES = (Public, ); }; };
		DA9C20D2192A0E0000AB7171 /* DDAbstractDatabaseLogger.m in Sources */ = {isa = PBXBuildFile; fileRef = DA9C20BE192A0E0000AB7171 /* DDAbstractDatabaseLogger.m */; };
		DA9C20D3192A0E0000AB7171 /* DDASLLogCapture.h in Headers */ = {isa = PBXBuildFile; fileRef = DA9C20BF192A0E0000AB7171 /* DDASLLogCapture.h */; settings = {ATTRIBUTES = (Public, ); }; };
		DA9C20D4192A0E0000AB7171 /* DDASLLogCapture.m in Sources */ = {isa = PBXBuildFile; fileRef = DA9C20C0192A0E0000AB7171 /* DDASLLogCapture.m */; };
		DA9C20D5192A0E0000AB7171 /* DDASLLogger.h in Headers */ = {isa = PBXBuildFile; fileRef = DA9C20C1192A0E0000AB7171 /* DDASLLogger.h */; settings = {ATTRIBUTES = (Public, ); }; };
		DA9C20D6192A0E0000AB7171 /* DDASLLogger.m in Sources */ = {isa = PBXBuildFile; fileRef = DA9C20C2192A0E0000AB7171 /* DDASLLogger.m */; };
		DA9C20D7192A0E0000AB7171 /* DDFileLogger.h in Headers */ = {isa = PBXBuildFile; fileRef = DA9C20C3192A0E0000AB7171 /* DDFileLogger.h */; settings = {ATTRIBUTES = (Public, ); }; };
		DA9C20D8192A0E0000AB7171 /* DDFileLogger.m in Sources */ = {isa = PBXBuildFile; fileRef = DA9C20C4192A0E0000AB7171 /* DDFileLogger.m */; };
		DA9C20D9192A0E0000AB7171 /* DDLog.h in Headers */ = {isa = PBXBuildFile; fileRef = DA9C20C5192A0E0000AB7171 /* DDLog.h */; settings = {ATTRIBUTES = (Public, ); }; };
		DA9C20DA192A0E0000AB7171 /* DDLog.m in Sources */ = {isa = PBXBuildFile; fileRef = DA9C20C6192A0E0000AB7171 /* DDLog.m */; };
		DA9C20DB192A0E0000AB7171 /* DDLog+LOGV.h in Headers */ = {isa = PBXBuildFile; fileRef = DA9C20C7192A0E0000AB7171 /* DDLog+LOGV.h */; settings = {ATTRIBUTES = (Public, ); }; };
		DA9C20DC192A0E0000AB7171 /* DDTTYLogger.h in Headers */ = {isa = PBXBuildFile; fileRef = DA9C20C8192A0E0000AB7171 /* DDTTYLogger.h */; settings = {ATTRIBUTES = (Public, ); }; };
		DA9C20DD192A0E0000AB7171 /* DDTTYLogger.m in Sources */ = {isa = PBXBuildFile; fileRef = DA9C20C9192A0E0000AB7171 /* DDTTYLogger.m */; };
		DA9C20DE192A0E0000AB7171 /* DDContextFilterLogFormatter.h in Headers */ = {isa = PBXBuildFile; fileRef = DA9C20CB192A0E0000AB7171 /* DDContextFilterLogFormatter.h */; settings = {ATTRIBUTES = (Public, ); }; };
		DA9C20DF192A0E0000AB7171 /* DDContextFilterLogFormatter.m in Sources */ = {isa = PBXBuildFile; fileRef = DA9C20CC192A0E0000AB7171 /* DDContextFilterLogFormatter.m */; };
		DA9C20E0192A0E0000AB7171 /* DDDispatchQueueLogFormatter.h in Headers */ = {isa = PBXBuildFile; fileRef = DA9C20CD192A0E0000AB7171 /* DDDispatchQueueLogFormatter.h */; settings = {ATTRIBUTES = (Public, ); }; };
		DA9C20E1192A0E0000AB7171 /* DDDispatchQueueLogFormatter.m in Sources */ = {isa = PBXBuildFile; fileRef = DA9C20CE192A0E0000AB7171 /* DDDispatchQueueLogFormatter.m */; };
		DA9C20E2192A0E0000AB7171 /* DDMultiFormatter.h in Headers */ = {isa = PBXBuildFile; fileRef = DA9C20CF192A0E0000AB7171 /* DDMultiFormatter.h */; settings = {ATTRIBUTES = (Public, ); }; };
		DA9C20E3192A0E0000AB7171 /* DDMultiFormatter.m in Sources */ = {isa = PBXBuildFile; fileRef = DA9C20D0192A0E0000AB7171 /* DDMultiFormatter.m */; };
		DCB3185F14EB418E001CFBEE /* InfoPlist.strings in Resources */ = {isa = PBXBuildFile; fileRef = DCB3185D14EB418E001CFBEE /* InfoPlist.strings */; };
		DCB318D214ED6C3B001CFBEE /* InfoPlist.strings in Resources */ = {isa = PBXBuildFile; fileRef = DCB318D014ED6C3B001CFBEE /* InfoPlist.strings */; };
		DCB318D414ED6C3B001CFBEE /* main.m in Sources */ = {isa = PBXBuildFile; fileRef = DCB318D314ED6C3B001CFBEE /* main.m */; };
		DCB318D814ED6C3B001CFBEE /* Credits.rtf in Resources */ = {isa = PBXBuildFile; fileRef = DCB318D614ED6C3B001CFBEE /* Credits.rtf */; };
		DCB318DB14ED6C3B001CFBEE /* AppDelegate.m in Sources */ = {isa = PBXBuildFile; fileRef = DCB318DA14ED6C3B001CFBEE /* AppDelegate.m */; };
		DCB318DE14ED6C3B001CFBEE /* MainMenu.xib in Resources */ = {isa = PBXBuildFile; fileRef = DCB318DC14ED6C3B001CFBEE /* MainMenu.xib */; };
		E5D89BA71994749300C180CF /* CocoaLumberjack.h in Headers */ = {isa = PBXBuildFile; fileRef = E5D89BA41994749300C180CF /* CocoaLumberjack.h */; settings = {ATTRIBUTES = (Public, ); }; };
		E5D89BA81994749300C180CF /* DDAssertMacros.h in Headers */ = {isa = PBXBuildFile; fileRef = E5D89BA51994749300C180CF /* DDAssertMacros.h */; settings = {ATTRIBUTES = (Public, ); }; };
		E5D89BA91994749300C180CF /* DDLogMacros.h in Headers */ = {isa = PBXBuildFile; fileRef = E5D89BA61994749300C180CF /* DDLogMacros.h */; settings = {ATTRIBUTES = (Public, ); }; };
		E5D89BAD199494B600C180CF /* CocoaLumberjack.framework in Frameworks */ = {isa = PBXBuildFile; fileRef = DCB3185114EB418E001CFBEE /* CocoaLumberjack.framework */; };
/* End PBXBuildFile section */

/* Begin PBXContainerItemProxy section */
		55BE8BE619DF190300979D7F /* PBXContainerItemProxy */ = {
			isa = PBXContainerItemProxy;
			containerPortal = DCB3184714EB418D001CFBEE /* Project object */;
			proxyType = 1;
			remoteGlobalIDString = 55BE8BD019DF190200979D7F;
			remoteInfo = iOSSwift;
		};
		55BE8BF719DF197D00979D7F /* PBXContainerItemProxy */ = {
			isa = PBXContainerItemProxy;
			containerPortal = DCB3184714EB418D001CFBEE /* Project object */;
			proxyType = 1;
			remoteGlobalIDString = DCB3185014EB418E001CFBEE;
			remoteInfo = CocoaLumberjack;
		};
		55CCBF1E19BA67C500957A39 /* PBXContainerItemProxy */ = {
			isa = PBXContainerItemProxy;
			containerPortal = DCB3184714EB418D001CFBEE /* Project object */;
			proxyType = 1;
			remoteGlobalIDString = DCB3185014EB418E001CFBEE;
			remoteInfo = CocoaLumberjack;
		};
		DCB318E214ED6C43001CFBEE /* PBXContainerItemProxy */ = {
			isa = PBXContainerItemProxy;
			containerPortal = DCB3184714EB418D001CFBEE /* Project object */;
			proxyType = 1;
			remoteGlobalIDString = DCB3185014EB418E001CFBEE;
			remoteInfo = Lumberjack;
		};
/* End PBXContainerItemProxy section */

/* Begin PBXCopyFilesBuildPhase section */
		55BE8BF919DF197D00979D7F /* Embed Frameworks */ = {
			isa = PBXCopyFilesBuildPhase;
			buildActionMask = 2147483647;
			dstPath = "";
			dstSubfolderSpec = 10;
			files = (
				55BE8BF619DF197D00979D7F /* CocoaLumberjack.framework in Embed Frameworks */,
			);
			name = "Embed Frameworks";
			runOnlyForDeploymentPostprocessing = 0;
		};
/* End PBXCopyFilesBuildPhase section */

/* Begin PBXFileReference section */
<<<<<<< HEAD
		5505CF6519BA58320028CF57 /* DDLegacy.h */ = {isa = PBXFileReference; fileEncoding = 4; lastKnownFileType = sourcecode.c.h; path = DDLegacy.h; sourceTree = "<group>"; };
		55BCB5C619D4BB6E0096E784 /* SwiftHelpers.swift */ = {isa = PBXFileReference; fileEncoding = 4; lastKnownFileType = sourcecode.swift; name = SwiftHelpers.swift; path = ../SwiftHelpers.swift; sourceTree = "<group>"; };
		55BE8BD119DF190200979D7F /* iOSSwift.app */ = {isa = PBXFileReference; explicitFileType = wrapper.application; includeInIndex = 0; path = iOSSwift.app; sourceTree = BUILT_PRODUCTS_DIR; };
		55BE8BD419DF190200979D7F /* Info.plist */ = {isa = PBXFileReference; lastKnownFileType = text.plist.xml; path = Info.plist; sourceTree = "<group>"; };
		55BE8BD519DF190200979D7F /* AppDelegate.swift */ = {isa = PBXFileReference; lastKnownFileType = sourcecode.swift; path = AppDelegate.swift; sourceTree = "<group>"; };
		55BE8BD719DF190200979D7F /* ViewController.swift */ = {isa = PBXFileReference; lastKnownFileType = sourcecode.swift; path = ViewController.swift; sourceTree = "<group>"; };
		55BE8BDA19DF190200979D7F /* Base */ = {isa = PBXFileReference; lastKnownFileType = file.storyboard; name = Base; path = Base.lproj/Main.storyboard; sourceTree = "<group>"; };
		55BE8BDC19DF190200979D7F /* Images.xcassets */ = {isa = PBXFileReference; lastKnownFileType = folder.assetcatalog; path = Images.xcassets; sourceTree = "<group>"; };
		55BE8BDF19DF190200979D7F /* Base */ = {isa = PBXFileReference; lastKnownFileType = file.xib; name = Base; path = Base.lproj/LaunchScreen.xib; sourceTree = "<group>"; };
		55BE8BE519DF190200979D7F /* iOSSwiftTests.xctest */ = {isa = PBXFileReference; explicitFileType = wrapper.cfbundle; includeInIndex = 0; path = iOSSwiftTests.xctest; sourceTree = BUILT_PRODUCTS_DIR; };
		55BE8BEA19DF190300979D7F /* Info.plist */ = {isa = PBXFileReference; lastKnownFileType = text.plist.xml; path = Info.plist; sourceTree = "<group>"; };
		55BE8BEB19DF190300979D7F /* iOSSwiftTests.swift */ = {isa = PBXFileReference; lastKnownFileType = sourcecode.swift; path = iOSSwiftTests.swift; sourceTree = "<group>"; };
		55BE8BF319DF196300979D7F /* Formatter.swift */ = {isa = PBXFileReference; fileEncoding = 4; lastKnownFileType = sourcecode.swift; path = Formatter.swift; sourceTree = "<group>"; };
		55CCBEFF19BA679200957A39 /* SwiftTest.app */ = {isa = PBXFileReference; explicitFileType = wrapper.application; includeInIndex = 0; path = SwiftTest.app; sourceTree = BUILT_PRODUCTS_DIR; };
		55CCBF0219BA679200957A39 /* Info.plist */ = {isa = PBXFileReference; lastKnownFileType = text.plist.xml; path = Info.plist; sourceTree = "<group>"; };
		55CCBF0519BA679200957A39 /* AppDelegate.swift */ = {isa = PBXFileReference; lastKnownFileType = sourcecode.swift; path = AppDelegate.swift; sourceTree = "<group>"; };
		55CCBF0719BA679200957A39 /* Images.xcassets */ = {isa = PBXFileReference; lastKnownFileType = folder.assetcatalog; path = Images.xcassets; sourceTree = "<group>"; };
		55CCBF0A19BA679200957A39 /* Base */ = {isa = PBXFileReference; lastKnownFileType = file.xib; name = Base; path = Base.lproj/MainMenu.xib; sourceTree = "<group>"; };
=======
>>>>>>> ae5a1f99
		DA9C20BD192A0E0000AB7171 /* DDAbstractDatabaseLogger.h */ = {isa = PBXFileReference; fileEncoding = 4; lastKnownFileType = sourcecode.c.h; path = DDAbstractDatabaseLogger.h; sourceTree = "<group>"; };
		DA9C20BE192A0E0000AB7171 /* DDAbstractDatabaseLogger.m */ = {isa = PBXFileReference; fileEncoding = 4; lastKnownFileType = sourcecode.c.objc; path = DDAbstractDatabaseLogger.m; sourceTree = "<group>"; };
		DA9C20BF192A0E0000AB7171 /* DDASLLogCapture.h */ = {isa = PBXFileReference; fileEncoding = 4; lastKnownFileType = sourcecode.c.h; path = DDASLLogCapture.h; sourceTree = "<group>"; };
		DA9C20C0192A0E0000AB7171 /* DDASLLogCapture.m */ = {isa = PBXFileReference; fileEncoding = 4; lastKnownFileType = sourcecode.c.objc; path = DDASLLogCapture.m; sourceTree = "<group>"; };
		DA9C20C1192A0E0000AB7171 /* DDASLLogger.h */ = {isa = PBXFileReference; fileEncoding = 4; lastKnownFileType = sourcecode.c.h; path = DDASLLogger.h; sourceTree = "<group>"; };
		DA9C20C2192A0E0000AB7171 /* DDASLLogger.m */ = {isa = PBXFileReference; fileEncoding = 4; lastKnownFileType = sourcecode.c.objc; path = DDASLLogger.m; sourceTree = "<group>"; };
		DA9C20C3192A0E0000AB7171 /* DDFileLogger.h */ = {isa = PBXFileReference; fileEncoding = 4; lastKnownFileType = sourcecode.c.h; path = DDFileLogger.h; sourceTree = "<group>"; };
		DA9C20C4192A0E0000AB7171 /* DDFileLogger.m */ = {isa = PBXFileReference; fileEncoding = 4; lastKnownFileType = sourcecode.c.objc; path = DDFileLogger.m; sourceTree = "<group>"; };
		DA9C20C5192A0E0000AB7171 /* DDLog.h */ = {isa = PBXFileReference; fileEncoding = 4; lastKnownFileType = sourcecode.c.h; path = DDLog.h; sourceTree = "<group>"; };
		DA9C20C6192A0E0000AB7171 /* DDLog.m */ = {isa = PBXFileReference; fileEncoding = 4; lastKnownFileType = sourcecode.c.objc; path = DDLog.m; sourceTree = "<group>"; };
		DA9C20C7192A0E0000AB7171 /* DDLog+LOGV.h */ = {isa = PBXFileReference; fileEncoding = 4; lastKnownFileType = sourcecode.c.h; path = "DDLog+LOGV.h"; sourceTree = "<group>"; };
		DA9C20C8192A0E0000AB7171 /* DDTTYLogger.h */ = {isa = PBXFileReference; fileEncoding = 4; lastKnownFileType = sourcecode.c.h; path = DDTTYLogger.h; sourceTree = "<group>"; };
		DA9C20C9192A0E0000AB7171 /* DDTTYLogger.m */ = {isa = PBXFileReference; fileEncoding = 4; lastKnownFileType = sourcecode.c.objc; path = DDTTYLogger.m; sourceTree = "<group>"; };
		DA9C20CB192A0E0000AB7171 /* DDContextFilterLogFormatter.h */ = {isa = PBXFileReference; fileEncoding = 4; lastKnownFileType = sourcecode.c.h; path = DDContextFilterLogFormatter.h; sourceTree = "<group>"; };
		DA9C20CC192A0E0000AB7171 /* DDContextFilterLogFormatter.m */ = {isa = PBXFileReference; fileEncoding = 4; lastKnownFileType = sourcecode.c.objc; path = DDContextFilterLogFormatter.m; sourceTree = "<group>"; };
		DA9C20CD192A0E0000AB7171 /* DDDispatchQueueLogFormatter.h */ = {isa = PBXFileReference; fileEncoding = 4; lastKnownFileType = sourcecode.c.h; path = DDDispatchQueueLogFormatter.h; sourceTree = "<group>"; };
		DA9C20CE192A0E0000AB7171 /* DDDispatchQueueLogFormatter.m */ = {isa = PBXFileReference; fileEncoding = 4; lastKnownFileType = sourcecode.c.objc; path = DDDispatchQueueLogFormatter.m; sourceTree = "<group>"; };
		DA9C20CF192A0E0000AB7171 /* DDMultiFormatter.h */ = {isa = PBXFileReference; fileEncoding = 4; lastKnownFileType = sourcecode.c.h; path = DDMultiFormatter.h; sourceTree = "<group>"; };
		DA9C20D0192A0E0000AB7171 /* DDMultiFormatter.m */ = {isa = PBXFileReference; fileEncoding = 4; lastKnownFileType = sourcecode.c.objc; path = DDMultiFormatter.m; sourceTree = "<group>"; };
		DCB3185114EB418E001CFBEE /* CocoaLumberjack.framework */ = {isa = PBXFileReference; explicitFileType = wrapper.framework; includeInIndex = 0; path = CocoaLumberjack.framework; sourceTree = BUILT_PRODUCTS_DIR; };
		DCB3185914EB418E001CFBEE /* Foundation.framework */ = {isa = PBXFileReference; lastKnownFileType = wrapper.framework; name = Foundation.framework; path = System/Library/Frameworks/Foundation.framework; sourceTree = SDKROOT; };
		DCB3185C14EB418E001CFBEE /* Lumberjack-Info.plist */ = {isa = PBXFileReference; lastKnownFileType = text.plist.xml; path = "Lumberjack-Info.plist"; sourceTree = "<group>"; };
		DCB3185E14EB418E001CFBEE /* en */ = {isa = PBXFileReference; lastKnownFileType = text.plist.strings; name = en; path = en.lproj/InfoPlist.strings; sourceTree = "<group>"; };
		DCB3186014EB418E001CFBEE /* Lumberjack-Prefix.pch */ = {isa = PBXFileReference; lastKnownFileType = sourcecode.c.h; path = "Lumberjack-Prefix.pch"; sourceTree = "<group>"; };
		DCB318CA14ED6C3B001CFBEE /* FmwkTest.app */ = {isa = PBXFileReference; explicitFileType = wrapper.application; includeInIndex = 0; path = FmwkTest.app; sourceTree = BUILT_PRODUCTS_DIR; };
		DCB318CF14ED6C3B001CFBEE /* FmwkTest-Info.plist */ = {isa = PBXFileReference; lastKnownFileType = text.plist.xml; path = "FmwkTest-Info.plist"; sourceTree = "<group>"; };
		DCB318D114ED6C3B001CFBEE /* en */ = {isa = PBXFileReference; lastKnownFileType = text.plist.strings; name = en; path = en.lproj/InfoPlist.strings; sourceTree = "<group>"; };
		DCB318D314ED6C3B001CFBEE /* main.m */ = {isa = PBXFileReference; lastKnownFileType = sourcecode.c.objc; path = main.m; sourceTree = "<group>"; };
		DCB318D514ED6C3B001CFBEE /* FmwkTest-Prefix.pch */ = {isa = PBXFileReference; lastKnownFileType = sourcecode.c.h; path = "FmwkTest-Prefix.pch"; sourceTree = "<group>"; };
		DCB318D714ED6C3B001CFBEE /* en */ = {isa = PBXFileReference; lastKnownFileType = text.rtf; name = en; path = en.lproj/Credits.rtf; sourceTree = "<group>"; };
		DCB318D914ED6C3B001CFBEE /* AppDelegate.h */ = {isa = PBXFileReference; lastKnownFileType = sourcecode.c.h; path = AppDelegate.h; sourceTree = "<group>"; };
		DCB318DA14ED6C3B001CFBEE /* AppDelegate.m */ = {isa = PBXFileReference; lastKnownFileType = sourcecode.c.objc; path = AppDelegate.m; sourceTree = "<group>"; };
		DCB318DD14ED6C3B001CFBEE /* en */ = {isa = PBXFileReference; lastKnownFileType = file.xib; name = en; path = en.lproj/MainMenu.xib; sourceTree = "<group>"; };
		E5D89BA41994749300C180CF /* CocoaLumberjack.h */ = {isa = PBXFileReference; fileEncoding = 4; lastKnownFileType = sourcecode.c.h; path = CocoaLumberjack.h; sourceTree = "<group>"; };
		E5D89BA51994749300C180CF /* DDAssertMacros.h */ = {isa = PBXFileReference; fileEncoding = 4; lastKnownFileType = sourcecode.c.h; path = DDAssertMacros.h; sourceTree = "<group>"; };
		E5D89BA61994749300C180CF /* DDLogMacros.h */ = {isa = PBXFileReference; fileEncoding = 4; lastKnownFileType = sourcecode.c.h; path = DDLogMacros.h; sourceTree = "<group>"; };
/* End PBXFileReference section */

/* Begin PBXFrameworksBuildPhase section */
		55BE8BCE19DF190200979D7F /* Frameworks */ = {
			isa = PBXFrameworksBuildPhase;
			buildActionMask = 2147483647;
			files = (
				55BE8BF519DF197D00979D7F /* CocoaLumberjack.framework in Frameworks */,
			);
			runOnlyForDeploymentPostprocessing = 0;
		};
		55BE8BE219DF190200979D7F /* Frameworks */ = {
			isa = PBXFrameworksBuildPhase;
			buildActionMask = 2147483647;
			files = (
			);
			runOnlyForDeploymentPostprocessing = 0;
		};
		55CCBEFC19BA679200957A39 /* Frameworks */ = {
			isa = PBXFrameworksBuildPhase;
			buildActionMask = 2147483647;
			files = (
				55CCBF2019BA67CB00957A39 /* CocoaLumberjack.framework in Frameworks */,
			);
			runOnlyForDeploymentPostprocessing = 0;
		};
		DCB3184D14EB418E001CFBEE /* Frameworks */ = {
			isa = PBXFrameworksBuildPhase;
			buildActionMask = 2147483647;
			files = (
			);
			runOnlyForDeploymentPostprocessing = 0;
		};
		DCB318C714ED6C3B001CFBEE /* Frameworks */ = {
			isa = PBXFrameworksBuildPhase;
			buildActionMask = 2147483647;
			files = (
				E5D89BAD199494B600C180CF /* CocoaLumberjack.framework in Frameworks */,
			);
			runOnlyForDeploymentPostprocessing = 0;
		};
/* End PBXFrameworksBuildPhase section */

/* Begin PBXGroup section */
		55BE8BD219DF190200979D7F /* iOSSwift */ = {
			isa = PBXGroup;
			children = (
				55BE8BF319DF196300979D7F /* Formatter.swift */,
				55BE8BD519DF190200979D7F /* AppDelegate.swift */,
				55BE8BD719DF190200979D7F /* ViewController.swift */,
				55BE8BD919DF190200979D7F /* Main.storyboard */,
				55BE8BDC19DF190200979D7F /* Images.xcassets */,
				55BE8BDE19DF190200979D7F /* LaunchScreen.xib */,
				55BE8BD319DF190200979D7F /* Supporting Files */,
			);
			path = iOSSwift;
			sourceTree = "<group>";
		};
		55BE8BD319DF190200979D7F /* Supporting Files */ = {
			isa = PBXGroup;
			children = (
				55BE8BD419DF190200979D7F /* Info.plist */,
			);
			name = "Supporting Files";
			sourceTree = "<group>";
		};
		55BE8BE819DF190300979D7F /* iOSSwiftTests */ = {
			isa = PBXGroup;
			children = (
				55BE8BEB19DF190300979D7F /* iOSSwiftTests.swift */,
				55BE8BE919DF190300979D7F /* Supporting Files */,
			);
			path = iOSSwiftTests;
			sourceTree = "<group>";
		};
		55BE8BE919DF190300979D7F /* Supporting Files */ = {
			isa = PBXGroup;
			children = (
				55BE8BEA19DF190300979D7F /* Info.plist */,
			);
			name = "Supporting Files";
			sourceTree = "<group>";
		};
		55CCBF0019BA679200957A39 /* SwiftTest */ = {
			isa = PBXGroup;
			children = (
				55CCBF0519BA679200957A39 /* AppDelegate.swift */,
				55CCBF0719BA679200957A39 /* Images.xcassets */,
				55CCBF0919BA679200957A39 /* MainMenu.xib */,
				55CCBF0119BA679200957A39 /* Supporting Files */,
			);
			path = SwiftTest;
			sourceTree = "<group>";
		};
		55CCBF0119BA679200957A39 /* Supporting Files */ = {
			isa = PBXGroup;
			children = (
				55CCBF0219BA679200957A39 /* Info.plist */,
			);
			name = "Supporting Files";
			sourceTree = "<group>";
		};
		DA9C20CA192A0E0000AB7171 /* Extensions */ = {
			isa = PBXGroup;
			children = (
				55BCB5C619D4BB6E0096E784 /* SwiftHelpers.swift */,
				DA9C20CB192A0E0000AB7171 /* DDContextFilterLogFormatter.h */,
				DA9C20CC192A0E0000AB7171 /* DDContextFilterLogFormatter.m */,
				DA9C20CD192A0E0000AB7171 /* DDDispatchQueueLogFormatter.h */,
				DA9C20CE192A0E0000AB7171 /* DDDispatchQueueLogFormatter.m */,
				DA9C20CF192A0E0000AB7171 /* DDMultiFormatter.h */,
				DA9C20D0192A0E0000AB7171 /* DDMultiFormatter.m */,
			);
			path = Extensions;
			sourceTree = "<group>";
		};
		DCB3184514EB418D001CFBEE = {
			isa = PBXGroup;
			children = (
				DCB3185A14EB418E001CFBEE /* Lumberjack */,
				DCB3185B14EB418E001CFBEE /* Supporting Files */,
				DCB318CD14ED6C3B001CFBEE /* FmwkTest */,
				55CCBF0019BA679200957A39 /* SwiftTest */,
				55BE8BD219DF190200979D7F /* iOSSwift */,
				55BE8BE819DF190300979D7F /* iOSSwiftTests */,
				DCB3185314EB418E001CFBEE /* Frameworks */,
				DCB3185214EB418E001CFBEE /* Products */,
			);
			sourceTree = "<group>";
			usesTabs = 0;
		};
		DCB3185214EB418E001CFBEE /* Products */ = {
			isa = PBXGroup;
			children = (
				DCB3185114EB418E001CFBEE /* CocoaLumberjack.framework */,
				DCB318CA14ED6C3B001CFBEE /* FmwkTest.app */,
				55CCBEFF19BA679200957A39 /* SwiftTest.app */,
				55BE8BD119DF190200979D7F /* iOSSwift.app */,
				55BE8BE519DF190200979D7F /* iOSSwiftTests.xctest */,
			);
			name = Products;
			sourceTree = "<group>";
		};
		DCB3185314EB418E001CFBEE /* Frameworks */ = {
			isa = PBXGroup;
			children = (
				DCB3185614EB418E001CFBEE /* Other Frameworks */,
			);
			name = Frameworks;
			sourceTree = "<group>";
		};
		DCB3185614EB418E001CFBEE /* Other Frameworks */ = {
			isa = PBXGroup;
			children = (
				DCB3185914EB418E001CFBEE /* Foundation.framework */,
			);
			name = "Other Frameworks";
			sourceTree = "<group>";
		};
		DCB3185A14EB418E001CFBEE /* Lumberjack */ = {
			isa = PBXGroup;
			children = (
				E5D89BA41994749300C180CF /* CocoaLumberjack.h */,
				E5D89BA61994749300C180CF /* DDLogMacros.h */,
				E5D89BA51994749300C180CF /* DDAssertMacros.h */,
				DA9C20C7192A0E0000AB7171 /* DDLog+LOGV.h */,
				DA9C20BD192A0E0000AB7171 /* DDAbstractDatabaseLogger.h */,
				DA9C20BE192A0E0000AB7171 /* DDAbstractDatabaseLogger.m */,
				DA9C20BF192A0E0000AB7171 /* DDASLLogCapture.h */,
				DA9C20C0192A0E0000AB7171 /* DDASLLogCapture.m */,
				DA9C20C1192A0E0000AB7171 /* DDASLLogger.h */,
				DA9C20C2192A0E0000AB7171 /* DDASLLogger.m */,
				DA9C20C3192A0E0000AB7171 /* DDFileLogger.h */,
				DA9C20C4192A0E0000AB7171 /* DDFileLogger.m */,
				DA9C20C5192A0E0000AB7171 /* DDLog.h */,
				DA9C20C6192A0E0000AB7171 /* DDLog.m */,
				DA9C20C8192A0E0000AB7171 /* DDTTYLogger.h */,
				DA9C20C9192A0E0000AB7171 /* DDTTYLogger.m */,
				DA9C20CA192A0E0000AB7171 /* Extensions */,
			);
			name = Lumberjack;
			path = ../../Classes;
			sourceTree = "<group>";
		};
		DCB3185B14EB418E001CFBEE /* Supporting Files */ = {
			isa = PBXGroup;
			children = (
				DCB3185C14EB418E001CFBEE /* Lumberjack-Info.plist */,
				DCB3185D14EB418E001CFBEE /* InfoPlist.strings */,
				DCB3186014EB418E001CFBEE /* Lumberjack-Prefix.pch */,
			);
			name = "Supporting Files";
			path = Lumberjack;
			sourceTree = "<group>";
		};
		DCB318CD14ED6C3B001CFBEE /* FmwkTest */ = {
			isa = PBXGroup;
			children = (
				DCB318D914ED6C3B001CFBEE /* AppDelegate.h */,
				DCB318DA14ED6C3B001CFBEE /* AppDelegate.m */,
				DCB318DC14ED6C3B001CFBEE /* MainMenu.xib */,
				DCB318CE14ED6C3B001CFBEE /* Supporting Files */,
			);
			path = FmwkTest;
			sourceTree = "<group>";
		};
		DCB318CE14ED6C3B001CFBEE /* Supporting Files */ = {
			isa = PBXGroup;
			children = (
				DCB318CF14ED6C3B001CFBEE /* FmwkTest-Info.plist */,
				DCB318D014ED6C3B001CFBEE /* InfoPlist.strings */,
				DCB318D314ED6C3B001CFBEE /* main.m */,
				DCB318D514ED6C3B001CFBEE /* FmwkTest-Prefix.pch */,
				DCB318D614ED6C3B001CFBEE /* Credits.rtf */,
			);
			name = "Supporting Files";
			sourceTree = "<group>";
		};
/* End PBXGroup section */

/* Begin PBXHeadersBuildPhase section */
		DCB3184E14EB418E001CFBEE /* Headers */ = {
			isa = PBXHeadersBuildPhase;
			buildActionMask = 2147483647;
			files = (
				DA9C20DE192A0E0000AB7171 /* DDContextFilterLogFormatter.h in Headers */,
				E5D89BA81994749300C180CF /* DDAssertMacros.h in Headers */,
				DA9C20D3192A0E0000AB7171 /* DDASLLogCapture.h in Headers */,
				DA9C20E0192A0E0000AB7171 /* DDDispatchQueueLogFormatter.h in Headers */,
				DA9C20DB192A0E0000AB7171 /* DDLog+LOGV.h in Headers */,
				DA9C20D1192A0E0000AB7171 /* DDAbstractDatabaseLogger.h in Headers */,
				E5D89BA91994749300C180CF /* DDLogMacros.h in Headers */,
				DA9C20DC192A0E0000AB7171 /* DDTTYLogger.h in Headers */,
				DA9C20D9192A0E0000AB7171 /* DDLog.h in Headers */,
				DA9C20D5192A0E0000AB7171 /* DDASLLogger.h in Headers */,
				DA9C20E2192A0E0000AB7171 /* DDMultiFormatter.h in Headers */,
				E5D89BA71994749300C180CF /* CocoaLumberjack.h in Headers */,
				DA9C20D7192A0E0000AB7171 /* DDFileLogger.h in Headers */,
			);
			runOnlyForDeploymentPostprocessing = 0;
		};
/* End PBXHeadersBuildPhase section */

/* Begin PBXNativeTarget section */
		55BE8BD019DF190200979D7F /* iOSSwift */ = {
			isa = PBXNativeTarget;
			buildConfigurationList = 55BE8BF119DF190300979D7F /* Build configuration list for PBXNativeTarget "iOSSwift" */;
			buildPhases = (
				55BE8BCD19DF190200979D7F /* Sources */,
				55BE8BCE19DF190200979D7F /* Frameworks */,
				55BE8BCF19DF190200979D7F /* Resources */,
				55BE8BF919DF197D00979D7F /* Embed Frameworks */,
			);
			buildRules = (
			);
			dependencies = (
				55BE8BF819DF197D00979D7F /* PBXTargetDependency */,
			);
			name = iOSSwift;
			productName = iOSSwift;
			productReference = 55BE8BD119DF190200979D7F /* iOSSwift.app */;
			productType = "com.apple.product-type.application";
		};
		55BE8BE419DF190200979D7F /* iOSSwiftTests */ = {
			isa = PBXNativeTarget;
			buildConfigurationList = 55BE8BF219DF190300979D7F /* Build configuration list for PBXNativeTarget "iOSSwiftTests" */;
			buildPhases = (
				55BE8BE119DF190200979D7F /* Sources */,
				55BE8BE219DF190200979D7F /* Frameworks */,
				55BE8BE319DF190200979D7F /* Resources */,
			);
			buildRules = (
			);
			dependencies = (
				55BE8BE719DF190300979D7F /* PBXTargetDependency */,
			);
			name = iOSSwiftTests;
			productName = iOSSwiftTests;
			productReference = 55BE8BE519DF190200979D7F /* iOSSwiftTests.xctest */;
			productType = "com.apple.product-type.bundle.unit-test";
		};
		55CCBEFE19BA679200957A39 /* SwiftTest */ = {
			isa = PBXNativeTarget;
			buildConfigurationList = 55CCBF1C19BA679200957A39 /* Build configuration list for PBXNativeTarget "SwiftTest" */;
			buildPhases = (
				55CCBEFB19BA679200957A39 /* Sources */,
				55CCBEFC19BA679200957A39 /* Frameworks */,
				55CCBEFD19BA679200957A39 /* Resources */,
			);
			buildRules = (
			);
			dependencies = (
				55CCBF1F19BA67C500957A39 /* PBXTargetDependency */,
			);
			name = SwiftTest;
			productName = SwiftTest;
			productReference = 55CCBEFF19BA679200957A39 /* SwiftTest.app */;
			productType = "com.apple.product-type.application";
		};
		DCB3185014EB418E001CFBEE /* CocoaLumberjack */ = {
			isa = PBXNativeTarget;
			buildConfigurationList = DCB3186614EB418E001CFBEE /* Build configuration list for PBXNativeTarget "CocoaLumberjack" */;
			buildPhases = (
				DCB3184E14EB418E001CFBEE /* Headers */,
				DCB3184C14EB418E001CFBEE /* Sources */,
				DCB3184D14EB418E001CFBEE /* Frameworks */,
				DCB3184F14EB418E001CFBEE /* Resources */,
			);
			buildRules = (
			);
			dependencies = (
			);
			name = CocoaLumberjack;
			productName = Lumberjack;
			productReference = DCB3185114EB418E001CFBEE /* CocoaLumberjack.framework */;
			productType = "com.apple.product-type.framework";
		};
		DCB318C914ED6C3B001CFBEE /* FmwkTest */ = {
			isa = PBXNativeTarget;
			buildConfigurationList = DCB318DF14ED6C3B001CFBEE /* Build configuration list for PBXNativeTarget "FmwkTest" */;
			buildPhases = (
				DCB318C614ED6C3B001CFBEE /* Sources */,
				DCB318C714ED6C3B001CFBEE /* Frameworks */,
				DCB318C814ED6C3B001CFBEE /* Resources */,
			);
			buildRules = (
			);
			dependencies = (
				DCB318E314ED6C43001CFBEE /* PBXTargetDependency */,
			);
			name = FmwkTest;
			productName = FmwkTest;
			productReference = DCB318CA14ED6C3B001CFBEE /* FmwkTest.app */;
			productType = "com.apple.product-type.application";
		};
/* End PBXNativeTarget section */

/* Begin PBXProject section */
		DCB3184714EB418D001CFBEE /* Project object */ = {
			isa = PBXProject;
			attributes = {
				LastUpgradeCheck = 0600;
				TargetAttributes = {
					55BE8BD019DF190200979D7F = {
						CreatedOnToolsVersion = 6.1;
					};
					55BE8BE419DF190200979D7F = {
						CreatedOnToolsVersion = 6.1;
						TestTargetID = 55BE8BD019DF190200979D7F;
					};
					55CCBEFE19BA679200957A39 = {
						CreatedOnToolsVersion = 6.0;
					};
				};
			};
			buildConfigurationList = DCB3184A14EB418D001CFBEE /* Build configuration list for PBXProject "Lumberjack" */;
			compatibilityVersion = "Xcode 3.2";
			developmentRegion = English;
			hasScannedForEncodings = 0;
			knownRegions = (
				en,
				Base,
			);
			mainGroup = DCB3184514EB418D001CFBEE;
			productRefGroup = DCB3185214EB418E001CFBEE /* Products */;
			projectDirPath = "";
			projectRoot = "";
			targets = (
				DCB3185014EB418E001CFBEE /* CocoaLumberjack */,
				DCB318C914ED6C3B001CFBEE /* FmwkTest */,
				55CCBEFE19BA679200957A39 /* SwiftTest */,
				55BE8BD019DF190200979D7F /* iOSSwift */,
				55BE8BE419DF190200979D7F /* iOSSwiftTests */,
			);
		};
/* End PBXProject section */

/* Begin PBXResourcesBuildPhase section */
		55BE8BCF19DF190200979D7F /* Resources */ = {
			isa = PBXResourcesBuildPhase;
			buildActionMask = 2147483647;
			files = (
				55BE8BDB19DF190200979D7F /* Main.storyboard in Resources */,
				55BE8BE019DF190200979D7F /* LaunchScreen.xib in Resources */,
				55BE8BDD19DF190200979D7F /* Images.xcassets in Resources */,
			);
			runOnlyForDeploymentPostprocessing = 0;
		};
		55BE8BE319DF190200979D7F /* Resources */ = {
			isa = PBXResourcesBuildPhase;
			buildActionMask = 2147483647;
			files = (
			);
			runOnlyForDeploymentPostprocessing = 0;
		};
		55CCBEFD19BA679200957A39 /* Resources */ = {
			isa = PBXResourcesBuildPhase;
			buildActionMask = 2147483647;
			files = (
				55CCBF0819BA679200957A39 /* Images.xcassets in Resources */,
				55CCBF0B19BA679200957A39 /* MainMenu.xib in Resources */,
			);
			runOnlyForDeploymentPostprocessing = 0;
		};
		DCB3184F14EB418E001CFBEE /* Resources */ = {
			isa = PBXResourcesBuildPhase;
			buildActionMask = 2147483647;
			files = (
				DCB3185F14EB418E001CFBEE /* InfoPlist.strings in Resources */,
			);
			runOnlyForDeploymentPostprocessing = 0;
		};
		DCB318C814ED6C3B001CFBEE /* Resources */ = {
			isa = PBXResourcesBuildPhase;
			buildActionMask = 2147483647;
			files = (
				DCB318D214ED6C3B001CFBEE /* InfoPlist.strings in Resources */,
				DCB318D814ED6C3B001CFBEE /* Credits.rtf in Resources */,
				DCB318DE14ED6C3B001CFBEE /* MainMenu.xib in Resources */,
			);
			runOnlyForDeploymentPostprocessing = 0;
		};
/* End PBXResourcesBuildPhase section */

/* Begin PBXSourcesBuildPhase section */
		55BE8BCD19DF190200979D7F /* Sources */ = {
			isa = PBXSourcesBuildPhase;
			buildActionMask = 2147483647;
			files = (
				55BE8BF419DF196300979D7F /* Formatter.swift in Sources */,
				55BE8BD819DF190200979D7F /* ViewController.swift in Sources */,
				55BE8BD619DF190200979D7F /* AppDelegate.swift in Sources */,
			);
			runOnlyForDeploymentPostprocessing = 0;
		};
		55BE8BE119DF190200979D7F /* Sources */ = {
			isa = PBXSourcesBuildPhase;
			buildActionMask = 2147483647;
			files = (
				55BE8BEC19DF190300979D7F /* iOSSwiftTests.swift in Sources */,
			);
			runOnlyForDeploymentPostprocessing = 0;
		};
		55CCBEFB19BA679200957A39 /* Sources */ = {
			isa = PBXSourcesBuildPhase;
			buildActionMask = 2147483647;
			files = (
				55CCBF0619BA679200957A39 /* AppDelegate.swift in Sources */,
			);
			runOnlyForDeploymentPostprocessing = 0;
		};
		DCB3184C14EB418E001CFBEE /* Sources */ = {
			isa = PBXSourcesBuildPhase;
			buildActionMask = 2147483647;
			files = (
				DA9C20DA192A0E0000AB7171 /* DDLog.m in Sources */,
				DA9C20D4192A0E0000AB7171 /* DDASLLogCapture.m in Sources */,
				DA9C20DF192A0E0000AB7171 /* DDContextFilterLogFormatter.m in Sources */,
				DA9C20E1192A0E0000AB7171 /* DDDispatchQueueLogFormatter.m in Sources */,
				DA9C20D8192A0E0000AB7171 /* DDFileLogger.m in Sources */,
				DA9C20DD192A0E0000AB7171 /* DDTTYLogger.m in Sources */,
				DA9C20E3192A0E0000AB7171 /* DDMultiFormatter.m in Sources */,
				DA9C20D2192A0E0000AB7171 /* DDAbstractDatabaseLogger.m in Sources */,
				DA9C20D6192A0E0000AB7171 /* DDASLLogger.m in Sources */,
				55BCB5C719D4BB6E0096E784 /* SwiftHelpers.swift in Sources */,
			);
			runOnlyForDeploymentPostprocessing = 0;
		};
		DCB318C614ED6C3B001CFBEE /* Sources */ = {
			isa = PBXSourcesBuildPhase;
			buildActionMask = 2147483647;
			files = (
				DCB318D414ED6C3B001CFBEE /* main.m in Sources */,
				DCB318DB14ED6C3B001CFBEE /* AppDelegate.m in Sources */,
			);
			runOnlyForDeploymentPostprocessing = 0;
		};
/* End PBXSourcesBuildPhase section */

/* Begin PBXTargetDependency section */
		55BE8BE719DF190300979D7F /* PBXTargetDependency */ = {
			isa = PBXTargetDependency;
			target = 55BE8BD019DF190200979D7F /* iOSSwift */;
			targetProxy = 55BE8BE619DF190300979D7F /* PBXContainerItemProxy */;
		};
		55BE8BF819DF197D00979D7F /* PBXTargetDependency */ = {
			isa = PBXTargetDependency;
			target = DCB3185014EB418E001CFBEE /* CocoaLumberjack */;
			targetProxy = 55BE8BF719DF197D00979D7F /* PBXContainerItemProxy */;
		};
		55CCBF1F19BA67C500957A39 /* PBXTargetDependency */ = {
			isa = PBXTargetDependency;
			target = DCB3185014EB418E001CFBEE /* CocoaLumberjack */;
			targetProxy = 55CCBF1E19BA67C500957A39 /* PBXContainerItemProxy */;
		};
		DCB318E314ED6C43001CFBEE /* PBXTargetDependency */ = {
			isa = PBXTargetDependency;
			target = DCB3185014EB418E001CFBEE /* CocoaLumberjack */;
			targetProxy = DCB318E214ED6C43001CFBEE /* PBXContainerItemProxy */;
		};
/* End PBXTargetDependency section */

/* Begin PBXVariantGroup section */
		55BE8BD919DF190200979D7F /* Main.storyboard */ = {
			isa = PBXVariantGroup;
			children = (
				55BE8BDA19DF190200979D7F /* Base */,
			);
			name = Main.storyboard;
			sourceTree = "<group>";
		};
		55BE8BDE19DF190200979D7F /* LaunchScreen.xib */ = {
			isa = PBXVariantGroup;
			children = (
				55BE8BDF19DF190200979D7F /* Base */,
			);
			name = LaunchScreen.xib;
			sourceTree = "<group>";
		};
		55CCBF0919BA679200957A39 /* MainMenu.xib */ = {
			isa = PBXVariantGroup;
			children = (
				55CCBF0A19BA679200957A39 /* Base */,
			);
			name = MainMenu.xib;
			sourceTree = "<group>";
		};
		DCB3185D14EB418E001CFBEE /* InfoPlist.strings */ = {
			isa = PBXVariantGroup;
			children = (
				DCB3185E14EB418E001CFBEE /* en */,
			);
			name = InfoPlist.strings;
			sourceTree = "<group>";
		};
		DCB318D014ED6C3B001CFBEE /* InfoPlist.strings */ = {
			isa = PBXVariantGroup;
			children = (
				DCB318D114ED6C3B001CFBEE /* en */,
			);
			name = InfoPlist.strings;
			sourceTree = "<group>";
		};
		DCB318D614ED6C3B001CFBEE /* Credits.rtf */ = {
			isa = PBXVariantGroup;
			children = (
				DCB318D714ED6C3B001CFBEE /* en */,
			);
			name = Credits.rtf;
			sourceTree = "<group>";
		};
		DCB318DC14ED6C3B001CFBEE /* MainMenu.xib */ = {
			isa = PBXVariantGroup;
			children = (
				DCB318DD14ED6C3B001CFBEE /* en */,
			);
			name = MainMenu.xib;
			sourceTree = "<group>";
		};
/* End PBXVariantGroup section */

/* Begin XCBuildConfiguration section */
		55BE8BED19DF190300979D7F /* Debug */ = {
			isa = XCBuildConfiguration;
			buildSettings = {
				ASSETCATALOG_COMPILER_APPICON_NAME = AppIcon;
				CLANG_CXX_LANGUAGE_STANDARD = "gnu++0x";
				CLANG_CXX_LIBRARY = "libc++";
				"CODE_SIGN_IDENTITY[sdk=iphoneos*]" = "iPhone Developer";
				EMBEDDED_CONTENT_CONTAINS_SWIFT = YES;
				INFOPLIST_FILE = iOSSwift/Info.plist;
				IPHONEOS_DEPLOYMENT_TARGET = 8.1;
				LD_RUNPATH_SEARCH_PATHS = "$(inherited) @executable_path/Frameworks";
				MTL_ENABLE_DEBUG_INFO = YES;
				PRODUCT_NAME = "$(TARGET_NAME)";
				SDKROOT = iphoneos;
				TARGETED_DEVICE_FAMILY = "1,2";
			};
			name = Debug;
		};
		55BE8BEE19DF190300979D7F /* Release */ = {
			isa = XCBuildConfiguration;
			buildSettings = {
				ASSETCATALOG_COMPILER_APPICON_NAME = AppIcon;
				CLANG_CXX_LANGUAGE_STANDARD = "gnu++0x";
				CLANG_CXX_LIBRARY = "libc++";
				"CODE_SIGN_IDENTITY[sdk=iphoneos*]" = "iPhone Developer";
				EMBEDDED_CONTENT_CONTAINS_SWIFT = YES;
				ENABLE_NS_ASSERTIONS = NO;
				INFOPLIST_FILE = iOSSwift/Info.plist;
				IPHONEOS_DEPLOYMENT_TARGET = 8.1;
				LD_RUNPATH_SEARCH_PATHS = "$(inherited) @executable_path/Frameworks";
				MTL_ENABLE_DEBUG_INFO = NO;
				PRODUCT_NAME = "$(TARGET_NAME)";
				SDKROOT = iphoneos;
				TARGETED_DEVICE_FAMILY = "1,2";
				VALIDATE_PRODUCT = YES;
			};
			name = Release;
		};
		55BE8BEF19DF190300979D7F /* Debug */ = {
			isa = XCBuildConfiguration;
			buildSettings = {
				BUNDLE_LOADER = "$(TEST_HOST)";
				CLANG_CXX_LANGUAGE_STANDARD = "gnu++0x";
				CLANG_CXX_LIBRARY = "libc++";
				CLANG_WARN_DIRECT_OBJC_ISA_USAGE = YES_ERROR;
				CLANG_WARN_OBJC_ROOT_CLASS = YES_ERROR;
				FRAMEWORK_SEARCH_PATHS = (
					"$(SDKROOT)/Developer/Library/Frameworks",
					"$(inherited)",
				);
				GCC_PREPROCESSOR_DEFINITIONS = (
					"DEBUG=1",
					"$(inherited)",
				);
				GCC_WARN_ABOUT_RETURN_TYPE = YES_ERROR;
				GCC_WARN_UNINITIALIZED_AUTOS = YES_AGGRESSIVE;
				INFOPLIST_FILE = iOSSwiftTests/Info.plist;
				IPHONEOS_DEPLOYMENT_TARGET = 8.1;
				LD_RUNPATH_SEARCH_PATHS = "$(inherited) @executable_path/Frameworks @loader_path/Frameworks";
				MTL_ENABLE_DEBUG_INFO = YES;
				PRODUCT_NAME = "$(TARGET_NAME)";
				SDKROOT = iphoneos;
				TEST_HOST = "$(BUILT_PRODUCTS_DIR)/iOSSwift.app/iOSSwift";
			};
			name = Debug;
		};
		55BE8BF019DF190300979D7F /* Release */ = {
			isa = XCBuildConfiguration;
			buildSettings = {
				BUNDLE_LOADER = "$(TEST_HOST)";
				CLANG_CXX_LANGUAGE_STANDARD = "gnu++0x";
				CLANG_CXX_LIBRARY = "libc++";
				CLANG_WARN_DIRECT_OBJC_ISA_USAGE = YES_ERROR;
				CLANG_WARN_OBJC_ROOT_CLASS = YES_ERROR;
				ENABLE_NS_ASSERTIONS = NO;
				FRAMEWORK_SEARCH_PATHS = (
					"$(SDKROOT)/Developer/Library/Frameworks",
					"$(inherited)",
				);
				GCC_WARN_ABOUT_RETURN_TYPE = YES_ERROR;
				GCC_WARN_UNINITIALIZED_AUTOS = YES_AGGRESSIVE;
				INFOPLIST_FILE = iOSSwiftTests/Info.plist;
				IPHONEOS_DEPLOYMENT_TARGET = 8.1;
				LD_RUNPATH_SEARCH_PATHS = "$(inherited) @executable_path/Frameworks @loader_path/Frameworks";
				MTL_ENABLE_DEBUG_INFO = NO;
				PRODUCT_NAME = "$(TARGET_NAME)";
				SDKROOT = iphoneos;
				TEST_HOST = "$(BUILT_PRODUCTS_DIR)/iOSSwift.app/iOSSwift";
				VALIDATE_PRODUCT = YES;
			};
			name = Release;
		};
		55CCBF1819BA679200957A39 /* Debug */ = {
			isa = XCBuildConfiguration;
			buildSettings = {
				ASSETCATALOG_COMPILER_APPICON_NAME = AppIcon;
				CLANG_CXX_LANGUAGE_STANDARD = "gnu++0x";
				CLANG_CXX_LIBRARY = "libc++";
				CLANG_ENABLE_MODULES = YES;
				CODE_SIGN_IDENTITY = "-";
				COMBINE_HIDPI_IMAGES = YES;
				GCC_PREPROCESSOR_DEFINITIONS = (
					"DEBUG=1",
					"$(inherited)",
				);
				INFOPLIST_FILE = SwiftTest/Info.plist;
				LD_RUNPATH_SEARCH_PATHS = "$(inherited) @executable_path/../Frameworks";
				MACOSX_DEPLOYMENT_TARGET = 10.9;
				MTL_ENABLE_DEBUG_INFO = YES;
				PRODUCT_NAME = "$(TARGET_NAME)";
			};
			name = Debug;
		};
		55CCBF1919BA679200957A39 /* Release */ = {
			isa = XCBuildConfiguration;
			buildSettings = {
				ASSETCATALOG_COMPILER_APPICON_NAME = AppIcon;
				CLANG_CXX_LANGUAGE_STANDARD = "gnu++0x";
				CLANG_CXX_LIBRARY = "libc++";
				CLANG_ENABLE_MODULES = YES;
				CODE_SIGN_IDENTITY = "-";
				COMBINE_HIDPI_IMAGES = YES;
				ENABLE_NS_ASSERTIONS = NO;
				INFOPLIST_FILE = SwiftTest/Info.plist;
				LD_RUNPATH_SEARCH_PATHS = "$(inherited) @executable_path/../Frameworks";
				MACOSX_DEPLOYMENT_TARGET = 10.9;
				MTL_ENABLE_DEBUG_INFO = NO;
				PRODUCT_NAME = "$(TARGET_NAME)";
			};
			name = Release;
		};
		DCB3186414EB418E001CFBEE /* Debug */ = {
			isa = XCBuildConfiguration;
			buildSettings = {
				ALWAYS_SEARCH_USER_PATHS = NO;
				CLANG_ENABLE_MODULES = YES;
				CLANG_ENABLE_OBJC_ARC = YES;
				CLANG_WARN_BOOL_CONVERSION = YES;
				CLANG_WARN_CONSTANT_CONVERSION = YES;
				CLANG_WARN_DIRECT_OBJC_ISA_USAGE = YES_ERROR;
				CLANG_WARN_EMPTY_BODY = YES;
				CLANG_WARN_ENUM_CONVERSION = YES;
				CLANG_WARN_INT_CONVERSION = YES;
				CLANG_WARN_OBJC_ROOT_CLASS = YES_ERROR;
				CLANG_WARN_UNREACHABLE_CODE = YES;
				CLANG_WARN__DUPLICATE_METHOD_MATCH = YES;
				COPY_PHASE_STRIP = NO;
				ENABLE_STRICT_OBJC_MSGSEND = YES;
				GCC_C_LANGUAGE_STANDARD = gnu99;
				GCC_DYNAMIC_NO_PIC = NO;
				GCC_ENABLE_OBJC_EXCEPTIONS = YES;
				GCC_OPTIMIZATION_LEVEL = 0;
				GCC_PREPROCESSOR_DEFINITIONS = (
					"DEBUG=1",
					"$(inherited)",
				);
				GCC_SYMBOLS_PRIVATE_EXTERN = NO;
				GCC_VERSION = com.apple.compilers.llvm.clang.1_0;
				GCC_WARN_64_TO_32_BIT_CONVERSION = YES;
				GCC_WARN_ABOUT_MISSING_PROTOTYPES = YES;
				GCC_WARN_ABOUT_RETURN_TYPE = YES_ERROR;
				GCC_WARN_UNDECLARED_SELECTOR = YES;
				GCC_WARN_UNINITIALIZED_AUTOS = YES_AGGRESSIVE;
				GCC_WARN_UNUSED_FUNCTION = YES;
				GCC_WARN_UNUSED_VARIABLE = YES;
				MACOSX_DEPLOYMENT_TARGET = 10.9;
				MTL_ENABLE_DEBUG_INFO = YES;
				ONLY_ACTIVE_ARCH = YES;
				SDKROOT = macosx;
				SWIFT_OPTIMIZATION_LEVEL = "-Onone";
			};
			name = Debug;
		};
		DCB3186514EB418E001CFBEE /* Release */ = {
			isa = XCBuildConfiguration;
			buildSettings = {
				ALWAYS_SEARCH_USER_PATHS = NO;
				CLANG_ENABLE_MODULES = YES;
				CLANG_ENABLE_OBJC_ARC = YES;
				CLANG_WARN_BOOL_CONVERSION = YES;
				CLANG_WARN_CONSTANT_CONVERSION = YES;
				CLANG_WARN_DIRECT_OBJC_ISA_USAGE = YES_ERROR;
				CLANG_WARN_EMPTY_BODY = YES;
				CLANG_WARN_ENUM_CONVERSION = YES;
				CLANG_WARN_INT_CONVERSION = YES;
				CLANG_WARN_OBJC_ROOT_CLASS = YES_ERROR;
				CLANG_WARN_UNREACHABLE_CODE = YES;
				CLANG_WARN__DUPLICATE_METHOD_MATCH = YES;
				COPY_PHASE_STRIP = YES;
				DEBUG_INFORMATION_FORMAT = "dwarf-with-dsym";
				ENABLE_STRICT_OBJC_MSGSEND = YES;
				GCC_C_LANGUAGE_STANDARD = gnu99;
				GCC_ENABLE_OBJC_EXCEPTIONS = YES;
				GCC_VERSION = com.apple.compilers.llvm.clang.1_0;
				GCC_WARN_64_TO_32_BIT_CONVERSION = YES;
				GCC_WARN_ABOUT_MISSING_PROTOTYPES = YES;
				GCC_WARN_ABOUT_RETURN_TYPE = YES_ERROR;
				GCC_WARN_UNDECLARED_SELECTOR = YES;
				GCC_WARN_UNINITIALIZED_AUTOS = YES_AGGRESSIVE;
				GCC_WARN_UNUSED_FUNCTION = YES;
				GCC_WARN_UNUSED_VARIABLE = YES;
				MACOSX_DEPLOYMENT_TARGET = 10.9;
				MTL_ENABLE_DEBUG_INFO = NO;
				SDKROOT = macosx;
			};
			name = Release;
		};
		DCB3186714EB418E001CFBEE /* Debug */ = {
			isa = XCBuildConfiguration;
			buildSettings = {
				CLANG_ENABLE_MODULES = YES;
				COMBINE_HIDPI_IMAGES = YES;
				DEFINES_MODULE = YES;
				DYLIB_COMPATIBILITY_VERSION = 1;
				DYLIB_CURRENT_VERSION = 1;
				FRAMEWORK_VERSION = A;
				GCC_PRECOMPILE_PREFIX_HEADER = YES;
				GCC_PREFIX_HEADER = "Lumberjack/Lumberjack-Prefix.pch";
				INFOPLIST_FILE = "Lumberjack/Lumberjack-Info.plist";
				LD_RUNPATH_SEARCH_PATHS = "$(inherited) @executable_path/../Frameworks @loader_path/Frameworks";
				PRODUCT_NAME = "$(TARGET_NAME)";
				SDKROOT = iphoneos;
				SUPPORTED_PLATFORMS = "iphonesimulator iphoneos macosx";
				SWIFT_OPTIMIZATION_LEVEL = "-Onone";
				VALID_ARCHS = "arm64 armv7 armv7s i386 x86_64";
				WRAPPER_EXTENSION = framework;
			};
			name = Debug;
		};
		DCB3186814EB418E001CFBEE /* Release */ = {
			isa = XCBuildConfiguration;
			buildSettings = {
				CLANG_ENABLE_MODULES = YES;
				COMBINE_HIDPI_IMAGES = YES;
				DEFINES_MODULE = YES;
				DYLIB_COMPATIBILITY_VERSION = 1;
				DYLIB_CURRENT_VERSION = 1;
				FRAMEWORK_VERSION = A;
				GCC_PRECOMPILE_PREFIX_HEADER = YES;
				GCC_PREFIX_HEADER = "Lumberjack/Lumberjack-Prefix.pch";
				INFOPLIST_FILE = "Lumberjack/Lumberjack-Info.plist";
				LD_RUNPATH_SEARCH_PATHS = "$(inherited) @executable_path/../Frameworks @loader_path/Frameworks";
				PRODUCT_NAME = "$(TARGET_NAME)";
				SDKROOT = iphoneos;
				SUPPORTED_PLATFORMS = "iphonesimulator iphoneos macosx";
				VALID_ARCHS = "arm64 armv7 armv7s i386 x86_64";
				WRAPPER_EXTENSION = framework;
			};
			name = Release;
		};
		DCB318E014ED6C3B001CFBEE /* Debug */ = {
			isa = XCBuildConfiguration;
			buildSettings = {
				COMBINE_HIDPI_IMAGES = YES;
				GCC_PRECOMPILE_PREFIX_HEADER = YES;
				GCC_PREFIX_HEADER = "FmwkTest/FmwkTest-Prefix.pch";
				INFOPLIST_FILE = "FmwkTest/FmwkTest-Info.plist";
				PRODUCT_NAME = "$(TARGET_NAME)";
				WRAPPER_EXTENSION = app;
			};
			name = Debug;
		};
		DCB318E114ED6C3B001CFBEE /* Release */ = {
			isa = XCBuildConfiguration;
			buildSettings = {
				COMBINE_HIDPI_IMAGES = YES;
				GCC_PRECOMPILE_PREFIX_HEADER = YES;
				GCC_PREFIX_HEADER = "FmwkTest/FmwkTest-Prefix.pch";
				INFOPLIST_FILE = "FmwkTest/FmwkTest-Info.plist";
				PRODUCT_NAME = "$(TARGET_NAME)";
				WRAPPER_EXTENSION = app;
			};
			name = Release;
		};
/* End XCBuildConfiguration section */

/* Begin XCConfigurationList section */
		55BE8BF119DF190300979D7F /* Build configuration list for PBXNativeTarget "iOSSwift" */ = {
			isa = XCConfigurationList;
			buildConfigurations = (
				55BE8BED19DF190300979D7F /* Debug */,
				55BE8BEE19DF190300979D7F /* Release */,
			);
			defaultConfigurationIsVisible = 0;
			defaultConfigurationName = Release;
		};
		55BE8BF219DF190300979D7F /* Build configuration list for PBXNativeTarget "iOSSwiftTests" */ = {
			isa = XCConfigurationList;
			buildConfigurations = (
				55BE8BEF19DF190300979D7F /* Debug */,
				55BE8BF019DF190300979D7F /* Release */,
			);
			defaultConfigurationIsVisible = 0;
			defaultConfigurationName = Release;
		};
		55CCBF1C19BA679200957A39 /* Build configuration list for PBXNativeTarget "SwiftTest" */ = {
			isa = XCConfigurationList;
			buildConfigurations = (
				55CCBF1819BA679200957A39 /* Debug */,
				55CCBF1919BA679200957A39 /* Release */,
			);
			defaultConfigurationIsVisible = 0;
			defaultConfigurationName = Release;
		};
		DCB3184A14EB418D001CFBEE /* Build configuration list for PBXProject "Lumberjack" */ = {
			isa = XCConfigurationList;
			buildConfigurations = (
				DCB3186414EB418E001CFBEE /* Debug */,
				DCB3186514EB418E001CFBEE /* Release */,
			);
			defaultConfigurationIsVisible = 0;
			defaultConfigurationName = Release;
		};
		DCB3186614EB418E001CFBEE /* Build configuration list for PBXNativeTarget "CocoaLumberjack" */ = {
			isa = XCConfigurationList;
			buildConfigurations = (
				DCB3186714EB418E001CFBEE /* Debug */,
				DCB3186814EB418E001CFBEE /* Release */,
			);
			defaultConfigurationIsVisible = 0;
			defaultConfigurationName = Release;
		};
		DCB318DF14ED6C3B001CFBEE /* Build configuration list for PBXNativeTarget "FmwkTest" */ = {
			isa = XCConfigurationList;
			buildConfigurations = (
				DCB318E014ED6C3B001CFBEE /* Debug */,
				DCB318E114ED6C3B001CFBEE /* Release */,
			);
			defaultConfigurationIsVisible = 0;
			defaultConfigurationName = Release;
		};
/* End XCConfigurationList section */
	};
	rootObject = DCB3184714EB418D001CFBEE /* Project object */;
}<|MERGE_RESOLUTION|>--- conflicted
+++ resolved
@@ -7,8 +7,6 @@
 	objects = {
 
 /* Begin PBXBuildFile section */
-<<<<<<< HEAD
-		5505CF6619BA58320028CF57 /* DDLegacy.h in Headers */ = {isa = PBXBuildFile; fileRef = 5505CF6519BA58320028CF57 /* DDLegacy.h */; settings = {ATTRIBUTES = (Public, ); }; };
 		55BCB5C719D4BB6E0096E784 /* SwiftHelpers.swift in Sources */ = {isa = PBXBuildFile; fileRef = 55BCB5C619D4BB6E0096E784 /* SwiftHelpers.swift */; };
 		55BE8BD619DF190200979D7F /* AppDelegate.swift in Sources */ = {isa = PBXBuildFile; fileRef = 55BE8BD519DF190200979D7F /* AppDelegate.swift */; };
 		55BE8BD819DF190200979D7F /* ViewController.swift in Sources */ = {isa = PBXBuildFile; fileRef = 55BE8BD719DF190200979D7F /* ViewController.swift */; };
@@ -23,8 +21,6 @@
 		55CCBF0819BA679200957A39 /* Images.xcassets in Resources */ = {isa = PBXBuildFile; fileRef = 55CCBF0719BA679200957A39 /* Images.xcassets */; };
 		55CCBF0B19BA679200957A39 /* MainMenu.xib in Resources */ = {isa = PBXBuildFile; fileRef = 55CCBF0919BA679200957A39 /* MainMenu.xib */; };
 		55CCBF2019BA67CB00957A39 /* CocoaLumberjack.framework in Frameworks */ = {isa = PBXBuildFile; fileRef = DCB3185114EB418E001CFBEE /* CocoaLumberjack.framework */; };
-=======
->>>>>>> ae5a1f99
 		DA9C20D1192A0E0000AB7171 /* DDAbstractDatabaseLogger.h in Headers */ = {isa = PBXBuildFile; fileRef = DA9C20BD192A0E0000AB7171 /* DDAbstractDatabaseLogger.h */; settings = {ATTRIBUTES = (Public, ); }; };
 		DA9C20D2192A0E0000AB7171 /* DDAbstractDatabaseLogger.m in Sources */ = {isa = PBXBuildFile; fileRef = DA9C20BE192A0E0000AB7171 /* DDAbstractDatabaseLogger.m */; };
 		DA9C20D3192A0E0000AB7171 /* DDASLLogCapture.h in Headers */ = {isa = PBXBuildFile; fileRef = DA9C20BF192A0E0000AB7171 /* DDASLLogCapture.h */; settings = {ATTRIBUTES = (Public, ); }; };
@@ -102,8 +98,6 @@
 /* End PBXCopyFilesBuildPhase section */
 
 /* Begin PBXFileReference section */
-<<<<<<< HEAD
-		5505CF6519BA58320028CF57 /* DDLegacy.h */ = {isa = PBXFileReference; fileEncoding = 4; lastKnownFileType = sourcecode.c.h; path = DDLegacy.h; sourceTree = "<group>"; };
 		55BCB5C619D4BB6E0096E784 /* SwiftHelpers.swift */ = {isa = PBXFileReference; fileEncoding = 4; lastKnownFileType = sourcecode.swift; name = SwiftHelpers.swift; path = ../SwiftHelpers.swift; sourceTree = "<group>"; };
 		55BE8BD119DF190200979D7F /* iOSSwift.app */ = {isa = PBXFileReference; explicitFileType = wrapper.application; includeInIndex = 0; path = iOSSwift.app; sourceTree = BUILT_PRODUCTS_DIR; };
 		55BE8BD419DF190200979D7F /* Info.plist */ = {isa = PBXFileReference; lastKnownFileType = text.plist.xml; path = Info.plist; sourceTree = "<group>"; };
@@ -121,8 +115,6 @@
 		55CCBF0519BA679200957A39 /* AppDelegate.swift */ = {isa = PBXFileReference; lastKnownFileType = sourcecode.swift; path = AppDelegate.swift; sourceTree = "<group>"; };
 		55CCBF0719BA679200957A39 /* Images.xcassets */ = {isa = PBXFileReference; lastKnownFileType = folder.assetcatalog; path = Images.xcassets; sourceTree = "<group>"; };
 		55CCBF0A19BA679200957A39 /* Base */ = {isa = PBXFileReference; lastKnownFileType = file.xib; name = Base; path = Base.lproj/MainMenu.xib; sourceTree = "<group>"; };
-=======
->>>>>>> ae5a1f99
 		DA9C20BD192A0E0000AB7171 /* DDAbstractDatabaseLogger.h */ = {isa = PBXFileReference; fileEncoding = 4; lastKnownFileType = sourcecode.c.h; path = DDAbstractDatabaseLogger.h; sourceTree = "<group>"; };
 		DA9C20BE192A0E0000AB7171 /* DDAbstractDatabaseLogger.m */ = {isa = PBXFileReference; fileEncoding = 4; lastKnownFileType = sourcecode.c.objc; path = DDAbstractDatabaseLogger.m; sourceTree = "<group>"; };
 		DA9C20BF192A0E0000AB7171 /* DDASLLogCapture.h */ = {isa = PBXFileReference; fileEncoding = 4; lastKnownFileType = sourcecode.c.h; path = DDASLLogCapture.h; sourceTree = "<group>"; };
