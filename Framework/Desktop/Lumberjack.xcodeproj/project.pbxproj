// !$*UTF8*$!
{
	archiveVersion = 1;
	classes = {
	};
	objectVersion = 46;
	objects = {

/* Begin PBXBuildFile section */
<<<<<<< HEAD
		5505CF6619BA58320028CF57 /* DDLogDeprecated.h in Headers */ = {isa = PBXBuildFile; fileRef = 5505CF6519BA58320028CF57 /* DDLogDeprecated.h */; settings = {ATTRIBUTES = (Public, ); }; };
		55BCB5C719D4BB6E0096E784 /* SwiftHelpers.swift in Sources */ = {isa = PBXBuildFile; fileRef = 55BCB5C619D4BB6E0096E784 /* SwiftHelpers.swift */; };
		55CCBF0619BA679200957A39 /* AppDelegate.swift in Sources */ = {isa = PBXBuildFile; fileRef = 55CCBF0519BA679200957A39 /* AppDelegate.swift */; };
		55CCBF0819BA679200957A39 /* Images.xcassets in Resources */ = {isa = PBXBuildFile; fileRef = 55CCBF0719BA679200957A39 /* Images.xcassets */; };
		55CCBF0B19BA679200957A39 /* MainMenu.xib in Resources */ = {isa = PBXBuildFile; fileRef = 55CCBF0919BA679200957A39 /* MainMenu.xib */; };
		55CCBF2019BA67CB00957A39 /* CocoaLumberjack.framework in Frameworks */ = {isa = PBXBuildFile; fileRef = DCB3185114EB418E001CFBEE /* CocoaLumberjack.framework */; };
=======
		5505CF6619BA58320028CF57 /* DDLegacy.h in Headers */ = {isa = PBXBuildFile; fileRef = 5505CF6519BA58320028CF57 /* DDLegacy.h */; settings = {ATTRIBUTES = (Public, ); }; };
>>>>>>> a9d10885
		DA9C20D1192A0E0000AB7171 /* DDAbstractDatabaseLogger.h in Headers */ = {isa = PBXBuildFile; fileRef = DA9C20BD192A0E0000AB7171 /* DDAbstractDatabaseLogger.h */; settings = {ATTRIBUTES = (Public, ); }; };
		DA9C20D2192A0E0000AB7171 /* DDAbstractDatabaseLogger.m in Sources */ = {isa = PBXBuildFile; fileRef = DA9C20BE192A0E0000AB7171 /* DDAbstractDatabaseLogger.m */; };
		DA9C20D3192A0E0000AB7171 /* DDASLLogCapture.h in Headers */ = {isa = PBXBuildFile; fileRef = DA9C20BF192A0E0000AB7171 /* DDASLLogCapture.h */; settings = {ATTRIBUTES = (Public, ); }; };
		DA9C20D4192A0E0000AB7171 /* DDASLLogCapture.m in Sources */ = {isa = PBXBuildFile; fileRef = DA9C20C0192A0E0000AB7171 /* DDASLLogCapture.m */; };
		DA9C20D5192A0E0000AB7171 /* DDASLLogger.h in Headers */ = {isa = PBXBuildFile; fileRef = DA9C20C1192A0E0000AB7171 /* DDASLLogger.h */; settings = {ATTRIBUTES = (Public, ); }; };
		DA9C20D6192A0E0000AB7171 /* DDASLLogger.m in Sources */ = {isa = PBXBuildFile; fileRef = DA9C20C2192A0E0000AB7171 /* DDASLLogger.m */; };
		DA9C20D7192A0E0000AB7171 /* DDFileLogger.h in Headers */ = {isa = PBXBuildFile; fileRef = DA9C20C3192A0E0000AB7171 /* DDFileLogger.h */; settings = {ATTRIBUTES = (Public, ); }; };
		DA9C20D8192A0E0000AB7171 /* DDFileLogger.m in Sources */ = {isa = PBXBuildFile; fileRef = DA9C20C4192A0E0000AB7171 /* DDFileLogger.m */; };
		DA9C20D9192A0E0000AB7171 /* DDLog.h in Headers */ = {isa = PBXBuildFile; fileRef = DA9C20C5192A0E0000AB7171 /* DDLog.h */; settings = {ATTRIBUTES = (Public, ); }; };
		DA9C20DA192A0E0000AB7171 /* DDLog.m in Sources */ = {isa = PBXBuildFile; fileRef = DA9C20C6192A0E0000AB7171 /* DDLog.m */; };
		DA9C20DB192A0E0000AB7171 /* DDLog+LOGV.h in Headers */ = {isa = PBXBuildFile; fileRef = DA9C20C7192A0E0000AB7171 /* DDLog+LOGV.h */; settings = {ATTRIBUTES = (Private, ); }; };
		DA9C20DC192A0E0000AB7171 /* DDTTYLogger.h in Headers */ = {isa = PBXBuildFile; fileRef = DA9C20C8192A0E0000AB7171 /* DDTTYLogger.h */; settings = {ATTRIBUTES = (Public, ); }; };
		DA9C20DD192A0E0000AB7171 /* DDTTYLogger.m in Sources */ = {isa = PBXBuildFile; fileRef = DA9C20C9192A0E0000AB7171 /* DDTTYLogger.m */; };
		DA9C20DE192A0E0000AB7171 /* DDContextFilterLogFormatter.h in Headers */ = {isa = PBXBuildFile; fileRef = DA9C20CB192A0E0000AB7171 /* DDContextFilterLogFormatter.h */; settings = {ATTRIBUTES = (Public, ); }; };
		DA9C20DF192A0E0000AB7171 /* DDContextFilterLogFormatter.m in Sources */ = {isa = PBXBuildFile; fileRef = DA9C20CC192A0E0000AB7171 /* DDContextFilterLogFormatter.m */; };
		DA9C20E0192A0E0000AB7171 /* DDDispatchQueueLogFormatter.h in Headers */ = {isa = PBXBuildFile; fileRef = DA9C20CD192A0E0000AB7171 /* DDDispatchQueueLogFormatter.h */; settings = {ATTRIBUTES = (Public, ); }; };
		DA9C20E1192A0E0000AB7171 /* DDDispatchQueueLogFormatter.m in Sources */ = {isa = PBXBuildFile; fileRef = DA9C20CE192A0E0000AB7171 /* DDDispatchQueueLogFormatter.m */; };
		DA9C20E2192A0E0000AB7171 /* DDMultiFormatter.h in Headers */ = {isa = PBXBuildFile; fileRef = DA9C20CF192A0E0000AB7171 /* DDMultiFormatter.h */; settings = {ATTRIBUTES = (Public, ); }; };
		DA9C20E3192A0E0000AB7171 /* DDMultiFormatter.m in Sources */ = {isa = PBXBuildFile; fileRef = DA9C20D0192A0E0000AB7171 /* DDMultiFormatter.m */; };
		DCB3185F14EB418E001CFBEE /* InfoPlist.strings in Resources */ = {isa = PBXBuildFile; fileRef = DCB3185D14EB418E001CFBEE /* InfoPlist.strings */; };
		DCB318D214ED6C3B001CFBEE /* InfoPlist.strings in Resources */ = {isa = PBXBuildFile; fileRef = DCB318D014ED6C3B001CFBEE /* InfoPlist.strings */; };
		DCB318D414ED6C3B001CFBEE /* main.m in Sources */ = {isa = PBXBuildFile; fileRef = DCB318D314ED6C3B001CFBEE /* main.m */; };
		DCB318D814ED6C3B001CFBEE /* Credits.rtf in Resources */ = {isa = PBXBuildFile; fileRef = DCB318D614ED6C3B001CFBEE /* Credits.rtf */; };
		DCB318DB14ED6C3B001CFBEE /* AppDelegate.m in Sources */ = {isa = PBXBuildFile; fileRef = DCB318DA14ED6C3B001CFBEE /* AppDelegate.m */; };
		DCB318DE14ED6C3B001CFBEE /* MainMenu.xib in Resources */ = {isa = PBXBuildFile; fileRef = DCB318DC14ED6C3B001CFBEE /* MainMenu.xib */; };
		E5D89BA71994749300C180CF /* CocoaLumberjack.h in Headers */ = {isa = PBXBuildFile; fileRef = E5D89BA41994749300C180CF /* CocoaLumberjack.h */; settings = {ATTRIBUTES = (Public, ); }; };
		E5D89BA81994749300C180CF /* DDAssertMacros.h in Headers */ = {isa = PBXBuildFile; fileRef = E5D89BA51994749300C180CF /* DDAssertMacros.h */; settings = {ATTRIBUTES = (Public, ); }; };
		E5D89BA91994749300C180CF /* DDLogMacros.h in Headers */ = {isa = PBXBuildFile; fileRef = E5D89BA61994749300C180CF /* DDLogMacros.h */; settings = {ATTRIBUTES = (Public, ); }; };
		E5D89BAD199494B600C180CF /* CocoaLumberjack.framework in Frameworks */ = {isa = PBXBuildFile; fileRef = DCB3185114EB418E001CFBEE /* CocoaLumberjack.framework */; };
/* End PBXBuildFile section */

/* Begin PBXContainerItemProxy section */
		55CCBF1E19BA67C500957A39 /* PBXContainerItemProxy */ = {
			isa = PBXContainerItemProxy;
			containerPortal = DCB3184714EB418D001CFBEE /* Project object */;
			proxyType = 1;
			remoteGlobalIDString = DCB3185014EB418E001CFBEE;
			remoteInfo = CocoaLumberjack;
		};
		DCB318E214ED6C43001CFBEE /* PBXContainerItemProxy */ = {
			isa = PBXContainerItemProxy;
			containerPortal = DCB3184714EB418D001CFBEE /* Project object */;
			proxyType = 1;
			remoteGlobalIDString = DCB3185014EB418E001CFBEE;
			remoteInfo = Lumberjack;
		};
/* End PBXContainerItemProxy section */

/* Begin PBXFileReference section */
<<<<<<< HEAD
		5505CF6519BA58320028CF57 /* DDLogDeprecated.h */ = {isa = PBXFileReference; fileEncoding = 4; lastKnownFileType = sourcecode.c.h; path = DDLogDeprecated.h; sourceTree = "<group>"; };
		55BCB5C619D4BB6E0096E784 /* SwiftHelpers.swift */ = {isa = PBXFileReference; fileEncoding = 4; lastKnownFileType = sourcecode.swift; name = SwiftHelpers.swift; path = ../SwiftHelpers.swift; sourceTree = "<group>"; };
		55CCBEFF19BA679200957A39 /* SwiftTest.app */ = {isa = PBXFileReference; explicitFileType = wrapper.application; includeInIndex = 0; path = SwiftTest.app; sourceTree = BUILT_PRODUCTS_DIR; };
		55CCBF0219BA679200957A39 /* Info.plist */ = {isa = PBXFileReference; lastKnownFileType = text.plist.xml; path = Info.plist; sourceTree = "<group>"; };
		55CCBF0519BA679200957A39 /* AppDelegate.swift */ = {isa = PBXFileReference; lastKnownFileType = sourcecode.swift; path = AppDelegate.swift; sourceTree = "<group>"; };
		55CCBF0719BA679200957A39 /* Images.xcassets */ = {isa = PBXFileReference; lastKnownFileType = folder.assetcatalog; path = Images.xcassets; sourceTree = "<group>"; };
		55CCBF0A19BA679200957A39 /* Base */ = {isa = PBXFileReference; lastKnownFileType = file.xib; name = Base; path = Base.lproj/MainMenu.xib; sourceTree = "<group>"; };
=======
		5505CF6519BA58320028CF57 /* DDLegacy.h */ = {isa = PBXFileReference; fileEncoding = 4; lastKnownFileType = sourcecode.c.h; path = DDLegacy.h; sourceTree = "<group>"; };
>>>>>>> a9d10885
		DA9C20BD192A0E0000AB7171 /* DDAbstractDatabaseLogger.h */ = {isa = PBXFileReference; fileEncoding = 4; lastKnownFileType = sourcecode.c.h; path = DDAbstractDatabaseLogger.h; sourceTree = "<group>"; };
		DA9C20BE192A0E0000AB7171 /* DDAbstractDatabaseLogger.m */ = {isa = PBXFileReference; fileEncoding = 4; lastKnownFileType = sourcecode.c.objc; path = DDAbstractDatabaseLogger.m; sourceTree = "<group>"; };
		DA9C20BF192A0E0000AB7171 /* DDASLLogCapture.h */ = {isa = PBXFileReference; fileEncoding = 4; lastKnownFileType = sourcecode.c.h; path = DDASLLogCapture.h; sourceTree = "<group>"; };
		DA9C20C0192A0E0000AB7171 /* DDASLLogCapture.m */ = {isa = PBXFileReference; fileEncoding = 4; lastKnownFileType = sourcecode.c.objc; path = DDASLLogCapture.m; sourceTree = "<group>"; };
		DA9C20C1192A0E0000AB7171 /* DDASLLogger.h */ = {isa = PBXFileReference; fileEncoding = 4; lastKnownFileType = sourcecode.c.h; path = DDASLLogger.h; sourceTree = "<group>"; };
		DA9C20C2192A0E0000AB7171 /* DDASLLogger.m */ = {isa = PBXFileReference; fileEncoding = 4; lastKnownFileType = sourcecode.c.objc; path = DDASLLogger.m; sourceTree = "<group>"; };
		DA9C20C3192A0E0000AB7171 /* DDFileLogger.h */ = {isa = PBXFileReference; fileEncoding = 4; lastKnownFileType = sourcecode.c.h; path = DDFileLogger.h; sourceTree = "<group>"; };
		DA9C20C4192A0E0000AB7171 /* DDFileLogger.m */ = {isa = PBXFileReference; fileEncoding = 4; lastKnownFileType = sourcecode.c.objc; path = DDFileLogger.m; sourceTree = "<group>"; };
		DA9C20C5192A0E0000AB7171 /* DDLog.h */ = {isa = PBXFileReference; fileEncoding = 4; lastKnownFileType = sourcecode.c.h; path = DDLog.h; sourceTree = "<group>"; };
		DA9C20C6192A0E0000AB7171 /* DDLog.m */ = {isa = PBXFileReference; fileEncoding = 4; lastKnownFileType = sourcecode.c.objc; path = DDLog.m; sourceTree = "<group>"; };
		DA9C20C7192A0E0000AB7171 /* DDLog+LOGV.h */ = {isa = PBXFileReference; fileEncoding = 4; lastKnownFileType = sourcecode.c.h; path = "DDLog+LOGV.h"; sourceTree = "<group>"; };
		DA9C20C8192A0E0000AB7171 /* DDTTYLogger.h */ = {isa = PBXFileReference; fileEncoding = 4; lastKnownFileType = sourcecode.c.h; path = DDTTYLogger.h; sourceTree = "<group>"; };
		DA9C20C9192A0E0000AB7171 /* DDTTYLogger.m */ = {isa = PBXFileReference; fileEncoding = 4; lastKnownFileType = sourcecode.c.objc; path = DDTTYLogger.m; sourceTree = "<group>"; };
		DA9C20CB192A0E0000AB7171 /* DDContextFilterLogFormatter.h */ = {isa = PBXFileReference; fileEncoding = 4; lastKnownFileType = sourcecode.c.h; path = DDContextFilterLogFormatter.h; sourceTree = "<group>"; };
		DA9C20CC192A0E0000AB7171 /* DDContextFilterLogFormatter.m */ = {isa = PBXFileReference; fileEncoding = 4; lastKnownFileType = sourcecode.c.objc; path = DDContextFilterLogFormatter.m; sourceTree = "<group>"; };
		DA9C20CD192A0E0000AB7171 /* DDDispatchQueueLogFormatter.h */ = {isa = PBXFileReference; fileEncoding = 4; lastKnownFileType = sourcecode.c.h; path = DDDispatchQueueLogFormatter.h; sourceTree = "<group>"; };
		DA9C20CE192A0E0000AB7171 /* DDDispatchQueueLogFormatter.m */ = {isa = PBXFileReference; fileEncoding = 4; lastKnownFileType = sourcecode.c.objc; path = DDDispatchQueueLogFormatter.m; sourceTree = "<group>"; };
		DA9C20CF192A0E0000AB7171 /* DDMultiFormatter.h */ = {isa = PBXFileReference; fileEncoding = 4; lastKnownFileType = sourcecode.c.h; path = DDMultiFormatter.h; sourceTree = "<group>"; };
		DA9C20D0192A0E0000AB7171 /* DDMultiFormatter.m */ = {isa = PBXFileReference; fileEncoding = 4; lastKnownFileType = sourcecode.c.objc; path = DDMultiFormatter.m; sourceTree = "<group>"; };
		DCB3185114EB418E001CFBEE /* CocoaLumberjack.framework */ = {isa = PBXFileReference; explicitFileType = wrapper.framework; includeInIndex = 0; path = CocoaLumberjack.framework; sourceTree = BUILT_PRODUCTS_DIR; };
		DCB3185914EB418E001CFBEE /* Foundation.framework */ = {isa = PBXFileReference; lastKnownFileType = wrapper.framework; name = Foundation.framework; path = System/Library/Frameworks/Foundation.framework; sourceTree = SDKROOT; };
		DCB3185C14EB418E001CFBEE /* Lumberjack-Info.plist */ = {isa = PBXFileReference; lastKnownFileType = text.plist.xml; path = "Lumberjack-Info.plist"; sourceTree = "<group>"; };
		DCB3185E14EB418E001CFBEE /* en */ = {isa = PBXFileReference; lastKnownFileType = text.plist.strings; name = en; path = en.lproj/InfoPlist.strings; sourceTree = "<group>"; };
		DCB3186014EB418E001CFBEE /* Lumberjack-Prefix.pch */ = {isa = PBXFileReference; lastKnownFileType = sourcecode.c.h; path = "Lumberjack-Prefix.pch"; sourceTree = "<group>"; };
		DCB318CA14ED6C3B001CFBEE /* FmwkTest.app */ = {isa = PBXFileReference; explicitFileType = wrapper.application; includeInIndex = 0; path = FmwkTest.app; sourceTree = BUILT_PRODUCTS_DIR; };
		DCB318CF14ED6C3B001CFBEE /* FmwkTest-Info.plist */ = {isa = PBXFileReference; lastKnownFileType = text.plist.xml; path = "FmwkTest-Info.plist"; sourceTree = "<group>"; };
		DCB318D114ED6C3B001CFBEE /* en */ = {isa = PBXFileReference; lastKnownFileType = text.plist.strings; name = en; path = en.lproj/InfoPlist.strings; sourceTree = "<group>"; };
		DCB318D314ED6C3B001CFBEE /* main.m */ = {isa = PBXFileReference; lastKnownFileType = sourcecode.c.objc; path = main.m; sourceTree = "<group>"; };
		DCB318D514ED6C3B001CFBEE /* FmwkTest-Prefix.pch */ = {isa = PBXFileReference; lastKnownFileType = sourcecode.c.h; path = "FmwkTest-Prefix.pch"; sourceTree = "<group>"; };
		DCB318D714ED6C3B001CFBEE /* en */ = {isa = PBXFileReference; lastKnownFileType = text.rtf; name = en; path = en.lproj/Credits.rtf; sourceTree = "<group>"; };
		DCB318D914ED6C3B001CFBEE /* AppDelegate.h */ = {isa = PBXFileReference; lastKnownFileType = sourcecode.c.h; path = AppDelegate.h; sourceTree = "<group>"; };
		DCB318DA14ED6C3B001CFBEE /* AppDelegate.m */ = {isa = PBXFileReference; lastKnownFileType = sourcecode.c.objc; path = AppDelegate.m; sourceTree = "<group>"; };
		DCB318DD14ED6C3B001CFBEE /* en */ = {isa = PBXFileReference; lastKnownFileType = file.xib; name = en; path = en.lproj/MainMenu.xib; sourceTree = "<group>"; };
		E5D89BA41994749300C180CF /* CocoaLumberjack.h */ = {isa = PBXFileReference; fileEncoding = 4; lastKnownFileType = sourcecode.c.h; path = CocoaLumberjack.h; sourceTree = "<group>"; };
		E5D89BA51994749300C180CF /* DDAssertMacros.h */ = {isa = PBXFileReference; fileEncoding = 4; lastKnownFileType = sourcecode.c.h; path = DDAssertMacros.h; sourceTree = "<group>"; };
		E5D89BA61994749300C180CF /* DDLogMacros.h */ = {isa = PBXFileReference; fileEncoding = 4; lastKnownFileType = sourcecode.c.h; path = DDLogMacros.h; sourceTree = "<group>"; };
/* End PBXFileReference section */

/* Begin PBXFrameworksBuildPhase section */
		55CCBEFC19BA679200957A39 /* Frameworks */ = {
			isa = PBXFrameworksBuildPhase;
			buildActionMask = 2147483647;
			files = (
				55CCBF2019BA67CB00957A39 /* CocoaLumberjack.framework in Frameworks */,
			);
			runOnlyForDeploymentPostprocessing = 0;
		};
		DCB3184D14EB418E001CFBEE /* Frameworks */ = {
			isa = PBXFrameworksBuildPhase;
			buildActionMask = 2147483647;
			files = (
			);
			runOnlyForDeploymentPostprocessing = 0;
		};
		DCB318C714ED6C3B001CFBEE /* Frameworks */ = {
			isa = PBXFrameworksBuildPhase;
			buildActionMask = 2147483647;
			files = (
				E5D89BAD199494B600C180CF /* CocoaLumberjack.framework in Frameworks */,
			);
			runOnlyForDeploymentPostprocessing = 0;
		};
/* End PBXFrameworksBuildPhase section */

/* Begin PBXGroup section */
		55CCBF0019BA679200957A39 /* SwiftTest */ = {
			isa = PBXGroup;
			children = (
				55CCBF0519BA679200957A39 /* AppDelegate.swift */,
				55CCBF0719BA679200957A39 /* Images.xcassets */,
				55CCBF0919BA679200957A39 /* MainMenu.xib */,
				55CCBF0119BA679200957A39 /* Supporting Files */,
			);
			path = SwiftTest;
			sourceTree = "<group>";
		};
		55CCBF0119BA679200957A39 /* Supporting Files */ = {
			isa = PBXGroup;
			children = (
				55CCBF0219BA679200957A39 /* Info.plist */,
			);
			name = "Supporting Files";
			sourceTree = "<group>";
		};
		DA9C20CA192A0E0000AB7171 /* Extensions */ = {
			isa = PBXGroup;
			children = (
				55BCB5C619D4BB6E0096E784 /* SwiftHelpers.swift */,
				DA9C20CB192A0E0000AB7171 /* DDContextFilterLogFormatter.h */,
				DA9C20CC192A0E0000AB7171 /* DDContextFilterLogFormatter.m */,
				DA9C20CD192A0E0000AB7171 /* DDDispatchQueueLogFormatter.h */,
				DA9C20CE192A0E0000AB7171 /* DDDispatchQueueLogFormatter.m */,
				DA9C20CF192A0E0000AB7171 /* DDMultiFormatter.h */,
				DA9C20D0192A0E0000AB7171 /* DDMultiFormatter.m */,
			);
			path = Extensions;
			sourceTree = "<group>";
		};
		DCB3184514EB418D001CFBEE = {
			isa = PBXGroup;
			children = (
				DCB3185A14EB418E001CFBEE /* Lumberjack */,
				DCB3185B14EB418E001CFBEE /* Supporting Files */,
				DCB318CD14ED6C3B001CFBEE /* FmwkTest */,
				55CCBF0019BA679200957A39 /* SwiftTest */,
				DCB3185314EB418E001CFBEE /* Frameworks */,
				DCB3185214EB418E001CFBEE /* Products */,
			);
			sourceTree = "<group>";
			usesTabs = 0;
		};
		DCB3185214EB418E001CFBEE /* Products */ = {
			isa = PBXGroup;
			children = (
				DCB3185114EB418E001CFBEE /* CocoaLumberjack.framework */,
				DCB318CA14ED6C3B001CFBEE /* FmwkTest.app */,
				55CCBEFF19BA679200957A39 /* SwiftTest.app */,
			);
			name = Products;
			sourceTree = "<group>";
		};
		DCB3185314EB418E001CFBEE /* Frameworks */ = {
			isa = PBXGroup;
			children = (
				DCB3185614EB418E001CFBEE /* Other Frameworks */,
			);
			name = Frameworks;
			sourceTree = "<group>";
		};
		DCB3185614EB418E001CFBEE /* Other Frameworks */ = {
			isa = PBXGroup;
			children = (
				DCB3185914EB418E001CFBEE /* Foundation.framework */,
			);
			name = "Other Frameworks";
			sourceTree = "<group>";
		};
		DCB3185A14EB418E001CFBEE /* Lumberjack */ = {
			isa = PBXGroup;
			children = (
				E5D89BA41994749300C180CF /* CocoaLumberjack.h */,
				E5D89BA61994749300C180CF /* DDLogMacros.h */,
				E5D89BA51994749300C180CF /* DDAssertMacros.h */,
				DA9C20C7192A0E0000AB7171 /* DDLog+LOGV.h */,
				DA9C20BD192A0E0000AB7171 /* DDAbstractDatabaseLogger.h */,
				DA9C20BE192A0E0000AB7171 /* DDAbstractDatabaseLogger.m */,
				DA9C20BF192A0E0000AB7171 /* DDASLLogCapture.h */,
				DA9C20C0192A0E0000AB7171 /* DDASLLogCapture.m */,
				DA9C20C1192A0E0000AB7171 /* DDASLLogger.h */,
				DA9C20C2192A0E0000AB7171 /* DDASLLogger.m */,
				DA9C20C3192A0E0000AB7171 /* DDFileLogger.h */,
				DA9C20C4192A0E0000AB7171 /* DDFileLogger.m */,
				DA9C20C5192A0E0000AB7171 /* DDLog.h */,
				DA9C20C6192A0E0000AB7171 /* DDLog.m */,
<<<<<<< HEAD
				5505CF6519BA58320028CF57 /* DDLogDeprecated.h */,
=======
				5505CF6519BA58320028CF57 /* DDLegacy.h */,
>>>>>>> a9d10885
				DA9C20C8192A0E0000AB7171 /* DDTTYLogger.h */,
				DA9C20C9192A0E0000AB7171 /* DDTTYLogger.m */,
				DA9C20CA192A0E0000AB7171 /* Extensions */,
			);
			name = Lumberjack;
			path = ../../Classes;
			sourceTree = "<group>";
		};
		DCB3185B14EB418E001CFBEE /* Supporting Files */ = {
			isa = PBXGroup;
			children = (
				DCB3185C14EB418E001CFBEE /* Lumberjack-Info.plist */,
				DCB3185D14EB418E001CFBEE /* InfoPlist.strings */,
				DCB3186014EB418E001CFBEE /* Lumberjack-Prefix.pch */,
			);
			name = "Supporting Files";
			path = Lumberjack;
			sourceTree = "<group>";
		};
		DCB318CD14ED6C3B001CFBEE /* FmwkTest */ = {
			isa = PBXGroup;
			children = (
				DCB318D914ED6C3B001CFBEE /* AppDelegate.h */,
				DCB318DA14ED6C3B001CFBEE /* AppDelegate.m */,
				DCB318DC14ED6C3B001CFBEE /* MainMenu.xib */,
				DCB318CE14ED6C3B001CFBEE /* Supporting Files */,
			);
			path = FmwkTest;
			sourceTree = "<group>";
		};
		DCB318CE14ED6C3B001CFBEE /* Supporting Files */ = {
			isa = PBXGroup;
			children = (
				DCB318CF14ED6C3B001CFBEE /* FmwkTest-Info.plist */,
				DCB318D014ED6C3B001CFBEE /* InfoPlist.strings */,
				DCB318D314ED6C3B001CFBEE /* main.m */,
				DCB318D514ED6C3B001CFBEE /* FmwkTest-Prefix.pch */,
				DCB318D614ED6C3B001CFBEE /* Credits.rtf */,
			);
			name = "Supporting Files";
			sourceTree = "<group>";
		};
/* End PBXGroup section */

/* Begin PBXHeadersBuildPhase section */
		DCB3184E14EB418E001CFBEE /* Headers */ = {
			isa = PBXHeadersBuildPhase;
			buildActionMask = 2147483647;
			files = (
				DA9C20DE192A0E0000AB7171 /* DDContextFilterLogFormatter.h in Headers */,
				E5D89BA81994749300C180CF /* DDAssertMacros.h in Headers */,
				DA9C20D3192A0E0000AB7171 /* DDASLLogCapture.h in Headers */,
				DA9C20E0192A0E0000AB7171 /* DDDispatchQueueLogFormatter.h in Headers */,
				DA9C20DB192A0E0000AB7171 /* DDLog+LOGV.h in Headers */,
				DA9C20D1192A0E0000AB7171 /* DDAbstractDatabaseLogger.h in Headers */,
				E5D89BA91994749300C180CF /* DDLogMacros.h in Headers */,
				DA9C20DC192A0E0000AB7171 /* DDTTYLogger.h in Headers */,
<<<<<<< HEAD
				5505CF6619BA58320028CF57 /* DDLogDeprecated.h in Headers */,
=======
				5505CF6619BA58320028CF57 /* DDLegacy.h in Headers */,
>>>>>>> a9d10885
				DA9C20D9192A0E0000AB7171 /* DDLog.h in Headers */,
				DA9C20D5192A0E0000AB7171 /* DDASLLogger.h in Headers */,
				DA9C20E2192A0E0000AB7171 /* DDMultiFormatter.h in Headers */,
				E5D89BA71994749300C180CF /* CocoaLumberjack.h in Headers */,
				DA9C20D7192A0E0000AB7171 /* DDFileLogger.h in Headers */,
			);
			runOnlyForDeploymentPostprocessing = 0;
		};
/* End PBXHeadersBuildPhase section */

/* Begin PBXNativeTarget section */
		55CCBEFE19BA679200957A39 /* SwiftTest */ = {
			isa = PBXNativeTarget;
			buildConfigurationList = 55CCBF1C19BA679200957A39 /* Build configuration list for PBXNativeTarget "SwiftTest" */;
			buildPhases = (
				55CCBEFB19BA679200957A39 /* Sources */,
				55CCBEFC19BA679200957A39 /* Frameworks */,
				55CCBEFD19BA679200957A39 /* Resources */,
			);
			buildRules = (
			);
			dependencies = (
				55CCBF1F19BA67C500957A39 /* PBXTargetDependency */,
			);
			name = SwiftTest;
			productName = SwiftTest;
			productReference = 55CCBEFF19BA679200957A39 /* SwiftTest.app */;
			productType = "com.apple.product-type.application";
		};
		DCB3185014EB418E001CFBEE /* CocoaLumberjack */ = {
			isa = PBXNativeTarget;
			buildConfigurationList = DCB3186614EB418E001CFBEE /* Build configuration list for PBXNativeTarget "CocoaLumberjack" */;
			buildPhases = (
				DCB3184E14EB418E001CFBEE /* Headers */,
				DCB3184C14EB418E001CFBEE /* Sources */,
				DCB3184D14EB418E001CFBEE /* Frameworks */,
				DCB3184F14EB418E001CFBEE /* Resources */,
			);
			buildRules = (
			);
			dependencies = (
			);
			name = CocoaLumberjack;
			productName = Lumberjack;
			productReference = DCB3185114EB418E001CFBEE /* CocoaLumberjack.framework */;
			productType = "com.apple.product-type.framework";
		};
		DCB318C914ED6C3B001CFBEE /* FmwkTest */ = {
			isa = PBXNativeTarget;
			buildConfigurationList = DCB318DF14ED6C3B001CFBEE /* Build configuration list for PBXNativeTarget "FmwkTest" */;
			buildPhases = (
				DCB318C614ED6C3B001CFBEE /* Sources */,
				DCB318C714ED6C3B001CFBEE /* Frameworks */,
				DCB318C814ED6C3B001CFBEE /* Resources */,
			);
			buildRules = (
			);
			dependencies = (
				DCB318E314ED6C43001CFBEE /* PBXTargetDependency */,
			);
			name = FmwkTest;
			productName = FmwkTest;
			productReference = DCB318CA14ED6C3B001CFBEE /* FmwkTest.app */;
			productType = "com.apple.product-type.application";
		};
/* End PBXNativeTarget section */

/* Begin PBXProject section */
		DCB3184714EB418D001CFBEE /* Project object */ = {
			isa = PBXProject;
			attributes = {
				LastUpgradeCheck = 0600;
<<<<<<< HEAD
				TargetAttributes = {
					55CCBEFE19BA679200957A39 = {
						CreatedOnToolsVersion = 6.0;
					};
				};
=======
>>>>>>> a9d10885
			};
			buildConfigurationList = DCB3184A14EB418D001CFBEE /* Build configuration list for PBXProject "Lumberjack" */;
			compatibilityVersion = "Xcode 3.2";
			developmentRegion = English;
			hasScannedForEncodings = 0;
			knownRegions = (
				en,
				Base,
			);
			mainGroup = DCB3184514EB418D001CFBEE;
			productRefGroup = DCB3185214EB418E001CFBEE /* Products */;
			projectDirPath = "";
			projectRoot = "";
			targets = (
				DCB3185014EB418E001CFBEE /* CocoaLumberjack */,
				DCB318C914ED6C3B001CFBEE /* FmwkTest */,
				55CCBEFE19BA679200957A39 /* SwiftTest */,
			);
		};
/* End PBXProject section */

/* Begin PBXResourcesBuildPhase section */
		55CCBEFD19BA679200957A39 /* Resources */ = {
			isa = PBXResourcesBuildPhase;
			buildActionMask = 2147483647;
			files = (
				55CCBF0819BA679200957A39 /* Images.xcassets in Resources */,
				55CCBF0B19BA679200957A39 /* MainMenu.xib in Resources */,
			);
			runOnlyForDeploymentPostprocessing = 0;
		};
		DCB3184F14EB418E001CFBEE /* Resources */ = {
			isa = PBXResourcesBuildPhase;
			buildActionMask = 2147483647;
			files = (
				DCB3185F14EB418E001CFBEE /* InfoPlist.strings in Resources */,
			);
			runOnlyForDeploymentPostprocessing = 0;
		};
		DCB318C814ED6C3B001CFBEE /* Resources */ = {
			isa = PBXResourcesBuildPhase;
			buildActionMask = 2147483647;
			files = (
				DCB318D214ED6C3B001CFBEE /* InfoPlist.strings in Resources */,
				DCB318D814ED6C3B001CFBEE /* Credits.rtf in Resources */,
				DCB318DE14ED6C3B001CFBEE /* MainMenu.xib in Resources */,
			);
			runOnlyForDeploymentPostprocessing = 0;
		};
/* End PBXResourcesBuildPhase section */

/* Begin PBXSourcesBuildPhase section */
		55CCBEFB19BA679200957A39 /* Sources */ = {
			isa = PBXSourcesBuildPhase;
			buildActionMask = 2147483647;
			files = (
				55CCBF0619BA679200957A39 /* AppDelegate.swift in Sources */,
			);
			runOnlyForDeploymentPostprocessing = 0;
		};
		DCB3184C14EB418E001CFBEE /* Sources */ = {
			isa = PBXSourcesBuildPhase;
			buildActionMask = 2147483647;
			files = (
				DA9C20DA192A0E0000AB7171 /* DDLog.m in Sources */,
				DA9C20D4192A0E0000AB7171 /* DDASLLogCapture.m in Sources */,
				DA9C20DF192A0E0000AB7171 /* DDContextFilterLogFormatter.m in Sources */,
				DA9C20E1192A0E0000AB7171 /* DDDispatchQueueLogFormatter.m in Sources */,
				DA9C20D8192A0E0000AB7171 /* DDFileLogger.m in Sources */,
				DA9C20DD192A0E0000AB7171 /* DDTTYLogger.m in Sources */,
				DA9C20E3192A0E0000AB7171 /* DDMultiFormatter.m in Sources */,
				DA9C20D2192A0E0000AB7171 /* DDAbstractDatabaseLogger.m in Sources */,
				DA9C20D6192A0E0000AB7171 /* DDASLLogger.m in Sources */,
				55BCB5C719D4BB6E0096E784 /* SwiftHelpers.swift in Sources */,
			);
			runOnlyForDeploymentPostprocessing = 0;
		};
		DCB318C614ED6C3B001CFBEE /* Sources */ = {
			isa = PBXSourcesBuildPhase;
			buildActionMask = 2147483647;
			files = (
				DCB318D414ED6C3B001CFBEE /* main.m in Sources */,
				DCB318DB14ED6C3B001CFBEE /* AppDelegate.m in Sources */,
			);
			runOnlyForDeploymentPostprocessing = 0;
		};
/* End PBXSourcesBuildPhase section */

/* Begin PBXTargetDependency section */
		55CCBF1F19BA67C500957A39 /* PBXTargetDependency */ = {
			isa = PBXTargetDependency;
			target = DCB3185014EB418E001CFBEE /* CocoaLumberjack */;
			targetProxy = 55CCBF1E19BA67C500957A39 /* PBXContainerItemProxy */;
		};
		DCB318E314ED6C43001CFBEE /* PBXTargetDependency */ = {
			isa = PBXTargetDependency;
			target = DCB3185014EB418E001CFBEE /* CocoaLumberjack */;
			targetProxy = DCB318E214ED6C43001CFBEE /* PBXContainerItemProxy */;
		};
/* End PBXTargetDependency section */

/* Begin PBXVariantGroup section */
		55CCBF0919BA679200957A39 /* MainMenu.xib */ = {
			isa = PBXVariantGroup;
			children = (
				55CCBF0A19BA679200957A39 /* Base */,
			);
			name = MainMenu.xib;
			sourceTree = "<group>";
		};
		DCB3185D14EB418E001CFBEE /* InfoPlist.strings */ = {
			isa = PBXVariantGroup;
			children = (
				DCB3185E14EB418E001CFBEE /* en */,
			);
			name = InfoPlist.strings;
			sourceTree = "<group>";
		};
		DCB318D014ED6C3B001CFBEE /* InfoPlist.strings */ = {
			isa = PBXVariantGroup;
			children = (
				DCB318D114ED6C3B001CFBEE /* en */,
			);
			name = InfoPlist.strings;
			sourceTree = "<group>";
		};
		DCB318D614ED6C3B001CFBEE /* Credits.rtf */ = {
			isa = PBXVariantGroup;
			children = (
				DCB318D714ED6C3B001CFBEE /* en */,
			);
			name = Credits.rtf;
			sourceTree = "<group>";
		};
		DCB318DC14ED6C3B001CFBEE /* MainMenu.xib */ = {
			isa = PBXVariantGroup;
			children = (
				DCB318DD14ED6C3B001CFBEE /* en */,
			);
			name = MainMenu.xib;
			sourceTree = "<group>";
		};
/* End PBXVariantGroup section */

/* Begin XCBuildConfiguration section */
		55CCBF1819BA679200957A39 /* Debug */ = {
			isa = XCBuildConfiguration;
			buildSettings = {
				ASSETCATALOG_COMPILER_APPICON_NAME = AppIcon;
				CLANG_CXX_LANGUAGE_STANDARD = "gnu++0x";
				CLANG_CXX_LIBRARY = "libc++";
				CLANG_ENABLE_MODULES = YES;
				CLANG_WARN_DIRECT_OBJC_ISA_USAGE = YES_ERROR;
				CLANG_WARN_OBJC_ROOT_CLASS = YES_ERROR;
				CODE_SIGN_IDENTITY = "-";
				COMBINE_HIDPI_IMAGES = YES;
				GCC_PREPROCESSOR_DEFINITIONS = (
					"DEBUG=1",
					"$(inherited)",
				);
				GCC_WARN_ABOUT_RETURN_TYPE = YES_ERROR;
				GCC_WARN_UNINITIALIZED_AUTOS = YES_AGGRESSIVE;
				INFOPLIST_FILE = SwiftTest/Info.plist;
				LD_RUNPATH_SEARCH_PATHS = "$(inherited) @executable_path/../Frameworks";
				MACOSX_DEPLOYMENT_TARGET = 10.9;
				MTL_ENABLE_DEBUG_INFO = YES;
				PRODUCT_NAME = "$(TARGET_NAME)";
				SWIFT_OPTIMIZATION_LEVEL = "-Onone";
			};
			name = Debug;
		};
		55CCBF1919BA679200957A39 /* Release */ = {
			isa = XCBuildConfiguration;
			buildSettings = {
				ASSETCATALOG_COMPILER_APPICON_NAME = AppIcon;
				CLANG_CXX_LANGUAGE_STANDARD = "gnu++0x";
				CLANG_CXX_LIBRARY = "libc++";
				CLANG_ENABLE_MODULES = YES;
				CLANG_WARN_DIRECT_OBJC_ISA_USAGE = YES_ERROR;
				CLANG_WARN_OBJC_ROOT_CLASS = YES_ERROR;
				CODE_SIGN_IDENTITY = "-";
				COMBINE_HIDPI_IMAGES = YES;
				ENABLE_NS_ASSERTIONS = NO;
				GCC_WARN_ABOUT_RETURN_TYPE = YES_ERROR;
				GCC_WARN_UNINITIALIZED_AUTOS = YES_AGGRESSIVE;
				INFOPLIST_FILE = SwiftTest/Info.plist;
				LD_RUNPATH_SEARCH_PATHS = "$(inherited) @executable_path/../Frameworks";
				MACOSX_DEPLOYMENT_TARGET = 10.9;
				MTL_ENABLE_DEBUG_INFO = NO;
				PRODUCT_NAME = "$(TARGET_NAME)";
			};
			name = Release;
		};
		DCB3186414EB418E001CFBEE /* Debug */ = {
			isa = XCBuildConfiguration;
			buildSettings = {
				ALWAYS_SEARCH_USER_PATHS = NO;
				CLANG_ENABLE_MODULES = YES;
				CLANG_ENABLE_OBJC_ARC = YES;
				CLANG_WARN_BOOL_CONVERSION = YES;
				CLANG_WARN_CONSTANT_CONVERSION = YES;
				CLANG_WARN_EMPTY_BODY = YES;
				CLANG_WARN_ENUM_CONVERSION = YES;
				CLANG_WARN_INT_CONVERSION = YES;
				CLANG_WARN_UNREACHABLE_CODE = YES;
				CLANG_WARN__DUPLICATE_METHOD_MATCH = YES;
				COPY_PHASE_STRIP = NO;
				ENABLE_STRICT_OBJC_MSGSEND = YES;
				GCC_C_LANGUAGE_STANDARD = gnu99;
				GCC_DYNAMIC_NO_PIC = NO;
				GCC_ENABLE_OBJC_EXCEPTIONS = YES;
				GCC_OPTIMIZATION_LEVEL = 0;
				GCC_PREPROCESSOR_DEFINITIONS = (
					"DEBUG=1",
					"$(inherited)",
				);
				GCC_SYMBOLS_PRIVATE_EXTERN = NO;
				GCC_VERSION = com.apple.compilers.llvm.clang.1_0;
				GCC_WARN_64_TO_32_BIT_CONVERSION = YES;
				GCC_WARN_ABOUT_MISSING_PROTOTYPES = YES;
				GCC_WARN_ABOUT_RETURN_TYPE = YES;
				GCC_WARN_UNDECLARED_SELECTOR = YES;
				GCC_WARN_UNINITIALIZED_AUTOS = YES;
				GCC_WARN_UNUSED_FUNCTION = YES;
				GCC_WARN_UNUSED_VARIABLE = YES;
				MACOSX_DEPLOYMENT_TARGET = 10.9;
				ONLY_ACTIVE_ARCH = YES;
				SDKROOT = macosx;
			};
			name = Debug;
		};
		DCB3186514EB418E001CFBEE /* Release */ = {
			isa = XCBuildConfiguration;
			buildSettings = {
				ALWAYS_SEARCH_USER_PATHS = NO;
				CLANG_ENABLE_MODULES = YES;
				CLANG_ENABLE_OBJC_ARC = YES;
				CLANG_WARN_BOOL_CONVERSION = YES;
				CLANG_WARN_CONSTANT_CONVERSION = YES;
				CLANG_WARN_EMPTY_BODY = YES;
				CLANG_WARN_ENUM_CONVERSION = YES;
				CLANG_WARN_INT_CONVERSION = YES;
				CLANG_WARN_UNREACHABLE_CODE = YES;
				CLANG_WARN__DUPLICATE_METHOD_MATCH = YES;
				COPY_PHASE_STRIP = YES;
				DEBUG_INFORMATION_FORMAT = "dwarf-with-dsym";
				ENABLE_STRICT_OBJC_MSGSEND = YES;
				GCC_C_LANGUAGE_STANDARD = gnu99;
				GCC_ENABLE_OBJC_EXCEPTIONS = YES;
				GCC_VERSION = com.apple.compilers.llvm.clang.1_0;
				GCC_WARN_64_TO_32_BIT_CONVERSION = YES;
				GCC_WARN_ABOUT_MISSING_PROTOTYPES = YES;
				GCC_WARN_ABOUT_RETURN_TYPE = YES;
				GCC_WARN_UNDECLARED_SELECTOR = YES;
				GCC_WARN_UNINITIALIZED_AUTOS = YES;
				GCC_WARN_UNUSED_FUNCTION = YES;
				GCC_WARN_UNUSED_VARIABLE = YES;
				MACOSX_DEPLOYMENT_TARGET = 10.9;
				SDKROOT = macosx;
			};
			name = Release;
		};
		DCB3186714EB418E001CFBEE /* Debug */ = {
			isa = XCBuildConfiguration;
			buildSettings = {
				CLANG_ENABLE_MODULES = YES;
				COMBINE_HIDPI_IMAGES = YES;
				CURRENT_PROJECT_VERSION = 1;
				DEFINES_MODULE = YES;
				DYLIB_COMPATIBILITY_VERSION = 1;
				DYLIB_CURRENT_VERSION = 1;
				FRAMEWORK_VERSION = A;
				GCC_PRECOMPILE_PREFIX_HEADER = YES;
				GCC_PREFIX_HEADER = "Lumberjack/Lumberjack-Prefix.pch";
				INFOPLIST_FILE = "Lumberjack/Lumberjack-Info.plist";
				LD_RUNPATH_SEARCH_PATHS = "$(inherited) @executable_path/../Frameworks @loader_path/Frameworks";
				PRODUCT_NAME = "$(TARGET_NAME)";
				SDKROOT = iphoneos;
				SUPPORTED_PLATFORMS = "iphonesimulator iphoneos macosx";
				SWIFT_OPTIMIZATION_LEVEL = "-Onone";
				VALID_ARCHS = "arm64 armv7 armv7s i386 x86_64";
				VERSIONING_SYSTEM = "apple-generic";
				VERSION_INFO_PREFIX = "";
				WRAPPER_EXTENSION = framework;
			};
			name = Debug;
		};
		DCB3186814EB418E001CFBEE /* Release */ = {
			isa = XCBuildConfiguration;
			buildSettings = {
				CLANG_ENABLE_MODULES = YES;
				COMBINE_HIDPI_IMAGES = YES;
				CURRENT_PROJECT_VERSION = 1;
				DEFINES_MODULE = YES;
				DYLIB_COMPATIBILITY_VERSION = 1;
				DYLIB_CURRENT_VERSION = 1;
				FRAMEWORK_VERSION = A;
				GCC_PRECOMPILE_PREFIX_HEADER = YES;
				GCC_PREFIX_HEADER = "Lumberjack/Lumberjack-Prefix.pch";
				INFOPLIST_FILE = "Lumberjack/Lumberjack-Info.plist";
				LD_RUNPATH_SEARCH_PATHS = "$(inherited) @executable_path/../Frameworks @loader_path/Frameworks";
				PRODUCT_NAME = "$(TARGET_NAME)";
				SDKROOT = iphoneos;
				SUPPORTED_PLATFORMS = "iphonesimulator iphoneos macosx";
				VALID_ARCHS = "arm64 armv7 armv7s i386 x86_64";
				VERSIONING_SYSTEM = "apple-generic";
				VERSION_INFO_PREFIX = "";
				WRAPPER_EXTENSION = framework;
			};
			name = Release;
		};
		DCB318E014ED6C3B001CFBEE /* Debug */ = {
			isa = XCBuildConfiguration;
			buildSettings = {
				COMBINE_HIDPI_IMAGES = YES;
				GCC_PRECOMPILE_PREFIX_HEADER = YES;
				GCC_PREFIX_HEADER = "FmwkTest/FmwkTest-Prefix.pch";
				INFOPLIST_FILE = "FmwkTest/FmwkTest-Info.plist";
				PRODUCT_NAME = "$(TARGET_NAME)";
				WRAPPER_EXTENSION = app;
			};
			name = Debug;
		};
		DCB318E114ED6C3B001CFBEE /* Release */ = {
			isa = XCBuildConfiguration;
			buildSettings = {
				COMBINE_HIDPI_IMAGES = YES;
				GCC_PRECOMPILE_PREFIX_HEADER = YES;
				GCC_PREFIX_HEADER = "FmwkTest/FmwkTest-Prefix.pch";
				INFOPLIST_FILE = "FmwkTest/FmwkTest-Info.plist";
				PRODUCT_NAME = "$(TARGET_NAME)";
				WRAPPER_EXTENSION = app;
			};
			name = Release;
		};
/* End XCBuildConfiguration section */

/* Begin XCConfigurationList section */
		55CCBF1C19BA679200957A39 /* Build configuration list for PBXNativeTarget "SwiftTest" */ = {
			isa = XCConfigurationList;
			buildConfigurations = (
				55CCBF1819BA679200957A39 /* Debug */,
				55CCBF1919BA679200957A39 /* Release */,
			);
			defaultConfigurationIsVisible = 0;
			defaultConfigurationName = Release;
		};
		DCB3184A14EB418D001CFBEE /* Build configuration list for PBXProject "Lumberjack" */ = {
			isa = XCConfigurationList;
			buildConfigurations = (
				DCB3186414EB418E001CFBEE /* Debug */,
				DCB3186514EB418E001CFBEE /* Release */,
			);
			defaultConfigurationIsVisible = 0;
			defaultConfigurationName = Release;
		};
		DCB3186614EB418E001CFBEE /* Build configuration list for PBXNativeTarget "CocoaLumberjack" */ = {
			isa = XCConfigurationList;
			buildConfigurations = (
				DCB3186714EB418E001CFBEE /* Debug */,
				DCB3186814EB418E001CFBEE /* Release */,
			);
			defaultConfigurationIsVisible = 0;
			defaultConfigurationName = Release;
		};
		DCB318DF14ED6C3B001CFBEE /* Build configuration list for PBXNativeTarget "FmwkTest" */ = {
			isa = XCConfigurationList;
			buildConfigurations = (
				DCB318E014ED6C3B001CFBEE /* Debug */,
				DCB318E114ED6C3B001CFBEE /* Release */,
			);
			defaultConfigurationIsVisible = 0;
			defaultConfigurationName = Release;
		};
/* End XCConfigurationList section */
	};
	rootObject = DCB3184714EB418D001CFBEE /* Project object */;
}<|MERGE_RESOLUTION|>--- conflicted
+++ resolved
@@ -7,16 +7,12 @@
 	objects = {
 
 /* Begin PBXBuildFile section */
-<<<<<<< HEAD
 		5505CF6619BA58320028CF57 /* DDLogDeprecated.h in Headers */ = {isa = PBXBuildFile; fileRef = 5505CF6519BA58320028CF57 /* DDLogDeprecated.h */; settings = {ATTRIBUTES = (Public, ); }; };
 		55BCB5C719D4BB6E0096E784 /* SwiftHelpers.swift in Sources */ = {isa = PBXBuildFile; fileRef = 55BCB5C619D4BB6E0096E784 /* SwiftHelpers.swift */; };
 		55CCBF0619BA679200957A39 /* AppDelegate.swift in Sources */ = {isa = PBXBuildFile; fileRef = 55CCBF0519BA679200957A39 /* AppDelegate.swift */; };
 		55CCBF0819BA679200957A39 /* Images.xcassets in Resources */ = {isa = PBXBuildFile; fileRef = 55CCBF0719BA679200957A39 /* Images.xcassets */; };
 		55CCBF0B19BA679200957A39 /* MainMenu.xib in Resources */ = {isa = PBXBuildFile; fileRef = 55CCBF0919BA679200957A39 /* MainMenu.xib */; };
 		55CCBF2019BA67CB00957A39 /* CocoaLumberjack.framework in Frameworks */ = {isa = PBXBuildFile; fileRef = DCB3185114EB418E001CFBEE /* CocoaLumberjack.framework */; };
-=======
-		5505CF6619BA58320028CF57 /* DDLegacy.h in Headers */ = {isa = PBXBuildFile; fileRef = 5505CF6519BA58320028CF57 /* DDLegacy.h */; settings = {ATTRIBUTES = (Public, ); }; };
->>>>>>> a9d10885
 		DA9C20D1192A0E0000AB7171 /* DDAbstractDatabaseLogger.h in Headers */ = {isa = PBXBuildFile; fileRef = DA9C20BD192A0E0000AB7171 /* DDAbstractDatabaseLogger.h */; settings = {ATTRIBUTES = (Public, ); }; };
 		DA9C20D2192A0E0000AB7171 /* DDAbstractDatabaseLogger.m in Sources */ = {isa = PBXBuildFile; fileRef = DA9C20BE192A0E0000AB7171 /* DDAbstractDatabaseLogger.m */; };
 		DA9C20D3192A0E0000AB7171 /* DDASLLogCapture.h in Headers */ = {isa = PBXBuildFile; fileRef = DA9C20BF192A0E0000AB7171 /* DDASLLogCapture.h */; settings = {ATTRIBUTES = (Public, ); }; };
@@ -66,17 +62,13 @@
 /* End PBXContainerItemProxy section */
 
 /* Begin PBXFileReference section */
-<<<<<<< HEAD
-		5505CF6519BA58320028CF57 /* DDLogDeprecated.h */ = {isa = PBXFileReference; fileEncoding = 4; lastKnownFileType = sourcecode.c.h; path = DDLogDeprecated.h; sourceTree = "<group>"; };
+		5505CF6519BA58320028CF57 /* DDLegacy.h */ = {isa = PBXFileReference; fileEncoding = 4; lastKnownFileType = sourcecode.c.h; path = DDLegacy.h; sourceTree = "<group>"; };
 		55BCB5C619D4BB6E0096E784 /* SwiftHelpers.swift */ = {isa = PBXFileReference; fileEncoding = 4; lastKnownFileType = sourcecode.swift; name = SwiftHelpers.swift; path = ../SwiftHelpers.swift; sourceTree = "<group>"; };
 		55CCBEFF19BA679200957A39 /* SwiftTest.app */ = {isa = PBXFileReference; explicitFileType = wrapper.application; includeInIndex = 0; path = SwiftTest.app; sourceTree = BUILT_PRODUCTS_DIR; };
 		55CCBF0219BA679200957A39 /* Info.plist */ = {isa = PBXFileReference; lastKnownFileType = text.plist.xml; path = Info.plist; sourceTree = "<group>"; };
 		55CCBF0519BA679200957A39 /* AppDelegate.swift */ = {isa = PBXFileReference; lastKnownFileType = sourcecode.swift; path = AppDelegate.swift; sourceTree = "<group>"; };
 		55CCBF0719BA679200957A39 /* Images.xcassets */ = {isa = PBXFileReference; lastKnownFileType = folder.assetcatalog; path = Images.xcassets; sourceTree = "<group>"; };
 		55CCBF0A19BA679200957A39 /* Base */ = {isa = PBXFileReference; lastKnownFileType = file.xib; name = Base; path = Base.lproj/MainMenu.xib; sourceTree = "<group>"; };
-=======
-		5505CF6519BA58320028CF57 /* DDLegacy.h */ = {isa = PBXFileReference; fileEncoding = 4; lastKnownFileType = sourcecode.c.h; path = DDLegacy.h; sourceTree = "<group>"; };
->>>>>>> a9d10885
 		DA9C20BD192A0E0000AB7171 /* DDAbstractDatabaseLogger.h */ = {isa = PBXFileReference; fileEncoding = 4; lastKnownFileType = sourcecode.c.h; path = DDAbstractDatabaseLogger.h; sourceTree = "<group>"; };
 		DA9C20BE192A0E0000AB7171 /* DDAbstractDatabaseLogger.m */ = {isa = PBXFileReference; fileEncoding = 4; lastKnownFileType = sourcecode.c.objc; path = DDAbstractDatabaseLogger.m; sourceTree = "<group>"; };
 		DA9C20BF192A0E0000AB7171 /* DDASLLogCapture.h */ = {isa = PBXFileReference; fileEncoding = 4; lastKnownFileType = sourcecode.c.h; path = DDASLLogCapture.h; sourceTree = "<group>"; };
@@ -231,11 +223,7 @@
 				DA9C20C4192A0E0000AB7171 /* DDFileLogger.m */,
 				DA9C20C5192A0E0000AB7171 /* DDLog.h */,
 				DA9C20C6192A0E0000AB7171 /* DDLog.m */,
-<<<<<<< HEAD
-				5505CF6519BA58320028CF57 /* DDLogDeprecated.h */,
-=======
 				5505CF6519BA58320028CF57 /* DDLegacy.h */,
->>>>>>> a9d10885
 				DA9C20C8192A0E0000AB7171 /* DDTTYLogger.h */,
 				DA9C20C9192A0E0000AB7171 /* DDTTYLogger.m */,
 				DA9C20CA192A0E0000AB7171 /* Extensions */,
@@ -293,11 +281,7 @@
 				DA9C20D1192A0E0000AB7171 /* DDAbstractDatabaseLogger.h in Headers */,
 				E5D89BA91994749300C180CF /* DDLogMacros.h in Headers */,
 				DA9C20DC192A0E0000AB7171 /* DDTTYLogger.h in Headers */,
-<<<<<<< HEAD
-				5505CF6619BA58320028CF57 /* DDLogDeprecated.h in Headers */,
-=======
 				5505CF6619BA58320028CF57 /* DDLegacy.h in Headers */,
->>>>>>> a9d10885
 				DA9C20D9192A0E0000AB7171 /* DDLog.h in Headers */,
 				DA9C20D5192A0E0000AB7171 /* DDASLLogger.h in Headers */,
 				DA9C20E2192A0E0000AB7171 /* DDMultiFormatter.h in Headers */,
@@ -370,14 +354,11 @@
 			isa = PBXProject;
 			attributes = {
 				LastUpgradeCheck = 0600;
-<<<<<<< HEAD
 				TargetAttributes = {
 					55CCBEFE19BA679200957A39 = {
 						CreatedOnToolsVersion = 6.0;
 					};
 				};
-=======
->>>>>>> a9d10885
 			};
 			buildConfigurationList = DCB3184A14EB418D001CFBEE /* Build configuration list for PBXProject "Lumberjack" */;
 			compatibilityVersion = "Xcode 3.2";
@@ -645,7 +626,6 @@
 			buildSettings = {
 				CLANG_ENABLE_MODULES = YES;
 				COMBINE_HIDPI_IMAGES = YES;
-				CURRENT_PROJECT_VERSION = 1;
 				DEFINES_MODULE = YES;
 				DYLIB_COMPATIBILITY_VERSION = 1;
 				DYLIB_CURRENT_VERSION = 1;
@@ -659,8 +639,6 @@
 				SUPPORTED_PLATFORMS = "iphonesimulator iphoneos macosx";
 				SWIFT_OPTIMIZATION_LEVEL = "-Onone";
 				VALID_ARCHS = "arm64 armv7 armv7s i386 x86_64";
-				VERSIONING_SYSTEM = "apple-generic";
-				VERSION_INFO_PREFIX = "";
 				WRAPPER_EXTENSION = framework;
 			};
 			name = Debug;
@@ -670,7 +648,6 @@
 			buildSettings = {
 				CLANG_ENABLE_MODULES = YES;
 				COMBINE_HIDPI_IMAGES = YES;
-				CURRENT_PROJECT_VERSION = 1;
 				DEFINES_MODULE = YES;
 				DYLIB_COMPATIBILITY_VERSION = 1;
 				DYLIB_CURRENT_VERSION = 1;
@@ -683,8 +660,6 @@
 				SDKROOT = iphoneos;
 				SUPPORTED_PLATFORMS = "iphonesimulator iphoneos macosx";
 				VALID_ARCHS = "arm64 armv7 armv7s i386 x86_64";
-				VERSIONING_SYSTEM = "apple-generic";
-				VERSION_INFO_PREFIX = "";
 				WRAPPER_EXTENSION = framework;
 			};
 			name = Release;
