// !$*UTF8*$!
{
	archiveVersion = 1;
	classes = {
	};
	objectVersion = 46;
	objects = {

/* Begin PBXBuildFile section */
		2A37F9DB18E37536009FAAA7 /* Foundation.framework in Frameworks */ = {isa = PBXBuildFile; fileRef = 2A37F97A18E37270009FAAA7 /* Foundation.framework */; };
		2A37F9DD18E37536009FAAA7 /* CoreGraphics.framework in Frameworks */ = {isa = PBXBuildFile; fileRef = 2A37F9DC18E37536009FAAA7 /* CoreGraphics.framework */; };
		2A37F9DE18E37536009FAAA7 /* UIKit.framework in Frameworks */ = {isa = PBXBuildFile; fileRef = 2A37F98B18E37270009FAAA7 /* UIKit.framework */; };
		2A37F9E418E37536009FAAA7 /* InfoPlist.strings in Resources */ = {isa = PBXBuildFile; fileRef = 2A37F9E218E37536009FAAA7 /* InfoPlist.strings */; };
		2A37F9E618E37536009FAAA7 /* main.m in Sources */ = {isa = PBXBuildFile; fileRef = 2A37F9E518E37536009FAAA7 /* main.m */; };
		2A37F9EA18E37536009FAAA7 /* AppDelegate.m in Sources */ = {isa = PBXBuildFile; fileRef = 2A37F9E918E37536009FAAA7 /* AppDelegate.m */; };
		2A37F9ED18E37536009FAAA7 /* Main_iPhone.storyboard in Resources */ = {isa = PBXBuildFile; fileRef = 2A37F9EB18E37536009FAAA7 /* Main_iPhone.storyboard */; };
		2A37F9F018E37536009FAAA7 /* Main_iPad.storyboard in Resources */ = {isa = PBXBuildFile; fileRef = 2A37F9EE18E37536009FAAA7 /* Main_iPad.storyboard */; };
		2A37F9F318E37536009FAAA7 /* ViewController.m in Sources */ = {isa = PBXBuildFile; fileRef = 2A37F9F218E37536009FAAA7 /* ViewController.m */; };
		2A37F9F518E37536009FAAA7 /* Images.xcassets in Resources */ = {isa = PBXBuildFile; fileRef = 2A37F9F418E37536009FAAA7 /* Images.xcassets */; };
		2A37FA0F18E375D8009FAAA7 /* libCocoaLumberjack.a in Frameworks */ = {isa = PBXBuildFile; fileRef = 2A37F97718E37270009FAAA7 /* libCocoaLumberjack.a */; };
<<<<<<< HEAD
		55BCB5CC19D4EFE90096E784 /* SwiftHelpers.swift in Sources */ = {isa = PBXBuildFile; fileRef = 55BCB5CB19D4EFE90096E784 /* SwiftHelpers.swift */; };
		55CCBE9D19BA5E2B00957A39 /* DDLegacy.h in Headers */ = {isa = PBXBuildFile; fileRef = 55CCBE9C19BA5E2B00957A39 /* DDLegacy.h */; settings = {ATTRIBUTES = (Public, ); }; };
		55CCBEC219BA604E00957A39 /* CocoaLumberjack.h in Headers */ = {isa = PBXBuildFile; fileRef = E5D89BAA199474A900C180CF /* CocoaLumberjack.h */; settings = {ATTRIBUTES = (Public, ); }; };
		55CCBEC319BA604E00957A39 /* DDLogMacros.h in Headers */ = {isa = PBXBuildFile; fileRef = E5D89BAC199474A900C180CF /* DDLogMacros.h */; settings = {ATTRIBUTES = (Public, ); }; };
		55CCBEC419BA604E00957A39 /* DDAssertMacros.h in Headers */ = {isa = PBXBuildFile; fileRef = E5D89BAB199474A900C180CF /* DDAssertMacros.h */; settings = {ATTRIBUTES = (Public, ); }; };
		55CCBEC519BA604E00957A39 /* DDLog+LOGV.h in Headers */ = {isa = PBXBuildFile; fileRef = DA9C20A6192A0CB500AB7171 /* DDLog+LOGV.h */; settings = {ATTRIBUTES = (Private, ); }; };
		55CCBEC619BA604E00957A39 /* DDAbstractDatabaseLogger.h in Headers */ = {isa = PBXBuildFile; fileRef = DA9C209C192A0CB500AB7171 /* DDAbstractDatabaseLogger.h */; settings = {ATTRIBUTES = (Public, ); }; };
		55CCBEC719BA604E00957A39 /* DDAbstractDatabaseLogger.m in Sources */ = {isa = PBXBuildFile; fileRef = DA9C209D192A0CB500AB7171 /* DDAbstractDatabaseLogger.m */; };
		55CCBEC819BA604E00957A39 /* DDASLLogCapture.h in Headers */ = {isa = PBXBuildFile; fileRef = DA9C209E192A0CB500AB7171 /* DDASLLogCapture.h */; settings = {ATTRIBUTES = (Public, ); }; };
		55CCBEC919BA604E00957A39 /* DDASLLogCapture.m in Sources */ = {isa = PBXBuildFile; fileRef = DA9C209F192A0CB500AB7171 /* DDASLLogCapture.m */; };
		55CCBECA19BA604E00957A39 /* DDASLLogger.h in Headers */ = {isa = PBXBuildFile; fileRef = DA9C20A0192A0CB500AB7171 /* DDASLLogger.h */; settings = {ATTRIBUTES = (Public, ); }; };
		55CCBECB19BA604E00957A39 /* DDASLLogger.m in Sources */ = {isa = PBXBuildFile; fileRef = DA9C20A1192A0CB500AB7171 /* DDASLLogger.m */; };
		55CCBECC19BA604E00957A39 /* DDFileLogger.h in Headers */ = {isa = PBXBuildFile; fileRef = DA9C20A2192A0CB500AB7171 /* DDFileLogger.h */; settings = {ATTRIBUTES = (Public, ); }; };
		55CCBECD19BA604E00957A39 /* DDFileLogger.m in Sources */ = {isa = PBXBuildFile; fileRef = DA9C20A3192A0CB500AB7171 /* DDFileLogger.m */; };
		55CCBECE19BA604E00957A39 /* DDLog.h in Headers */ = {isa = PBXBuildFile; fileRef = DA9C20A4192A0CB500AB7171 /* DDLog.h */; settings = {ATTRIBUTES = (Public, ); }; };
		55CCBECF19BA604E00957A39 /* DDLog.m in Sources */ = {isa = PBXBuildFile; fileRef = DA9C20A5192A0CB500AB7171 /* DDLog.m */; };
		55CCBED019BA604E00957A39 /* DDLogDeprecated.h in Headers */ = {isa = PBXBuildFile; fileRef = 55CCBE9C19BA5E2B00957A39 /* DDLogDeprecated.h */; settings = {ATTRIBUTES = (Public, ); }; };
		55CCBED119BA604E00957A39 /* DDTTYLogger.h in Headers */ = {isa = PBXBuildFile; fileRef = DA9C20A7192A0CB500AB7171 /* DDTTYLogger.h */; settings = {ATTRIBUTES = (Public, ); }; };
		55CCBED219BA604E00957A39 /* DDTTYLogger.m in Sources */ = {isa = PBXBuildFile; fileRef = DA9C20A8192A0CB500AB7171 /* DDTTYLogger.m */; };
		55CCBED319BA605700957A39 /* DDContextFilterLogFormatter.h in Headers */ = {isa = PBXBuildFile; fileRef = DA9C20AA192A0CB500AB7171 /* DDContextFilterLogFormatter.h */; settings = {ATTRIBUTES = (Public, ); }; };
		55CCBED419BA605700957A39 /* DDContextFilterLogFormatter.m in Sources */ = {isa = PBXBuildFile; fileRef = DA9C20AB192A0CB500AB7171 /* DDContextFilterLogFormatter.m */; };
		55CCBED519BA605700957A39 /* DDDispatchQueueLogFormatter.h in Headers */ = {isa = PBXBuildFile; fileRef = DA9C20AC192A0CB500AB7171 /* DDDispatchQueueLogFormatter.h */; settings = {ATTRIBUTES = (Public, ); }; };
		55CCBED619BA605700957A39 /* DDDispatchQueueLogFormatter.m in Sources */ = {isa = PBXBuildFile; fileRef = DA9C20AD192A0CB500AB7171 /* DDDispatchQueueLogFormatter.m */; };
		55CCBED719BA605700957A39 /* DDMultiFormatter.h in Headers */ = {isa = PBXBuildFile; fileRef = DA9C20AE192A0CB500AB7171 /* DDMultiFormatter.h */; settings = {ATTRIBUTES = (Public, ); }; };
		55CCBED819BA605700957A39 /* DDMultiFormatter.m in Sources */ = {isa = PBXBuildFile; fileRef = DA9C20AF192A0CB500AB7171 /* DDMultiFormatter.m */; };
		55CCBEDB19BA630700957A39 /* ViewController.m in Sources */ = {isa = PBXBuildFile; fileRef = 2A37F9F218E37536009FAAA7 /* ViewController.m */; };
		55CCBEDC19BA630700957A39 /* AppDelegate.m in Sources */ = {isa = PBXBuildFile; fileRef = 2A37F9E918E37536009FAAA7 /* AppDelegate.m */; };
		55CCBEDD19BA630700957A39 /* Formatter.m in Sources */ = {isa = PBXBuildFile; fileRef = DA9C209A192A04E100AB7171 /* Formatter.m */; };
		55CCBEDE19BA630700957A39 /* main.m in Sources */ = {isa = PBXBuildFile; fileRef = 2A37F9E518E37536009FAAA7 /* main.m */; };
		55CCBEE119BA630700957A39 /* CoreGraphics.framework in Frameworks */ = {isa = PBXBuildFile; fileRef = 2A37F9DC18E37536009FAAA7 /* CoreGraphics.framework */; };
		55CCBEE219BA630700957A39 /* UIKit.framework in Frameworks */ = {isa = PBXBuildFile; fileRef = 2A37F98B18E37270009FAAA7 /* UIKit.framework */; };
		55CCBEE319BA630700957A39 /* Foundation.framework in Frameworks */ = {isa = PBXBuildFile; fileRef = 2A37F97A18E37270009FAAA7 /* Foundation.framework */; };
		55CCBEE519BA630700957A39 /* Main_iPad.storyboard in Resources */ = {isa = PBXBuildFile; fileRef = 2A37F9EE18E37536009FAAA7 /* Main_iPad.storyboard */; };
		55CCBEE619BA630700957A39 /* Images.xcassets in Resources */ = {isa = PBXBuildFile; fileRef = 2A37F9F418E37536009FAAA7 /* Images.xcassets */; };
		55CCBEE719BA630700957A39 /* Main_iPhone.storyboard in Resources */ = {isa = PBXBuildFile; fileRef = 2A37F9EB18E37536009FAAA7 /* Main_iPhone.storyboard */; };
		55CCBEE819BA630700957A39 /* InfoPlist.strings in Resources */ = {isa = PBXBuildFile; fileRef = 2A37F9E218E37536009FAAA7 /* InfoPlist.strings */; };
		55CCBEF019BA634400957A39 /* CocoaLumberjack.framework in Frameworks */ = {isa = PBXBuildFile; fileRef = 55CCBEA319BA5E5A00957A39 /* CocoaLumberjack.framework */; };
		55CCBEF119BA634400957A39 /* CocoaLumberjack.framework in Embed Frameworks */ = {isa = PBXBuildFile; fileRef = 55CCBEA319BA5E5A00957A39 /* CocoaLumberjack.framework */; settings = {ATTRIBUTES = (CodeSignOnCopy, RemoveHeadersOnCopy, ); }; };
		55CCBEF919BA64B200957A39 /* InfoPlist.strings in Resources */ = {isa = PBXBuildFile; fileRef = 55CCBEF619BA64B200957A39 /* InfoPlist.strings */; };
=======
>>>>>>> ae5a1f99
		DA9C209B192A04E100AB7171 /* Formatter.m in Sources */ = {isa = PBXBuildFile; fileRef = DA9C209A192A04E100AB7171 /* Formatter.m */; };
		DA9C20B0192A0CB500AB7171 /* DDAbstractDatabaseLogger.m in Sources */ = {isa = PBXBuildFile; fileRef = DA9C209D192A0CB500AB7171 /* DDAbstractDatabaseLogger.m */; };
		DA9C20B1192A0CB500AB7171 /* DDASLLogCapture.m in Sources */ = {isa = PBXBuildFile; fileRef = DA9C209F192A0CB500AB7171 /* DDASLLogCapture.m */; };
		DA9C20B2192A0CB500AB7171 /* DDASLLogger.m in Sources */ = {isa = PBXBuildFile; fileRef = DA9C20A1192A0CB500AB7171 /* DDASLLogger.m */; };
		DA9C20B3192A0CB500AB7171 /* DDFileLogger.m in Sources */ = {isa = PBXBuildFile; fileRef = DA9C20A3192A0CB500AB7171 /* DDFileLogger.m */; };
		DA9C20B4192A0CB500AB7171 /* DDLog.m in Sources */ = {isa = PBXBuildFile; fileRef = DA9C20A5192A0CB500AB7171 /* DDLog.m */; };
		DA9C20B5192A0CB500AB7171 /* DDTTYLogger.m in Sources */ = {isa = PBXBuildFile; fileRef = DA9C20A8192A0CB500AB7171 /* DDTTYLogger.m */; };
		DA9C20B6192A0CB500AB7171 /* DDContextFilterLogFormatter.m in Sources */ = {isa = PBXBuildFile; fileRef = DA9C20AB192A0CB500AB7171 /* DDContextFilterLogFormatter.m */; };
		DA9C20B7192A0CB500AB7171 /* DDDispatchQueueLogFormatter.m in Sources */ = {isa = PBXBuildFile; fileRef = DA9C20AD192A0CB500AB7171 /* DDDispatchQueueLogFormatter.m */; };
		DA9C20B8192A0CB500AB7171 /* DDMultiFormatter.m in Sources */ = {isa = PBXBuildFile; fileRef = DA9C20AF192A0CB500AB7171 /* DDMultiFormatter.m */; };
		E5CEB3721994971500EDC36E /* CocoaLumberjack.h in Headers */ = {isa = PBXBuildFile; fileRef = E5D89BAA199474A900C180CF /* CocoaLumberjack.h */; settings = {ATTRIBUTES = (Public, ); }; };
		E5CEB3731994971500EDC36E /* DDLogMacros.h in Headers */ = {isa = PBXBuildFile; fileRef = E5D89BAC199474A900C180CF /* DDLogMacros.h */; settings = {ATTRIBUTES = (Public, ); }; };
		E5CEB3741994971500EDC36E /* DDAssertMacros.h in Headers */ = {isa = PBXBuildFile; fileRef = E5D89BAB199474A900C180CF /* DDAssertMacros.h */; settings = {ATTRIBUTES = (Public, ); }; };
		E5CEB3751994971500EDC36E /* DDLog+LOGV.h in Headers */ = {isa = PBXBuildFile; fileRef = DA9C20A6192A0CB500AB7171 /* DDLog+LOGV.h */; settings = {ATTRIBUTES = (Private, ); }; };
		E5CEB3761994971500EDC36E /* DDAbstractDatabaseLogger.h in Headers */ = {isa = PBXBuildFile; fileRef = DA9C209C192A0CB500AB7171 /* DDAbstractDatabaseLogger.h */; settings = {ATTRIBUTES = (Public, ); }; };
		E5CEB3771994971500EDC36E /* DDASLLogCapture.h in Headers */ = {isa = PBXBuildFile; fileRef = DA9C209E192A0CB500AB7171 /* DDASLLogCapture.h */; settings = {ATTRIBUTES = (Public, ); }; };
		E5CEB3781994971500EDC36E /* DDASLLogger.h in Headers */ = {isa = PBXBuildFile; fileRef = DA9C20A0192A0CB500AB7171 /* DDASLLogger.h */; settings = {ATTRIBUTES = (Public, ); }; };
		E5CEB3791994971500EDC36E /* DDFileLogger.h in Headers */ = {isa = PBXBuildFile; fileRef = DA9C20A2192A0CB500AB7171 /* DDFileLogger.h */; settings = {ATTRIBUTES = (Public, ); }; };
		E5CEB37A1994971500EDC36E /* DDLog.h in Headers */ = {isa = PBXBuildFile; fileRef = DA9C20A4192A0CB500AB7171 /* DDLog.h */; settings = {ATTRIBUTES = (Public, ); }; };
		E5CEB37B1994971500EDC36E /* DDTTYLogger.h in Headers */ = {isa = PBXBuildFile; fileRef = DA9C20A7192A0CB500AB7171 /* DDTTYLogger.h */; settings = {ATTRIBUTES = (Public, ); }; };
		E5CEB37C1994971500EDC36E /* DDContextFilterLogFormatter.h in Headers */ = {isa = PBXBuildFile; fileRef = DA9C20AA192A0CB500AB7171 /* DDContextFilterLogFormatter.h */; settings = {ATTRIBUTES = (Public, ); }; };
		E5CEB37D1994971500EDC36E /* DDDispatchQueueLogFormatter.h in Headers */ = {isa = PBXBuildFile; fileRef = DA9C20AC192A0CB500AB7171 /* DDDispatchQueueLogFormatter.h */; settings = {ATTRIBUTES = (Public, ); }; };
		E5CEB37E1994971500EDC36E /* DDMultiFormatter.h in Headers */ = {isa = PBXBuildFile; fileRef = DA9C20AE192A0CB500AB7171 /* DDMultiFormatter.h */; settings = {ATTRIBUTES = (Public, ); }; };
/* End PBXBuildFile section */

/* Begin PBXContainerItemProxy section */
		55CCBEEE19BA632A00957A39 /* PBXContainerItemProxy */ = {
			isa = PBXContainerItemProxy;
			containerPortal = 2A37F96F18E37270009FAAA7 /* Project object */;
			proxyType = 1;
			remoteGlobalIDString = 2A37F97618E37270009FAAA7;
			remoteInfo = CocoaLumberjack;
		};
		55CCBEF219BA634400957A39 /* PBXContainerItemProxy */ = {
			isa = PBXContainerItemProxy;
			containerPortal = 2A37F96F18E37270009FAAA7 /* Project object */;
			proxyType = 1;
			remoteGlobalIDString = 55CCBEA219BA5E5A00957A39;
			remoteInfo = CocoaLumbFramework;
		};
/* End PBXContainerItemProxy section */

/* Begin PBXCopyFilesBuildPhase section */
		55CCBEF419BA634400957A39 /* Embed Frameworks */ = {
			isa = PBXCopyFilesBuildPhase;
			buildActionMask = 2147483647;
			dstPath = "";
			dstSubfolderSpec = 10;
			files = (
				55CCBEF119BA634400957A39 /* CocoaLumberjack.framework in Embed Frameworks */,
			);
			name = "Embed Frameworks";
			runOnlyForDeploymentPostprocessing = 0;
		};
/* End PBXCopyFilesBuildPhase section */

/* Begin PBXFileReference section */
		2A37F97718E37270009FAAA7 /* libCocoaLumberjack.a */ = {isa = PBXFileReference; explicitFileType = archive.ar; includeInIndex = 0; path = libCocoaLumberjack.a; sourceTree = BUILT_PRODUCTS_DIR; };
		2A37F97A18E37270009FAAA7 /* Foundation.framework */ = {isa = PBXFileReference; lastKnownFileType = wrapper.framework; name = Foundation.framework; path = System/Library/Frameworks/Foundation.framework; sourceTree = SDKROOT; };
		2A37F97E18E37270009FAAA7 /* Lumberjack-Prefix.pch */ = {isa = PBXFileReference; lastKnownFileType = sourcecode.c.h; path = "Lumberjack-Prefix.pch"; sourceTree = "<group>"; };
		2A37F98B18E37270009FAAA7 /* UIKit.framework */ = {isa = PBXFileReference; lastKnownFileType = wrapper.framework; name = UIKit.framework; path = Library/Frameworks/UIKit.framework; sourceTree = DEVELOPER_DIR; };
		2A37F9DA18E37536009FAAA7 /* LibTest.app */ = {isa = PBXFileReference; explicitFileType = wrapper.application; includeInIndex = 0; path = LibTest.app; sourceTree = BUILT_PRODUCTS_DIR; };
		2A37F9DC18E37536009FAAA7 /* CoreGraphics.framework */ = {isa = PBXFileReference; lastKnownFileType = wrapper.framework; name = CoreGraphics.framework; path = System/Library/Frameworks/CoreGraphics.framework; sourceTree = SDKROOT; };
		2A37F9E118E37536009FAAA7 /* LibTest-Info.plist */ = {isa = PBXFileReference; lastKnownFileType = text.plist.xml; path = "LibTest-Info.plist"; sourceTree = "<group>"; };
		2A37F9E318E37536009FAAA7 /* en */ = {isa = PBXFileReference; lastKnownFileType = text.plist.strings; name = en; path = en.lproj/InfoPlist.strings; sourceTree = "<group>"; };
		2A37F9E518E37536009FAAA7 /* main.m */ = {isa = PBXFileReference; lastKnownFileType = sourcecode.c.objc; path = main.m; sourceTree = "<group>"; };
		2A37F9E718E37536009FAAA7 /* LibTest-Prefix.pch */ = {isa = PBXFileReference; lastKnownFileType = sourcecode.c.h; path = "LibTest-Prefix.pch"; sourceTree = "<group>"; };
		2A37F9E818E37536009FAAA7 /* AppDelegate.h */ = {isa = PBXFileReference; lastKnownFileType = sourcecode.c.h; path = AppDelegate.h; sourceTree = "<group>"; };
		2A37F9E918E37536009FAAA7 /* AppDelegate.m */ = {isa = PBXFileReference; lastKnownFileType = sourcecode.c.objc; path = AppDelegate.m; sourceTree = "<group>"; };
		2A37F9EC18E37536009FAAA7 /* Base */ = {isa = PBXFileReference; lastKnownFileType = file.storyboard; name = Base; path = Base.lproj/Main_iPhone.storyboard; sourceTree = "<group>"; };
		2A37F9EF18E37536009FAAA7 /* Base */ = {isa = PBXFileReference; lastKnownFileType = file.storyboard; name = Base; path = Base.lproj/Main_iPad.storyboard; sourceTree = "<group>"; };
		2A37F9F118E37536009FAAA7 /* ViewController.h */ = {isa = PBXFileReference; lastKnownFileType = sourcecode.c.h; path = ViewController.h; sourceTree = "<group>"; };
		2A37F9F218E37536009FAAA7 /* ViewController.m */ = {isa = PBXFileReference; lastKnownFileType = sourcecode.c.objc; path = ViewController.m; sourceTree = "<group>"; };
		2A37F9F418E37536009FAAA7 /* Images.xcassets */ = {isa = PBXFileReference; lastKnownFileType = folder.assetcatalog; path = Images.xcassets; sourceTree = "<group>"; };
		2A37F9FB18E37536009FAAA7 /* XCTest.framework */ = {isa = PBXFileReference; lastKnownFileType = wrapper.framework; name = XCTest.framework; path = Library/Frameworks/XCTest.framework; sourceTree = DEVELOPER_DIR; };
<<<<<<< HEAD
		55BCB5CB19D4EFE90096E784 /* SwiftHelpers.swift */ = {isa = PBXFileReference; fileEncoding = 4; lastKnownFileType = sourcecode.swift; name = SwiftHelpers.swift; path = ../SwiftHelpers.swift; sourceTree = "<group>"; };
		55CCBE9C19BA5E2B00957A39 /* DDLegacy.h */ = {isa = PBXFileReference; fileEncoding = 4; lastKnownFileType = sourcecode.c.h; path = DDLegacy.h; sourceTree = "<group>"; };
		55CCBEA319BA5E5A00957A39 /* CocoaLumberjack.framework */ = {isa = PBXFileReference; explicitFileType = wrapper.framework; includeInIndex = 0; path = CocoaLumberjack.framework; sourceTree = BUILT_PRODUCTS_DIR; };
		55CCBEEC19BA630700957A39 /* FramTest.app */ = {isa = PBXFileReference; explicitFileType = wrapper.application; includeInIndex = 0; path = FramTest.app; sourceTree = BUILT_PRODUCTS_DIR; };
=======
>>>>>>> ae5a1f99
		55CCBEF719BA64B200957A39 /* en */ = {isa = PBXFileReference; lastKnownFileType = text.plist.strings; name = en; path = InfoPlist.strings; sourceTree = "<group>"; };
		55CCBEF819BA64B200957A39 /* Lumberjack-Info.plist */ = {isa = PBXFileReference; fileEncoding = 4; lastKnownFileType = text.plist.xml; name = "Lumberjack-Info.plist"; path = "../../Desktop/Lumberjack/Lumberjack-Info.plist"; sourceTree = "<group>"; };
		DA9C2099192A04E100AB7171 /* Formatter.h */ = {isa = PBXFileReference; fileEncoding = 4; lastKnownFileType = sourcecode.c.h; path = Formatter.h; sourceTree = "<group>"; };
		DA9C209A192A04E100AB7171 /* Formatter.m */ = {isa = PBXFileReference; fileEncoding = 4; lastKnownFileType = sourcecode.c.objc; path = Formatter.m; sourceTree = "<group>"; };
		DA9C209C192A0CB500AB7171 /* DDAbstractDatabaseLogger.h */ = {isa = PBXFileReference; fileEncoding = 4; lastKnownFileType = sourcecode.c.h; path = DDAbstractDatabaseLogger.h; sourceTree = "<group>"; };
		DA9C209D192A0CB500AB7171 /* DDAbstractDatabaseLogger.m */ = {isa = PBXFileReference; fileEncoding = 4; lastKnownFileType = sourcecode.c.objc; path = DDAbstractDatabaseLogger.m; sourceTree = "<group>"; };
		DA9C209E192A0CB500AB7171 /* DDASLLogCapture.h */ = {isa = PBXFileReference; fileEncoding = 4; lastKnownFileType = sourcecode.c.h; path = DDASLLogCapture.h; sourceTree = "<group>"; };
		DA9C209F192A0CB500AB7171 /* DDASLLogCapture.m */ = {isa = PBXFileReference; fileEncoding = 4; lastKnownFileType = sourcecode.c.objc; path = DDASLLogCapture.m; sourceTree = "<group>"; };
		DA9C20A0192A0CB500AB7171 /* DDASLLogger.h */ = {isa = PBXFileReference; fileEncoding = 4; lastKnownFileType = sourcecode.c.h; path = DDASLLogger.h; sourceTree = "<group>"; };
		DA9C20A1192A0CB500AB7171 /* DDASLLogger.m */ = {isa = PBXFileReference; fileEncoding = 4; lastKnownFileType = sourcecode.c.objc; path = DDASLLogger.m; sourceTree = "<group>"; };
		DA9C20A2192A0CB500AB7171 /* DDFileLogger.h */ = {isa = PBXFileReference; fileEncoding = 4; lastKnownFileType = sourcecode.c.h; path = DDFileLogger.h; sourceTree = "<group>"; };
		DA9C20A3192A0CB500AB7171 /* DDFileLogger.m */ = {isa = PBXFileReference; fileEncoding = 4; lastKnownFileType = sourcecode.c.objc; path = DDFileLogger.m; sourceTree = "<group>"; };
		DA9C20A4192A0CB500AB7171 /* DDLog.h */ = {isa = PBXFileReference; fileEncoding = 4; lastKnownFileType = sourcecode.c.h; path = DDLog.h; sourceTree = "<group>"; };
		DA9C20A5192A0CB500AB7171 /* DDLog.m */ = {isa = PBXFileReference; fileEncoding = 4; lastKnownFileType = sourcecode.c.objc; path = DDLog.m; sourceTree = "<group>"; };
		DA9C20A6192A0CB500AB7171 /* DDLog+LOGV.h */ = {isa = PBXFileReference; fileEncoding = 4; lastKnownFileType = sourcecode.c.h; path = "DDLog+LOGV.h"; sourceTree = "<group>"; };
		DA9C20A7192A0CB500AB7171 /* DDTTYLogger.h */ = {isa = PBXFileReference; fileEncoding = 4; lastKnownFileType = sourcecode.c.h; path = DDTTYLogger.h; sourceTree = "<group>"; };
		DA9C20A8192A0CB500AB7171 /* DDTTYLogger.m */ = {isa = PBXFileReference; fileEncoding = 4; lastKnownFileType = sourcecode.c.objc; path = DDTTYLogger.m; sourceTree = "<group>"; };
		DA9C20AA192A0CB500AB7171 /* DDContextFilterLogFormatter.h */ = {isa = PBXFileReference; fileEncoding = 4; lastKnownFileType = sourcecode.c.h; path = DDContextFilterLogFormatter.h; sourceTree = "<group>"; };
		DA9C20AB192A0CB500AB7171 /* DDContextFilterLogFormatter.m */ = {isa = PBXFileReference; fileEncoding = 4; lastKnownFileType = sourcecode.c.objc; path = DDContextFilterLogFormatter.m; sourceTree = "<group>"; };
		DA9C20AC192A0CB500AB7171 /* DDDispatchQueueLogFormatter.h */ = {isa = PBXFileReference; fileEncoding = 4; lastKnownFileType = sourcecode.c.h; path = DDDispatchQueueLogFormatter.h; sourceTree = "<group>"; };
		DA9C20AD192A0CB500AB7171 /* DDDispatchQueueLogFormatter.m */ = {isa = PBXFileReference; fileEncoding = 4; lastKnownFileType = sourcecode.c.objc; path = DDDispatchQueueLogFormatter.m; sourceTree = "<group>"; };
		DA9C20AE192A0CB500AB7171 /* DDMultiFormatter.h */ = {isa = PBXFileReference; fileEncoding = 4; lastKnownFileType = sourcecode.c.h; path = DDMultiFormatter.h; sourceTree = "<group>"; };
		DA9C20AF192A0CB500AB7171 /* DDMultiFormatter.m */ = {isa = PBXFileReference; fileEncoding = 4; lastKnownFileType = sourcecode.c.objc; path = DDMultiFormatter.m; sourceTree = "<group>"; };
		E5D89BAA199474A900C180CF /* CocoaLumberjack.h */ = {isa = PBXFileReference; fileEncoding = 4; lastKnownFileType = sourcecode.c.h; path = CocoaLumberjack.h; sourceTree = "<group>"; };
		E5D89BAB199474A900C180CF /* DDAssertMacros.h */ = {isa = PBXFileReference; fileEncoding = 4; lastKnownFileType = sourcecode.c.h; path = DDAssertMacros.h; sourceTree = "<group>"; };
		E5D89BAC199474A900C180CF /* DDLogMacros.h */ = {isa = PBXFileReference; fileEncoding = 4; lastKnownFileType = sourcecode.c.h; path = DDLogMacros.h; sourceTree = "<group>"; };
/* End PBXFileReference section */

/* Begin PBXFrameworksBuildPhase section */
		2A37F9D718E37536009FAAA7 /* Frameworks */ = {
			isa = PBXFrameworksBuildPhase;
			buildActionMask = 2147483647;
			files = (
				2A37FA0F18E375D8009FAAA7 /* libCocoaLumberjack.a in Frameworks */,
				2A37F9DD18E37536009FAAA7 /* CoreGraphics.framework in Frameworks */,
				2A37F9DE18E37536009FAAA7 /* UIKit.framework in Frameworks */,
				2A37F9DB18E37536009FAAA7 /* Foundation.framework in Frameworks */,
			);
			runOnlyForDeploymentPostprocessing = 0;
		};
/* End PBXFrameworksBuildPhase section */

/* Begin PBXGroup section */
		2A37F96E18E37270009FAAA7 = {
			isa = PBXGroup;
			children = (
				2A37F97C18E37270009FAAA7 /* Lumberjack */,
				2A37F9DF18E37536009FAAA7 /* LibTest */,
				2A37FA0118E37536009FAAA7 /* LibTestTests */,
				2A37F97918E37270009FAAA7 /* Frameworks */,
				2A37F97818E37270009FAAA7 /* Products */,
			);
			sourceTree = "<group>";
		};
		2A37F97818E37270009FAAA7 /* Products */ = {
			isa = PBXGroup;
			children = (
				2A37F97718E37270009FAAA7 /* libCocoaLumberjack.a */,
				2A37F9DA18E37536009FAAA7 /* LibTest.app */,
			);
			name = Products;
			sourceTree = "<group>";
		};
		2A37F97918E37270009FAAA7 /* Frameworks */ = {
			isa = PBXGroup;
			children = (
				2A37F97A18E37270009FAAA7 /* Foundation.framework */,
				2A37F98B18E37270009FAAA7 /* UIKit.framework */,
				2A37F9DC18E37536009FAAA7 /* CoreGraphics.framework */,
				2A37F9FB18E37536009FAAA7 /* XCTest.framework */,
			);
			name = Frameworks;
			sourceTree = "<group>";
		};
		2A37F97C18E37270009FAAA7 /* Lumberjack */ = {
			isa = PBXGroup;
			children = (
				E5D89BAA199474A900C180CF /* CocoaLumberjack.h */,
				E5D89BAC199474A900C180CF /* DDLogMacros.h */,
				E5D89BAB199474A900C180CF /* DDAssertMacros.h */,
				DA9C20A6192A0CB500AB7171 /* DDLog+LOGV.h */,
				DA9C209C192A0CB500AB7171 /* DDAbstractDatabaseLogger.h */,
				DA9C209D192A0CB500AB7171 /* DDAbstractDatabaseLogger.m */,
				DA9C209E192A0CB500AB7171 /* DDASLLogCapture.h */,
				DA9C209F192A0CB500AB7171 /* DDASLLogCapture.m */,
				DA9C20A0192A0CB500AB7171 /* DDASLLogger.h */,
				DA9C20A1192A0CB500AB7171 /* DDASLLogger.m */,
				DA9C20A2192A0CB500AB7171 /* DDFileLogger.h */,
				DA9C20A3192A0CB500AB7171 /* DDFileLogger.m */,
				DA9C20A4192A0CB500AB7171 /* DDLog.h */,
				DA9C20A5192A0CB500AB7171 /* DDLog.m */,
				DA9C20A7192A0CB500AB7171 /* DDTTYLogger.h */,
				DA9C20A8192A0CB500AB7171 /* DDTTYLogger.m */,
				DA9C20A9192A0CB500AB7171 /* Extensions */,
				2A37F97D18E37270009FAAA7 /* Supporting Files */,
			);
			name = Lumberjack;
			path = ../../Classes;
			sourceTree = "<group>";
		};
		2A37F97D18E37270009FAAA7 /* Supporting Files */ = {
			isa = PBXGroup;
			children = (
				55CCBEF619BA64B200957A39 /* InfoPlist.strings */,
				55CCBEF819BA64B200957A39 /* Lumberjack-Info.plist */,
				2A37F97E18E37270009FAAA7 /* Lumberjack-Prefix.pch */,
			);
			name = "Supporting Files";
			path = Lumberjack;
			sourceTree = SOURCE_ROOT;
		};
		2A37F9DF18E37536009FAAA7 /* LibTest */ = {
			isa = PBXGroup;
			children = (
				DA9C2099192A04E100AB7171 /* Formatter.h */,
				DA9C209A192A04E100AB7171 /* Formatter.m */,
				2A37F9E818E37536009FAAA7 /* AppDelegate.h */,
				2A37F9E918E37536009FAAA7 /* AppDelegate.m */,
				2A37F9EB18E37536009FAAA7 /* Main_iPhone.storyboard */,
				2A37F9EE18E37536009FAAA7 /* Main_iPad.storyboard */,
				2A37F9F118E37536009FAAA7 /* ViewController.h */,
				2A37F9F218E37536009FAAA7 /* ViewController.m */,
				2A37F9F418E37536009FAAA7 /* Images.xcassets */,
				2A37F9E018E37536009FAAA7 /* Supporting Files */,
			);
			path = LibTest;
			sourceTree = "<group>";
		};
		2A37F9E018E37536009FAAA7 /* Supporting Files */ = {
			isa = PBXGroup;
			children = (
				2A37F9E118E37536009FAAA7 /* LibTest-Info.plist */,
				2A37F9E218E37536009FAAA7 /* InfoPlist.strings */,
				2A37F9E518E37536009FAAA7 /* main.m */,
				2A37F9E718E37536009FAAA7 /* LibTest-Prefix.pch */,
			);
			name = "Supporting Files";
			sourceTree = "<group>";
		};
		2A37FA0118E37536009FAAA7 /* LibTestTests */ = {
			isa = PBXGroup;
			children = (
			);
			path = LibTestTests;
			sourceTree = "<group>";
		};
		DA9C20A9192A0CB500AB7171 /* Extensions */ = {
			isa = PBXGroup;
			children = (
				55BCB5CB19D4EFE90096E784 /* SwiftHelpers.swift */,
				DA9C20AA192A0CB500AB7171 /* DDContextFilterLogFormatter.h */,
				DA9C20AB192A0CB500AB7171 /* DDContextFilterLogFormatter.m */,
				DA9C20AC192A0CB500AB7171 /* DDDispatchQueueLogFormatter.h */,
				DA9C20AD192A0CB500AB7171 /* DDDispatchQueueLogFormatter.m */,
				DA9C20AE192A0CB500AB7171 /* DDMultiFormatter.h */,
				DA9C20AF192A0CB500AB7171 /* DDMultiFormatter.m */,
			);
			path = Extensions;
			sourceTree = "<group>";
		};
/* End PBXGroup section */

/* Begin PBXHeadersBuildPhase section */
		E5CEB371199496F200EDC36E /* Headers */ = {
			isa = PBXHeadersBuildPhase;
			buildActionMask = 2147483647;
			files = (
				E5CEB3721994971500EDC36E /* CocoaLumberjack.h in Headers */,
				E5CEB3731994971500EDC36E /* DDLogMacros.h in Headers */,
				E5CEB3741994971500EDC36E /* DDAssertMacros.h in Headers */,
				E5CEB3751994971500EDC36E /* DDLog+LOGV.h in Headers */,
				E5CEB3761994971500EDC36E /* DDAbstractDatabaseLogger.h in Headers */,
				E5CEB3771994971500EDC36E /* DDASLLogCapture.h in Headers */,
				E5CEB3781994971500EDC36E /* DDASLLogger.h in Headers */,
				E5CEB3791994971500EDC36E /* DDFileLogger.h in Headers */,
				E5CEB37A1994971500EDC36E /* DDLog.h in Headers */,
				E5CEB37B1994971500EDC36E /* DDTTYLogger.h in Headers */,
				E5CEB37C1994971500EDC36E /* DDContextFilterLogFormatter.h in Headers */,
				E5CEB37D1994971500EDC36E /* DDDispatchQueueLogFormatter.h in Headers */,
				E5CEB37E1994971500EDC36E /* DDMultiFormatter.h in Headers */,
			);
			runOnlyForDeploymentPostprocessing = 0;
		};
/* End PBXHeadersBuildPhase section */

/* Begin PBXNativeTarget section */
		2A37F97618E37270009FAAA7 /* CocoaLumberjack */ = {
			isa = PBXNativeTarget;
			buildConfigurationList = 2A37F99A18E37270009FAAA7 /* Build configuration list for PBXNativeTarget "CocoaLumberjack" */;
			buildPhases = (
				2A37F97318E37270009FAAA7 /* Sources */,
				E5CEB371199496F200EDC36E /* Headers */,
			);
			buildRules = (
			);
			dependencies = (
			);
			name = CocoaLumberjack;
			productName = Lumberjack;
			productReference = 2A37F97718E37270009FAAA7 /* libCocoaLumberjack.a */;
			productType = "com.apple.product-type.library.static";
		};
		2A37F9D918E37536009FAAA7 /* LibTest */ = {
			isa = PBXNativeTarget;
			buildConfigurationList = 2A37FA0918E37536009FAAA7 /* Build configuration list for PBXNativeTarget "LibTest" */;
			buildPhases = (
				2A37F9D618E37536009FAAA7 /* Sources */,
				2A37F9D718E37536009FAAA7 /* Frameworks */,
				2A37F9D818E37536009FAAA7 /* Resources */,
			);
			buildRules = (
			);
			dependencies = (
				55CCBEEF19BA632A00957A39 /* PBXTargetDependency */,
			);
			name = LibTest;
			productName = LibTest;
			productReference = 2A37F9DA18E37536009FAAA7 /* LibTest.app */;
			productType = "com.apple.product-type.application";
		};
/* End PBXNativeTarget section */

/* Begin PBXProject section */
		2A37F96F18E37270009FAAA7 /* Project object */ = {
			isa = PBXProject;
			attributes = {
				LastUpgradeCheck = 0600;
				TargetAttributes = {
					55CCBEA219BA5E5A00957A39 = {
						CreatedOnToolsVersion = 6.0;
					};
				};
			};
			buildConfigurationList = 2A37F97218E37270009FAAA7 /* Build configuration list for PBXProject "Lumberjack" */;
			compatibilityVersion = "Xcode 3.2";
			developmentRegion = English;
			hasScannedForEncodings = 0;
			knownRegions = (
				en,
				Base,
			);
			mainGroup = 2A37F96E18E37270009FAAA7;
			productRefGroup = 2A37F97818E37270009FAAA7 /* Products */;
			projectDirPath = "";
			projectRoot = "";
			targets = (
				2A37F97618E37270009FAAA7 /* CocoaLumberjack */,
				2A37F9D918E37536009FAAA7 /* LibTest */,
			);
		};
/* End PBXProject section */

/* Begin PBXResourcesBuildPhase section */
		2A37F9D818E37536009FAAA7 /* Resources */ = {
			isa = PBXResourcesBuildPhase;
			buildActionMask = 2147483647;
			files = (
				2A37F9F018E37536009FAAA7 /* Main_iPad.storyboard in Resources */,
				2A37F9F518E37536009FAAA7 /* Images.xcassets in Resources */,
				2A37F9ED18E37536009FAAA7 /* Main_iPhone.storyboard in Resources */,
				2A37F9E418E37536009FAAA7 /* InfoPlist.strings in Resources */,
			);
			runOnlyForDeploymentPostprocessing = 0;
		};
/* End PBXResourcesBuildPhase section */

/* Begin PBXSourcesBuildPhase section */
		2A37F97318E37270009FAAA7 /* Sources */ = {
			isa = PBXSourcesBuildPhase;
			buildActionMask = 2147483647;
			files = (
				DA9C20B4192A0CB500AB7171 /* DDLog.m in Sources */,
				DA9C20B1192A0CB500AB7171 /* DDASLLogCapture.m in Sources */,
				DA9C20B6192A0CB500AB7171 /* DDContextFilterLogFormatter.m in Sources */,
				DA9C20B7192A0CB500AB7171 /* DDDispatchQueueLogFormatter.m in Sources */,
				DA9C20B3192A0CB500AB7171 /* DDFileLogger.m in Sources */,
				DA9C20B5192A0CB500AB7171 /* DDTTYLogger.m in Sources */,
				DA9C20B8192A0CB500AB7171 /* DDMultiFormatter.m in Sources */,
				DA9C20B0192A0CB500AB7171 /* DDAbstractDatabaseLogger.m in Sources */,
				DA9C20B2192A0CB500AB7171 /* DDASLLogger.m in Sources */,
			);
			runOnlyForDeploymentPostprocessing = 0;
		};
		2A37F9D618E37536009FAAA7 /* Sources */ = {
			isa = PBXSourcesBuildPhase;
			buildActionMask = 2147483647;
			files = (
				2A37F9F318E37536009FAAA7 /* ViewController.m in Sources */,
				2A37F9EA18E37536009FAAA7 /* AppDelegate.m in Sources */,
				DA9C209B192A04E100AB7171 /* Formatter.m in Sources */,
				2A37F9E618E37536009FAAA7 /* main.m in Sources */,
			);
			runOnlyForDeploymentPostprocessing = 0;
		};
/* End PBXSourcesBuildPhase section */

/* Begin PBXTargetDependency section */
		55CCBEEF19BA632A00957A39 /* PBXTargetDependency */ = {
			isa = PBXTargetDependency;
			target = 2A37F97618E37270009FAAA7 /* CocoaLumberjack */;
			targetProxy = 55CCBEEE19BA632A00957A39 /* PBXContainerItemProxy */;
		};
/* End PBXTargetDependency section */

/* Begin PBXVariantGroup section */
		2A37F9E218E37536009FAAA7 /* InfoPlist.strings */ = {
			isa = PBXVariantGroup;
			children = (
				2A37F9E318E37536009FAAA7 /* en */,
			);
			name = InfoPlist.strings;
			sourceTree = "<group>";
		};
		2A37F9EB18E37536009FAAA7 /* Main_iPhone.storyboard */ = {
			isa = PBXVariantGroup;
			children = (
				2A37F9EC18E37536009FAAA7 /* Base */,
			);
			name = Main_iPhone.storyboard;
			sourceTree = "<group>";
		};
		2A37F9EE18E37536009FAAA7 /* Main_iPad.storyboard */ = {
			isa = PBXVariantGroup;
			children = (
				2A37F9EF18E37536009FAAA7 /* Base */,
			);
			name = Main_iPad.storyboard;
			sourceTree = "<group>";
		};
		55CCBEF619BA64B200957A39 /* InfoPlist.strings */ = {
			isa = PBXVariantGroup;
			children = (
				55CCBEF719BA64B200957A39 /* en */,
			);
			name = InfoPlist.strings;
			path = ../../Desktop/Lumberjack/en.lproj;
			sourceTree = "<group>";
		};
/* End PBXVariantGroup section */

/* Begin XCBuildConfiguration section */
		2A37F99818E37270009FAAA7 /* Debug */ = {
			isa = XCBuildConfiguration;
			buildSettings = {
				ALWAYS_SEARCH_USER_PATHS = NO;
				CLANG_CXX_LANGUAGE_STANDARD = "gnu++0x";
				CLANG_CXX_LIBRARY = "libc++";
				CLANG_ENABLE_MODULES = YES;
				CLANG_ENABLE_OBJC_ARC = YES;
				CLANG_WARN_BOOL_CONVERSION = YES;
				CLANG_WARN_CONSTANT_CONVERSION = YES;
				CLANG_WARN_DIRECT_OBJC_ISA_USAGE = YES_ERROR;
				CLANG_WARN_EMPTY_BODY = YES;
				CLANG_WARN_ENUM_CONVERSION = YES;
				CLANG_WARN_INT_CONVERSION = YES;
				CLANG_WARN_OBJC_ROOT_CLASS = YES_ERROR;
				CLANG_WARN__DUPLICATE_METHOD_MATCH = YES;
				COPY_PHASE_STRIP = NO;
				GCC_C_LANGUAGE_STANDARD = gnu99;
				GCC_DYNAMIC_NO_PIC = NO;
				GCC_OPTIMIZATION_LEVEL = 0;
				GCC_PREPROCESSOR_DEFINITIONS = (
					"DEBUG=1",
					"$(inherited)",
				);
				GCC_SYMBOLS_PRIVATE_EXTERN = NO;
				GCC_WARN_64_TO_32_BIT_CONVERSION = YES;
				GCC_WARN_ABOUT_RETURN_TYPE = YES_ERROR;
				GCC_WARN_UNDECLARED_SELECTOR = YES;
				GCC_WARN_UNINITIALIZED_AUTOS = YES_AGGRESSIVE;
				GCC_WARN_UNUSED_FUNCTION = YES;
				GCC_WARN_UNUSED_VARIABLE = YES;
				IPHONEOS_DEPLOYMENT_TARGET = 7.1;
				ONLY_ACTIVE_ARCH = YES;
				SDKROOT = iphoneos;
			};
			name = Debug;
		};
		2A37F99918E37270009FAAA7 /* Release */ = {
			isa = XCBuildConfiguration;
			buildSettings = {
				ALWAYS_SEARCH_USER_PATHS = NO;
				CLANG_CXX_LANGUAGE_STANDARD = "gnu++0x";
				CLANG_CXX_LIBRARY = "libc++";
				CLANG_ENABLE_MODULES = YES;
				CLANG_ENABLE_OBJC_ARC = YES;
				CLANG_WARN_BOOL_CONVERSION = YES;
				CLANG_WARN_CONSTANT_CONVERSION = YES;
				CLANG_WARN_DIRECT_OBJC_ISA_USAGE = YES_ERROR;
				CLANG_WARN_EMPTY_BODY = YES;
				CLANG_WARN_ENUM_CONVERSION = YES;
				CLANG_WARN_INT_CONVERSION = YES;
				CLANG_WARN_OBJC_ROOT_CLASS = YES_ERROR;
				CLANG_WARN__DUPLICATE_METHOD_MATCH = YES;
				COPY_PHASE_STRIP = YES;
				ENABLE_NS_ASSERTIONS = NO;
				GCC_C_LANGUAGE_STANDARD = gnu99;
				GCC_WARN_64_TO_32_BIT_CONVERSION = YES;
				GCC_WARN_ABOUT_RETURN_TYPE = YES_ERROR;
				GCC_WARN_UNDECLARED_SELECTOR = YES;
				GCC_WARN_UNINITIALIZED_AUTOS = YES_AGGRESSIVE;
				GCC_WARN_UNUSED_FUNCTION = YES;
				GCC_WARN_UNUSED_VARIABLE = YES;
				IPHONEOS_DEPLOYMENT_TARGET = 7.1;
				SDKROOT = iphoneos;
				VALIDATE_PRODUCT = YES;
			};
			name = Release;
		};
		2A37F99B18E37270009FAAA7 /* Debug */ = {
			isa = XCBuildConfiguration;
			buildSettings = {
				DSTROOT = /tmp/Lumberjack.dst;
				GCC_PRECOMPILE_PREFIX_HEADER = YES;
				GCC_PREFIX_HEADER = "Lumberjack/Lumberjack-Prefix.pch";
				OTHER_LDFLAGS = "-ObjC";
				PRODUCT_NAME = "$(TARGET_NAME)";
				SKIP_INSTALL = YES;
			};
			name = Debug;
		};
		2A37F99C18E37270009FAAA7 /* Release */ = {
			isa = XCBuildConfiguration;
			buildSettings = {
				DSTROOT = /tmp/Lumberjack.dst;
				GCC_PRECOMPILE_PREFIX_HEADER = YES;
				GCC_PREFIX_HEADER = "Lumberjack/Lumberjack-Prefix.pch";
				OTHER_LDFLAGS = "-ObjC";
				PRODUCT_NAME = "$(TARGET_NAME)";
				SKIP_INSTALL = YES;
			};
			name = Release;
		};
		2A37FA0A18E37536009FAAA7 /* Debug */ = {
			isa = XCBuildConfiguration;
			buildSettings = {
				ASSETCATALOG_COMPILER_APPICON_NAME = AppIcon;
				ASSETCATALOG_COMPILER_LAUNCHIMAGE_NAME = LaunchImage;
				CLANG_MODULES_AUTOLINK = NO;
				"CODE_SIGN_IDENTITY[sdk=iphoneos*]" = "iPhone Developer";
				FRAMEWORK_SEARCH_PATHS = (
					"$(inherited)",
					"$(DEVELOPER_FRAMEWORKS_DIR)",
				);
				GCC_PRECOMPILE_PREFIX_HEADER = YES;
				GCC_PREFIX_HEADER = "LibTest/LibTest-Prefix.pch";
				GCC_PREPROCESSOR_DEFINITIONS = (
					"DEBUG=1",
					"$(inherited)",
				);
				INFOPLIST_FILE = "LibTest/LibTest-Info.plist";
				LD_RUNPATH_SEARCH_PATHS = "$(inherited) @executable_path/Frameworks";
				PRODUCT_NAME = "$(TARGET_NAME)";
				TARGETED_DEVICE_FAMILY = "1,2";
				WRAPPER_EXTENSION = app;
			};
			name = Debug;
		};
		2A37FA0B18E37536009FAAA7 /* Release */ = {
			isa = XCBuildConfiguration;
			buildSettings = {
				ASSETCATALOG_COMPILER_APPICON_NAME = AppIcon;
				ASSETCATALOG_COMPILER_LAUNCHIMAGE_NAME = LaunchImage;
				CLANG_MODULES_AUTOLINK = NO;
				"CODE_SIGN_IDENTITY[sdk=iphoneos*]" = "iPhone Developer";
				FRAMEWORK_SEARCH_PATHS = (
					"$(inherited)",
					"$(DEVELOPER_FRAMEWORKS_DIR)",
				);
				GCC_PRECOMPILE_PREFIX_HEADER = YES;
				GCC_PREFIX_HEADER = "LibTest/LibTest-Prefix.pch";
				INFOPLIST_FILE = "LibTest/LibTest-Info.plist";
				LD_RUNPATH_SEARCH_PATHS = "$(inherited) @executable_path/Frameworks";
				PRODUCT_NAME = "$(TARGET_NAME)";
				TARGETED_DEVICE_FAMILY = "1,2";
				WRAPPER_EXTENSION = app;
			};
			name = Release;
		};
/* End XCBuildConfiguration section */

/* Begin XCConfigurationList section */
		2A37F97218E37270009FAAA7 /* Build configuration list for PBXProject "Lumberjack" */ = {
			isa = XCConfigurationList;
			buildConfigurations = (
				2A37F99818E37270009FAAA7 /* Debug */,
				2A37F99918E37270009FAAA7 /* Release */,
			);
			defaultConfigurationIsVisible = 0;
			defaultConfigurationName = Release;
		};
		2A37F99A18E37270009FAAA7 /* Build configuration list for PBXNativeTarget "CocoaLumberjack" */ = {
			isa = XCConfigurationList;
			buildConfigurations = (
				2A37F99B18E37270009FAAA7 /* Debug */,
				2A37F99C18E37270009FAAA7 /* Release */,
			);
			defaultConfigurationIsVisible = 0;
			defaultConfigurationName = Release;
		};
		2A37FA0918E37536009FAAA7 /* Build configuration list for PBXNativeTarget "LibTest" */ = {
			isa = XCConfigurationList;
			buildConfigurations = (
				2A37FA0A18E37536009FAAA7 /* Debug */,
				2A37FA0B18E37536009FAAA7 /* Release */,
			);
			defaultConfigurationIsVisible = 0;
			defaultConfigurationName = Release;
		};
/* End XCConfigurationList section */
	};
	rootObject = 2A37F96F18E37270009FAAA7 /* Project object */;
}<|MERGE_RESOLUTION|>--- conflicted
+++ resolved
@@ -18,9 +18,7 @@
 		2A37F9F318E37536009FAAA7 /* ViewController.m in Sources */ = {isa = PBXBuildFile; fileRef = 2A37F9F218E37536009FAAA7 /* ViewController.m */; };
 		2A37F9F518E37536009FAAA7 /* Images.xcassets in Resources */ = {isa = PBXBuildFile; fileRef = 2A37F9F418E37536009FAAA7 /* Images.xcassets */; };
 		2A37FA0F18E375D8009FAAA7 /* libCocoaLumberjack.a in Frameworks */ = {isa = PBXBuildFile; fileRef = 2A37F97718E37270009FAAA7 /* libCocoaLumberjack.a */; };
-<<<<<<< HEAD
 		55BCB5CC19D4EFE90096E784 /* SwiftHelpers.swift in Sources */ = {isa = PBXBuildFile; fileRef = 55BCB5CB19D4EFE90096E784 /* SwiftHelpers.swift */; };
-		55CCBE9D19BA5E2B00957A39 /* DDLegacy.h in Headers */ = {isa = PBXBuildFile; fileRef = 55CCBE9C19BA5E2B00957A39 /* DDLegacy.h */; settings = {ATTRIBUTES = (Public, ); }; };
 		55CCBEC219BA604E00957A39 /* CocoaLumberjack.h in Headers */ = {isa = PBXBuildFile; fileRef = E5D89BAA199474A900C180CF /* CocoaLumberjack.h */; settings = {ATTRIBUTES = (Public, ); }; };
 		55CCBEC319BA604E00957A39 /* DDLogMacros.h in Headers */ = {isa = PBXBuildFile; fileRef = E5D89BAC199474A900C180CF /* DDLogMacros.h */; settings = {ATTRIBUTES = (Public, ); }; };
 		55CCBEC419BA604E00957A39 /* DDAssertMacros.h in Headers */ = {isa = PBXBuildFile; fileRef = E5D89BAB199474A900C180CF /* DDAssertMacros.h */; settings = {ATTRIBUTES = (Public, ); }; };
@@ -58,8 +56,6 @@
 		55CCBEF019BA634400957A39 /* CocoaLumberjack.framework in Frameworks */ = {isa = PBXBuildFile; fileRef = 55CCBEA319BA5E5A00957A39 /* CocoaLumberjack.framework */; };
 		55CCBEF119BA634400957A39 /* CocoaLumberjack.framework in Embed Frameworks */ = {isa = PBXBuildFile; fileRef = 55CCBEA319BA5E5A00957A39 /* CocoaLumberjack.framework */; settings = {ATTRIBUTES = (CodeSignOnCopy, RemoveHeadersOnCopy, ); }; };
 		55CCBEF919BA64B200957A39 /* InfoPlist.strings in Resources */ = {isa = PBXBuildFile; fileRef = 55CCBEF619BA64B200957A39 /* InfoPlist.strings */; };
-=======
->>>>>>> ae5a1f99
 		DA9C209B192A04E100AB7171 /* Formatter.m in Sources */ = {isa = PBXBuildFile; fileRef = DA9C209A192A04E100AB7171 /* Formatter.m */; };
 		DA9C20B0192A0CB500AB7171 /* DDAbstractDatabaseLogger.m in Sources */ = {isa = PBXBuildFile; fileRef = DA9C209D192A0CB500AB7171 /* DDAbstractDatabaseLogger.m */; };
 		DA9C20B1192A0CB500AB7171 /* DDASLLogCapture.m in Sources */ = {isa = PBXBuildFile; fileRef = DA9C209F192A0CB500AB7171 /* DDASLLogCapture.m */; };
@@ -135,13 +131,9 @@
 		2A37F9F218E37536009FAAA7 /* ViewController.m */ = {isa = PBXFileReference; lastKnownFileType = sourcecode.c.objc; path = ViewController.m; sourceTree = "<group>"; };
 		2A37F9F418E37536009FAAA7 /* Images.xcassets */ = {isa = PBXFileReference; lastKnownFileType = folder.assetcatalog; path = Images.xcassets; sourceTree = "<group>"; };
 		2A37F9FB18E37536009FAAA7 /* XCTest.framework */ = {isa = PBXFileReference; lastKnownFileType = wrapper.framework; name = XCTest.framework; path = Library/Frameworks/XCTest.framework; sourceTree = DEVELOPER_DIR; };
-<<<<<<< HEAD
 		55BCB5CB19D4EFE90096E784 /* SwiftHelpers.swift */ = {isa = PBXFileReference; fileEncoding = 4; lastKnownFileType = sourcecode.swift; name = SwiftHelpers.swift; path = ../SwiftHelpers.swift; sourceTree = "<group>"; };
-		55CCBE9C19BA5E2B00957A39 /* DDLegacy.h */ = {isa = PBXFileReference; fileEncoding = 4; lastKnownFileType = sourcecode.c.h; path = DDLegacy.h; sourceTree = "<group>"; };
 		55CCBEA319BA5E5A00957A39 /* CocoaLumberjack.framework */ = {isa = PBXFileReference; explicitFileType = wrapper.framework; includeInIndex = 0; path = CocoaLumberjack.framework; sourceTree = BUILT_PRODUCTS_DIR; };
 		55CCBEEC19BA630700957A39 /* FramTest.app */ = {isa = PBXFileReference; explicitFileType = wrapper.application; includeInIndex = 0; path = FramTest.app; sourceTree = BUILT_PRODUCTS_DIR; };
-=======
->>>>>>> ae5a1f99
 		55CCBEF719BA64B200957A39 /* en */ = {isa = PBXFileReference; lastKnownFileType = text.plist.strings; name = en; path = InfoPlist.strings; sourceTree = "<group>"; };
 		55CCBEF819BA64B200957A39 /* Lumberjack-Info.plist */ = {isa = PBXFileReference; fileEncoding = 4; lastKnownFileType = text.plist.xml; name = "Lumberjack-Info.plist"; path = "../../Desktop/Lumberjack/Lumberjack-Info.plist"; sourceTree = "<group>"; };
 		DA9C2099192A04E100AB7171 /* Formatter.h */ = {isa = PBXFileReference; fileEncoding = 4; lastKnownFileType = sourcecode.c.h; path = Formatter.h; sourceTree = "<group>"; };
