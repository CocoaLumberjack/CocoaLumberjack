--- conflicted
+++ resolved
@@ -1277,7 +1277,6 @@
             
             // Calculate timestamp.
             // The technique below is faster than using NSDateFormatter.
-<<<<<<< HEAD
             if (logMessage->timestamp)
             {
                 NSDateComponents *components = [calendar components:calendarUnitFlags fromDate:logMessage->timestamp];
@@ -1293,26 +1292,8 @@
                                (long)components.minute,
                                (long)components.second, milliseconds);
                 
-                tsLen = MIN(24-1, len);
+                tsLen = (NSUInteger)MAX(MIN(24-1, len), 0);
             }
-=======
-            
-            NSDateComponents *components = [calendar components:calendarUnitFlags fromDate:logMessage->timestamp];
-            
-            NSTimeInterval epoch = [logMessage->timestamp timeIntervalSinceReferenceDate];
-            int milliseconds = (int)((epoch - floor(epoch)) * 1000);
-            
-            char ts[24];
-            len = snprintf(ts, 24, "%04ld-%02ld-%02ld %02ld:%02ld:%02ld:%03d", // yyyy-MM-dd HH:mm:ss:SSS
-                           (long)components.year,
-                           (long)components.month,
-                           (long)components.day,
-                           (long)components.hour,
-                           (long)components.minute,
-                           (long)components.second, milliseconds);
-            
-            size_t tsLen = (NSUInteger)MAX(MIN(24-1, len), 0);
->>>>>>> 4ecf926c
             
             // Calculate thread ID
             // 
