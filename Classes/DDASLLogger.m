--- conflicted
+++ resolved
@@ -75,20 +75,11 @@
         switch (logMessage->logFlag) {
             // Note: By default ASL will filter anything above level 5 (Notice).
             // So our mappings shouldn't go above that level.
-<<<<<<< HEAD
-                // So our mappings shouldn't go above that level.
             case DDLogFlagError     : aslLogLevel = ASL_LEVEL_CRIT;     break;
             case DDLogFlagWarning   : aslLogLevel = ASL_LEVEL_ERR;      break;
             case DDLogFlagInfo      : aslLogLevel = ASL_LEVEL_WARNING;  break; // Regular NSLog's level
             case DDLogFlagDebug     :
             case DDLogFlagVerbose   :
-=======
-            case LOG_FLAG_ERROR     : aslLogLevel = ASL_LEVEL_CRIT;     break;
-            case LOG_FLAG_WARN      : aslLogLevel = ASL_LEVEL_ERR;      break;
-            case LOG_FLAG_INFO      : aslLogLevel = ASL_LEVEL_WARNING;  break; // Regular NSLog's level
-            case LOG_FLAG_DEBUG     :
-            case LOG_FLAG_VERBOSE   :
->>>>>>> 3f003285
             default                 : aslLogLevel = ASL_LEVEL_NOTICE;   break;
         }
 
