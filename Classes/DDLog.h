// Software License Agreement (BSD License)
//
// Copyright (c) 2010-2014, Deusty, LLC
// All rights reserved.
//
// Redistribution and use of this software in source and binary forms,
// with or without modification, are permitted provided that the following conditions are met:
//
// * Redistributions of source code must retain the above copyright notice,
//   this list of conditions and the following disclaimer.
//
// * Neither the name of Deusty nor the names of its contributors may be used
//   to endorse or promote products derived from this software without specific
//   prior written permission of Deusty, LLC.

#import <Foundation/Foundation.h>

@class DDLogMessage;

@protocol DDLogger;
@protocol DDLogFormatter;

/**
 * This is the single macro that all other macros below compile into.
 * This big multiline macro makes all the other macros easier to read.
 **/

#define LOG_MACRO(isAsynchronous, lvl, flg, ctx, atag, fnct, frmt, ...) \
    [DDLog log : isAsynchronous                                         \
         level : lvl                                                    \
          flag : flg                                                    \
       context : ctx                                                    \
          file : __FILE__                                               \
      function : fnct                                                   \
          line : __LINE__                                               \
           tag : atag                                                   \
        format : (frmt), ## __VA_ARGS__]

/**
 * Define the Objective-C and C versions of the macro.
 * These automatically inject the proper function name for either an objective-c method or c function.
 *
 * We also define shorthand versions for asynchronous and synchronous logging.
 **/

#define LOG_OBJC_MACRO(async, lvl, flg, ctx, frmt, ...) \
             LOG_MACRO(async, lvl, flg, ctx, nil, __PRETTY_FUNCTION__, frmt, ## __VA_ARGS__)

#define SYNC_LOG_OBJC_MACRO(lvl, flg, ctx, frmt, ...) \
         LOG_OBJC_MACRO(NO, lvl, flg, ctx, frmt, ## __VA_ARGS__)

#define ASYNC_LOG_OBJC_MACRO(lvl, flg, ctx, frmt, ...) \
         LOG_OBJC_MACRO(YES, lvl, flg, ctx, frmt, ## __VA_ARGS__)

/**
 * Define version of the macro that only execute if the logLevel is above the threshold.
 * The compiled versions essentially look like this:
 *
 * if (logFlagForThisLogMsg & ddLogLevel) { execute log message }
 *
 * When LOG_LEVEL_DEF is defined as ddLogLevel.
 *
 * As shown further below, Lumberjack actually uses a bitmask as opposed to primitive log levels.
 * This allows for a great amount of flexibility and some pretty advanced fine grained logging techniques.
 *
 * Note that when compiler optimizations are enabled (as they are for your release builds),
 * the log messages above your logging threshold will automatically be compiled out.
 *
 * (If the compiler sees LOG_LEVEL_DEF/ddLogLevel declared as a constant, the compiler simply checks to see
 *  if the 'if' statement would execute, and if not it strips it from the binary.)
 *
 * We also define shorthand versions for asynchronous and synchronous logging.
 **/

#define LOG_MAYBE(async, lvl, flg, ctx, fnct, frmt, ...)                       \
    do { if(lvl & flg) LOG_MACRO(async, lvl, flg, ctx, nil, fnct, frmt, ##__VA_ARGS__); } while(0)

#define LOG_OBJC_MAYBE(async, lvl, flg, ctx, frmt, ...) \
             LOG_MAYBE(async, lvl, flg, ctx, __PRETTY_FUNCTION__, frmt, ## __VA_ARGS__)

#define SYNC_LOG_OBJC_MAYBE(lvl, flg, ctx, frmt, ...) \
         LOG_OBJC_MAYBE(NO, lvl, flg, ctx, frmt, ## __VA_ARGS__)

#define ASYNC_LOG_OBJC_MAYBE(lvl, flg, ctx, frmt, ...) \
         LOG_OBJC_MAYBE(YES, lvl, flg, ctx, frmt, ## __VA_ARGS__)

/**
 * Define versions of the macros that also accept tags.
 *
 * The DDLogMessage object includes a 'tag' ivar that may be used for a variety of purposes.
 * It may be used to pass custom information to loggers or formatters.
 * Or it may be used by 3rd party extensions to the framework.
 *
 * Thes macros just make it a little easier to extend logging functionality.
 **/

#define LOG_OBJC_TAG_MACRO(async, lvl, flg, ctx, tag, frmt, ...) \
                 LOG_MACRO(async, lvl, flg, ctx, tag, __PRETTY_FUNCTION__, frmt, ## __VA_ARGS__)

#define LOG_TAG_MAYBE(async, lvl, flg, ctx, tag, fnct, frmt, ...)              \
    do { if(lvl & flg) LOG_MACRO(async, lvl, flg, ctx, tag, fnct, frmt, ##__VA_ARGS__); } while(0)

#define LOG_OBJC_TAG_MAYBE(async, lvl, flg, ctx, tag, frmt, ...) \
             LOG_TAG_MAYBE(async, lvl, flg, ctx, tag, __PRETTY_FUNCTION__, frmt, ## __VA_ARGS__)

/**
 * Define the standard options.
 *
 * We default to only 4 levels because it makes it easier for beginners
 * to make the transition to a logging framework.
 *
 * More advanced users may choose to completely customize the levels (and level names) to suite their needs.
 * For more information on this see the "Custom Log Levels" page:
 * Documentation/CustomLogLevels.md
 *
 * Advanced users may also notice that we're using a bitmask.
 * This is to allow for custom fine grained logging:
 * Documentation/FineGrainedLogging.md
 *
 * -- Flags --
 *
 * Typically you will use the LOG_LEVELS (see below), but the flags may be used directly in certain situations.
 * For example, say you have a lot of warning log messages, and you wanted to disable them.
 * However, you still needed to see your error and info log messages.
 * You could accomplish that with the following:
 *
 * static const int ddLogLevel = LOG_FLAG_ERROR | LOG_FLAG_INFO;
 *
 * When LOG_LEVEL_DEF is defined as ddLogLevel.
 *
 * Flags may also be consulted when writing custom log formatters,
 * as the DDLogMessage class captures the individual flag that caused the log message to fire.
 *
 * -- Levels --
 *
 * Log levels are simply the proper bitmask of the flags.
 *
 * -- Booleans --
 *
 * The booleans may be used when your logging code involves more than one line.
 * For example:
 *
 * if (LOG_VERBOSE) {
 *     for (id sprocket in sprockets)
 *         DDLogVerbose(@"sprocket: %@", [sprocket description])
 * }
 *
 * -- Async --
 *
 * Defines the default asynchronous options.
 * The default philosophy for asynchronous logging is very simple:
 *
 * Log messages with errors should be executed synchronously.
 *     After all, an error just occurred. The application could be unstable.
 *
 * All other log messages, such as debug output, are executed asynchronously.
 *     After all, if it wasn't an error, then it was just informational output,
 *     or something the application was easily able to recover from.
 *
 * -- Changes --
 *
 * You are strongly discouraged from modifying this file.
 * If you do, you make it more difficult on yourself to merge future bug fixes and improvements from the project.
 * Instead, create your own MyLogging.h or ApplicationNameLogging.h or CompanyLogging.h
 *
 * For an example of customizing your logging experience, see the "Custom Log Levels" page:
 * Documentation/CustomLogLevels.md
 **/

typedef NS_OPTIONS(NSUInteger, DDLogFlag) {
    DDLogFlagError      = (1 << 0),  // 0...00001
    DDLogFlagWarning    = (1 << 1),  // 0...00010
    DDLogFlagInfo       = (1 << 2),  // 0...00100
    DDLogFlagDebug      = (1 << 3),  // 0...01000
    DDLogFlagVerbose    = (1 << 4)   // 0...10000
};

typedef NS_ENUM(NSUInteger, DDLogLevel) {
    DDLogLevelOff       = 0,
<<<<<<< HEAD
    DDLogLevelError     = (DDLogFlagError),                     // 0...00001
    DDLogLevelWarning   = (DDLogLevelError | DDLogFlagWarning), // 0...00011
    DDLogLevelInfo      = (DDLogLevelWarning | DDLogFlagInfo),  // 0...00111
    DDLogLevelDebug     = (DDLogLevelInfo | DDLogFlagDebug),    // 0...01111
    DDLogLevelVerbose   = (DDLogLevelDebug | DDLogFlagVerbose), // 0...11111
    DDLogLevelAll       = NSUIntegerMax                         // 1111....11111 (LOG_LEVEL_VERBOSE plus any other flags)
};

#define LOG_ERROR   (LOG_LEVEL_DEF & DDLogFlagError)
#define LOG_WARN    (LOG_LEVEL_DEF & DDLogFlagWarning)
#define LOG_INFO    (LOG_LEVEL_DEF & DDLogFlagInfo)
#define LOG_DEBUG   (LOG_LEVEL_DEF & DDLogFlagDebug)
#define LOG_VERBOSE (LOG_LEVEL_DEF & DDLogFlagVerbose)
=======
    DDLogLevelError     = (DDLogFlagError),                             // 0...00001
    DDLogLevelWarning   = (DDLogLevelError | DDLogFlagWarning),         // 0...00011
    DDLogLevelInfo      = (DDLogLevelWarning | DDLogFlagInfo),          // 0...00111
    DDLogLevelDebug     = (DDLogLevelInfo | DDLogFlagDebug),            // 0...01111
    DDLogLevelVerbose   = (DDLogLevelDebug | DDLogFlagVerbose),         // 0...11111
    DDLogLevelAll       = NSUIntegerMax                                 // 1111....11111 (LOG_LEVEL_VERBOSE plus any other flags)
};

// Most preprocessor variables aren't available under Swift.

#define LOG_FLAG_ERROR    DDLogFlagError
#define LOG_FLAG_WARN     DDLogFlagWarning
#define LOG_FLAG_INFO     DDLogFlagInfo
#define LOG_FLAG_DEBUG    DDLogFlagDebug
#define LOG_FLAG_VERBOSE  DDLogFlagVerbose

#define LOG_LEVEL_OFF     DDLogLevelOff
#define LOG_LEVEL_ERROR   DDLogLeveError
#define LOG_LEVEL_WARN    DDLogLevelWarning
#define LOG_LEVEL_INFO    DDLogLevelInfo
#define LOG_LEVEL_DEBUG   DDLogLevelDebug
#define LOG_LEVEL_VERBOSE DDLogLevelVerbose
#define LOG_LEVEL_ALL     DDLogLevelAll

#define LOG_ERROR         (LOG_LEVEL_DEF & DDLogFlagError)
#define LOG_WARN          (LOG_LEVEL_DEF & DDLogFlagWarning)
#define LOG_INFO          (LOG_LEVEL_DEF & DDLogFlagInfo)
#define LOG_DEBUG         (LOG_LEVEL_DEF & DDLogFlagDebug)
#define LOG_VERBOSE       (LOG_LEVEL_DEF & DDLogFlagVerbose)
>>>>>>> ae5a1f99

#define LOG_ASYNC_ENABLED YES

#define LOG_ASYNC_ERROR   ( NO && LOG_ASYNC_ENABLED)
#define LOG_ASYNC_WARN    (YES && LOG_ASYNC_ENABLED)
#define LOG_ASYNC_INFO    (YES && LOG_ASYNC_ENABLED)
#define LOG_ASYNC_DEBUG   (YES && LOG_ASYNC_ENABLED)
#define LOG_ASYNC_VERBOSE (YES && LOG_ASYNC_ENABLED)

/**
 * The THIS_FILE macro gives you an NSString of the file name.
 * For simplicity and clarity, the file name does not include the full path or file extension.
 *
 * For example: DDLogWarn(@"%@: Unable to find thingy", THIS_FILE) -> @"MyViewController: Unable to find thingy"
 **/

NSString * DDExtractFileNameWithoutExtension(const char *filePath, BOOL copy);

#define THIS_FILE         (DDExtractFileNameWithoutExtension(__FILE__, NO))

/**
 * The THIS_METHOD macro gives you the name of the current objective-c method.
 *
 * For example: DDLogWarn(@"%@ - Requires non-nil strings", THIS_METHOD) -> @"setMake:model: requires non-nil strings"
 *
 * Note: This does NOT work in straight C functions (non objective-c).
 * Instead you should use the predefined __FUNCTION__ macro.
 **/

#define THIS_METHOD       NSStringFromSelector(_cmd)


////////////////////////////////////////////////////////////////////////////////////////////////////////////////////////
#pragma mark -
////////////////////////////////////////////////////////////////////////////////////////////////////////////////////////

@interface DDLog : NSObject

/**
 * Provides access to the underlying logging queue.
 * This may be helpful to Logger classes for things like thread synchronization.
 **/

+ (dispatch_queue_t)loggingQueue;

/**
 * Logging Primitive.
 *
 * This method is used by the macros above.
 * It is suggested you stick with the macros as they're easier to use.
 **/

+ (void)log:(BOOL)synchronous
      level:(DDLogLevel)level
       flag:(DDLogFlag)flag
    context:(int)context
       file:(const char *)file
   function:(const char *)function
       line:(int)line
        tag:(id)tag
     format:(NSString *)format, ...__attribute__((format(__NSString__, 9, 10)));

/**
 * Logging Primitive.
 *
 * This method can be used if you have a prepared va_list.
 **/

+ (void)log:(BOOL)asynchronous
      level:(DDLogLevel)level
       flag:(DDLogFlag)flag
    context:(int)context
       file:(const char *)file
   function:(const char *)function
       line:(int)line
        tag:(id)tag
     format:(NSString *)format
       args:(va_list)argList;

/**
 * Logging Primitive.
 **/
+ (void)log:(BOOL)asynchronous
      level:(DDLogLevel)level
       flag:(DDLogFlag)flag
    context:(int)context
       file:(const char *)file
   function:(const char *)function
       line:(int)line
        tag:(id)tag
     string:(NSString *)string;

/**
 * Logging Primitive.
 *
 * This method can be used if you manualy prepared DDLogMessage.
 **/

+ (void)log:(BOOL)asynchronous
    message:(DDLogMessage *)logMessage;

/**
 * Since logging can be asynchronous, there may be times when you want to flush the logs.
 * The framework invokes this automatically when the application quits.
 **/

+ (void)flushLog;

/**
 * Loggers
 *
 * In order for your log statements to go somewhere, you should create and add a logger.
 *
 * You can add multiple loggers in order to direct your log statements to multiple places.
 * And each logger can be configured separately.
 * So you could have, for example, verbose logging to the console, but a concise log file with only warnings & errors.
 **/

/**
 * Adds the logger to the system.
 *
 * This is equivalent to invoking [DDLog addLogger:logger withLogLevel:LOG_LEVEL_ALL].
 **/
+ (void)addLogger:(id <DDLogger>)logger;

/**
 * Adds the logger to the system.
 *
 * The logLevel that you provide here is a preemptive filter (for performance).
 * That is, the logLevel specified here will be used to filter out logMessages so that
 * the logger is never even invoked for the messages.
 *
 * More information:
 * When you issue a log statement, the logging framework iterates over each logger,
 * and checks to see if it should forward the logMessage to the logger.
 * This check is done using the logLevel parameter passed to this method.
 *
 * For example:
 * [DDLog addLogger:consoleLogger withLogLevel:LOG_LEVEL_VERBOSE];
 * [DDLog addLogger:fileLogger    withLogLevel:LOG_LEVEL_WARN];
 *
 * DDLogError(@"oh no"); => gets forwarded to consoleLogger & fileLogger
 * DDLogInfo(@"hi");     => gets forwarded to consoleLogger only
 *
 * It is important to remember that Lumberjack uses a BITMASK.
 * Many developers & third party frameworks may define extra log levels & flags.
 * For example:
 *
 * #define SOME_FRAMEWORK_LOG_FLAG_TRACE (1 << 6) // 0...1000000
 *
 * So if you specify LOG_LEVEL_VERBOSE to this method, you won't see the framework's trace messages.
 *
 * (SOME_FRAMEWORK_LOG_FLAG_TRACE & LOG_LEVEL_VERBOSE) => (01000000 & 00011111) => NO
 *
 * Consider passing LOG_LEVEL_ALL to this method, which has all bits set.
 * You can also use the exclusive-or bitwise operator to get a bitmask that has all flags set,
 * except the ones you explicitly don't want. For example, if you wanted everything except verbose & debug:
 *
 * ((LOG_LEVEL_ALL ^ LOG_LEVEL_VERBOSE) | LOG_LEVEL_INFO)
 **/
+ (void)addLogger:(id <DDLogger>)logger withLogLevel:(DDLogLevel)logLevel;

+ (void)removeLogger:(id <DDLogger>)logger;
+ (void)removeAllLoggers;

+ (NSArray *)allLoggers;

/**
 * Registered Dynamic Logging
 *
 * These methods allow you to obtain a list of classes that are using registered dynamic logging,
 * and also provides methods to get and set their log level during run time.
 **/

+ (NSArray *)registeredClasses;
+ (NSArray *)registeredClassNames;

+ (DDLogLevel)logLevelForClass:(Class)aClass;
+ (DDLogLevel)logLevelForClassWithName:(NSString *)aClassName;

+ (void)setLogLevel:(DDLogLevel)logLevel forClass:(Class)aClass;
+ (void)setLogLevel:(DDLogLevel)logLevel forClassWithName:(NSString *)aClassName;

@end

////////////////////////////////////////////////////////////////////////////////////////////////////////////////////////
#pragma mark -
////////////////////////////////////////////////////////////////////////////////////////////////////////////////////////

@protocol DDLogger <NSObject>
@required

- (void)logMessage:(DDLogMessage *)logMessage;

/**
 * Formatters may optionally be added to any logger.
 *
 * If no formatter is set, the logger simply logs the message as it is given in logMessage,
 * or it may use its own built in formatting style.
 **/
@property (nonatomic, readwrite) id <DDLogFormatter> logFormatter;

@optional

/**
 * Since logging is asynchronous, adding and removing loggers is also asynchronous.
 * In other words, the loggers are added and removed at appropriate times with regards to log messages.
 *
 * - Loggers will not receive log messages that were executed prior to when they were added.
 * - Loggers will not receive log messages that were executed after they were removed.
 *
 * These methods are executed in the logging thread/queue.
 * This is the same thread/queue that will execute every logMessage: invocation.
 * Loggers may use these methods for thread synchronization or other setup/teardown tasks.
 **/
- (void)didAddLogger;
- (void)willRemoveLogger;

/**
 * Some loggers may buffer IO for optimization purposes.
 * For example, a database logger may only save occasionaly as the disk IO is slow.
 * In such loggers, this method should be implemented to flush any pending IO.
 *
 * This allows invocations of DDLog's flushLog method to be propogated to loggers that need it.
 *
 * Note that DDLog's flushLog method is invoked automatically when the application quits,
 * and it may be also invoked manually by the developer prior to application crashes, or other such reasons.
 **/
- (void)flush;

/**
 * Each logger is executed concurrently with respect to the other loggers.
 * Thus, a dedicated dispatch queue is used for each logger.
 * Logger implementations may optionally choose to provide their own dispatch queue.
 **/
- (dispatch_queue_t)loggerQueue;

/**
 * If the logger implementation does not choose to provide its own queue,
 * one will automatically be created for it.
 * The created queue will receive its name from this method.
 * This may be helpful for debugging or profiling reasons.
 **/
- (NSString *)loggerName;

@end

////////////////////////////////////////////////////////////////////////////////////////////////////////////////////////
#pragma mark -
////////////////////////////////////////////////////////////////////////////////////////////////////////////////////////

@protocol DDLogFormatter <NSObject>
@required

/**
 * Formatters may optionally be added to any logger.
 * This allows for increased flexibility in the logging environment.
 * For example, log messages for log files may be formatted differently than log messages for the console.
 *
 * For more information about formatters, see the "Custom Formatters" page:
 * Documentation/CustomFormatters.md
 *
 * The formatter may also optionally filter the log message by returning nil,
 * in which case the logger will not log the message.
 **/
- (NSString *)formatLogMessage:(DDLogMessage *)logMessage;

@optional

/**
 * A single formatter instance can be added to multiple loggers.
 * These methods provides hooks to notify the formatter of when it's added/removed.
 *
 * This is primarily for thread-safety.
 * If a formatter is explicitly not thread-safe, it may wish to throw an exception if added to multiple loggers.
 * Or if a formatter has potentially thread-unsafe code (e.g. NSDateFormatter),
 * it could possibly use these hooks to switch to thread-safe versions of the code.
 **/
- (void)didAddToLogger:(id <DDLogger>)logger;
- (void)willRemoveFromLogger:(id <DDLogger>)logger;

@end

////////////////////////////////////////////////////////////////////////////////////////////////////////////////////////
#pragma mark -
////////////////////////////////////////////////////////////////////////////////////////////////////////////////////////

@protocol DDRegisteredDynamicLogging

/**
 * Implement these methods to allow a file's log level to be managed from a central location.
 *
 * This is useful if you'd like to be able to change log levels for various parts
 * of your code from within the running application.
 *
 * Imagine pulling up the settings for your application,
 * and being able to configure the logging level on a per file basis.
 *
 * The implementation can be very straight-forward:
 *
 * + (int)ddLogLevel
 * {
 *     return ddLogLevel;
 * }
 *
 * + (void)ddSetLogLevel:(int)logLevel
 * {
 *     ddLogLevel = logLevel;
 * }
 **/

+ (DDLogLevel)ddLogLevel;
+ (void)ddSetLogLevel:(DDLogLevel)logLevel;

@end

////////////////////////////////////////////////////////////////////////////////////////////////////////////////////////
#pragma mark -
////////////////////////////////////////////////////////////////////////////////////////////////////////////////////////

/**
 * The DDLogMessage class encapsulates information about the log message.
 * If you write custom loggers or formatters, you will be dealing with objects of this class.
 **/

typedef NS_OPTIONS(int, DDLogMessageOptions) {
    DDLogMessageCopyFile     = 1 << 0,
    DDLogMessageCopyFunction = 1 << 1
};

@interface DDLogMessage : NSObject <NSCopying>
{
// The public variables below can be accessed directly (for speed).
// For example: logMessage->logLevel

    @public
    DDLogLevel logLevel;
    DDLogFlag logFlag;
    int logContext;
    NSString *logMsg;
    NSDate *timestamp;
    char *file;
    char *function;
    int lineNumber;
    mach_port_t machThreadID;
    char *queueLabel;
    NSString *threadName;

    // For 3rd party extensions to the framework, where flags and contexts aren't enough.
    id tag;

    // For 3rd party extensions that manually create DDLogMessage instances.
    DDLogMessageOptions options;
}

/**
 * Standard init method for a log message object.
 * Used by the logging primitives. (And the macros use the logging primitives.)
 *
 * If you find need to manually create logMessage objects, there is one thing you should be aware of:
 *
 * If no flags are passed, the method expects the file and function parameters to be string literals.
 * That is, it expects the given strings to exist for the duration of the object's lifetime,
 * and it expects the given strings to be immutable.
 * In other words, it does not copy these strings, it simply points to them.
 * This is due to the fact that __FILE__ and __FUNCTION__ are usually used to specify these parameters,
 * so it makes sense to optimize and skip the unnecessary allocations.
 * However, if you need them to be copied you may use the options parameter to specify this.
 * Options is a bitmask which supports DDLogMessageCopyFile and DDLogMessageCopyFunction.
 **/
- (instancetype)initWithLogMsg:(NSString *)logMsg
                         level:(DDLogLevel)logLevel
                          flag:(DDLogFlag)logFlag
                       context:(int)logContext
                          file:(const char *)file
                      function:(const char *)function
                          line:(int)line
                           tag:(id)tag
                       options:(DDLogMessageOptions)optionsMask;
- (instancetype)initWithLogMsg:(NSString *)logMsg
                         level:(DDLogLevel)logLevel
                          flag:(DDLogFlag)logFlag
                       context:(int)logContext
                          file:(const char *)file
                      function:(const char *)function
                          line:(int)line
                           tag:(id)tag
                       options:(DDLogMessageOptions)optionsMask
                     timestamp:(NSDate *)aTimestamp NS_DESIGNATED_INITIALIZER;

/**
 * Returns the threadID as it appears in NSLog.
 * That is, it is a hexadecimal value which is calculated from the machThreadID.
 **/
@property (readonly, copy) NSString *threadID;

/**
 * Convenience property to get just the file name, as the file variable is generally the full file path.
 * This method does not include the file extension, which is generally unwanted for logging purposes.
 **/
@property (readonly, copy) NSString *fileName;

/**
 * Returns the function variable in NSString form.
 **/
@property (readonly, copy) NSString *methodName;

/**
 * For languages that can't access the variables directly (for instance, Swift)
 **/
@property (readonly) DDLogLevel logLevel;
@property (readonly) DDLogFlag logFlag;
@property (readonly) int logContext;
@property (readonly, copy) NSString *logMessage;
@property (readonly, copy) NSDate *timestamp;
@property (readonly) char *file;
@property (readonly) char *function;
@property (readonly) int lineNumber;
@property (readonly) mach_port_t machThreadID;
@property (readonly) char *queueLabel;
@property (readonly, copy) NSString *threadName;

// For 3rd party extensions to the framework, where flags and contexts aren't enough.
@property (readwrite, strong) id tag;

// For 3rd party extensions that manually create DDLogMessage instances.
@property (readwrite) DDLogMessageOptions options;
@end

////////////////////////////////////////////////////////////////////////////////////////////////////////////////////////
#pragma mark -
////////////////////////////////////////////////////////////////////////////////////////////////////////////////////////

/**
 * The DDLogger protocol specifies that an optional formatter can be added to a logger.
 * Most (but not all) loggers will want to support formatters.
 *
 * However, writting getters and setters in a thread safe manner,
 * while still maintaining maximum speed for the logging process, is a difficult task.
 *
 * To do it right, the implementation of the getter/setter has strict requiremenets:
 * - Must NOT require the logMessage method to acquire a lock.
 * - Must NOT require the logMessage method to access an atomic property (also a lock of sorts).
 *
 * To simplify things, an abstract logger is provided that implements the getter and setter.
 *
 * Logger implementations may simply extend this class,
 * and they can ACCESS THE FORMATTER VARIABLE DIRECTLY from within their logMessage method!
 **/

@interface DDAbstractLogger : NSObject <DDLogger>
{
    id <DDLogFormatter> formatter;

    dispatch_queue_t loggerQueue;
}
@property (nonatomic, strong) id <DDLogFormatter> logFormatter;

// For thread-safety assertions
@property (getter=isOnGlobalLoggingQueue, readonly) BOOL onGlobalLoggingQueue;
@property (getter=isOnInternalLoggerQueue, readonly) BOOL onInternalLoggerQueue;

@end<|MERGE_RESOLUTION|>--- conflicted
+++ resolved
@@ -177,21 +177,6 @@
 
 typedef NS_ENUM(NSUInteger, DDLogLevel) {
     DDLogLevelOff       = 0,
-<<<<<<< HEAD
-    DDLogLevelError     = (DDLogFlagError),                     // 0...00001
-    DDLogLevelWarning   = (DDLogLevelError | DDLogFlagWarning), // 0...00011
-    DDLogLevelInfo      = (DDLogLevelWarning | DDLogFlagInfo),  // 0...00111
-    DDLogLevelDebug     = (DDLogLevelInfo | DDLogFlagDebug),    // 0...01111
-    DDLogLevelVerbose   = (DDLogLevelDebug | DDLogFlagVerbose), // 0...11111
-    DDLogLevelAll       = NSUIntegerMax                         // 1111....11111 (LOG_LEVEL_VERBOSE plus any other flags)
-};
-
-#define LOG_ERROR   (LOG_LEVEL_DEF & DDLogFlagError)
-#define LOG_WARN    (LOG_LEVEL_DEF & DDLogFlagWarning)
-#define LOG_INFO    (LOG_LEVEL_DEF & DDLogFlagInfo)
-#define LOG_DEBUG   (LOG_LEVEL_DEF & DDLogFlagDebug)
-#define LOG_VERBOSE (LOG_LEVEL_DEF & DDLogFlagVerbose)
-=======
     DDLogLevelError     = (DDLogFlagError),                             // 0...00001
     DDLogLevelWarning   = (DDLogLevelError | DDLogFlagWarning),         // 0...00011
     DDLogLevelInfo      = (DDLogLevelWarning | DDLogFlagInfo),          // 0...00111
@@ -221,7 +206,6 @@
 #define LOG_INFO          (LOG_LEVEL_DEF & DDLogFlagInfo)
 #define LOG_DEBUG         (LOG_LEVEL_DEF & DDLogFlagDebug)
 #define LOG_VERBOSE       (LOG_LEVEL_DEF & DDLogFlagVerbose)
->>>>>>> ae5a1f99
 
 #define LOG_ASYNC_ENABLED YES
 
