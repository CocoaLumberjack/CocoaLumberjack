--- conflicted
+++ resolved
@@ -59,15 +59,6 @@
 
 #import <Foundation/Foundation.h>
 
-<<<<<<< HEAD
-//! Project version number for CocoaLumberjack.
-FOUNDATION_EXPORT double CocoaLumberjackVersionNumber;
-
-//! Project version string for CocoaLumberjack.
-FOUNDATION_EXPORT const unsigned char CocoaLumberjackVersionString[];
-
-=======
->>>>>>> a9d10885
 #import "DDLog.h"
 #import "DDLogMacros.h"
 #import "DDAssertMacros.h"
@@ -78,7 +69,6 @@
 #import "DDTTYLogger.h"
 #import "DDASLLogger.h"
 #import "DDFileLogger.h"
-<<<<<<< HEAD
 #import "DDAbstractDatabaseLogger.h"
 
 // Log Formatters
@@ -87,9 +77,4 @@
 #import "DDMultiFormatter.h"
 
 // Deprecated
-#import "DDLogDeprecated.h"
-=======
-
-// Legacy
-#import "DDLegacy.h"
->>>>>>> a9d10885
+#import "DDLegacy.h"