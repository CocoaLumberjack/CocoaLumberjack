// Software License Agreement (BSD License)
//
// Copyright (c) 2010-2014, Deusty, LLC
// All rights reserved.
//
// Redistribution and use of this software in source and binary forms,
// with or without modification, are permitted provided that the following conditions are met:
//
// * Redistributions of source code must retain the above copyright notice,
//   this list of conditions and the following disclaimer.
//
// * Neither the name of Deusty nor the names of its contributors may be used
//   to endorse or promote products derived from this software without specific
//   prior written permission of Deusty, LLC.

#import "DDTTYLogger.h"

#import <unistd.h>
#import <sys/uio.h>

#if !__has_feature(objc_arc)
#error This file must be compiled with ARC. Use -fobjc-arc flag (or convert project to ARC).
#endif

// We probably shouldn't be using DDLog() statements within the DDLog implementation.
// But we still want to leave our log statements for any future debugging,
// and to allow other developers to trace the implementation (which is a great learning tool).
//
// So we use primitive logging macros around NSLog.
// We maintain the NS prefix on the macros to be explicit about the fact that we're using NSLog.

#define LOG_LEVEL 2

#define NSLogError(frmt, ...)    do{ if(LOG_LEVEL >= 1) NSLog((frmt), ##__VA_ARGS__); } while(0)
#define NSLogWarn(frmt, ...)     do{ if(LOG_LEVEL >= 2) NSLog((frmt), ##__VA_ARGS__); } while(0)
#define NSLogInfo(frmt, ...)     do{ if(LOG_LEVEL >= 3) NSLog((frmt), ##__VA_ARGS__); } while(0)
#define NSLogDebug(frmt, ...)    do{ if(LOG_LEVEL >= 4) NSLog((frmt), ##__VA_ARGS__); } while(0)
#define NSLogVerbose(frmt, ...)  do{ if(LOG_LEVEL >= 5) NSLog((frmt), ##__VA_ARGS__); } while(0)

// Xcode does NOT natively support colors in the Xcode debugging console.
// You'll need to install the XcodeColors plugin to see colors in the Xcode console.
// https://github.com/robbiehanson/XcodeColors
//
// The following is documentation from the XcodeColors project:
//
//
// How to apply color formatting to your log statements:
//
// To set the foreground color:
// Insert the ESCAPE_SEQ into your string, followed by "fg124,12,255;" where r=124, g=12, b=255.
//
// To set the background color:
// Insert the ESCAPE_SEQ into your string, followed by "bg12,24,36;" where r=12, g=24, b=36.
//
// To reset the foreground color (to default value):
// Insert the ESCAPE_SEQ into your string, followed by "fg;"
//
// To reset the background color (to default value):
// Insert the ESCAPE_SEQ into your string, followed by "bg;"
//
// To reset the foreground and background color (to default values) in one operation:
// Insert the ESCAPE_SEQ into your string, followed by ";"

#define XCODE_COLORS_ESCAPE_SEQ "\033["

#define XCODE_COLORS_RESET_FG   XCODE_COLORS_ESCAPE_SEQ "fg;" // Clear any foreground color
#define XCODE_COLORS_RESET_BG   XCODE_COLORS_ESCAPE_SEQ "bg;" // Clear any background color
#define XCODE_COLORS_RESET      XCODE_COLORS_ESCAPE_SEQ ";"  // Clear any foreground or background color

// If running in a shell, not all RGB colors will be supported.
// In this case we automatically map to the closest available color.
// In order to provide this mapping, we have a hard-coded set of the standard RGB values available in the shell.
// However, not every shell is the same, and Apple likes to think different even when it comes to shell colors.
//
// Map to standard Terminal.app colors (1), or
// map to standard xterm colors (0).

#define MAP_TO_TERMINAL_APP_COLORS 1


@interface DDTTYLoggerColorProfile : NSObject {
    @public
    int mask;
    int context;

    uint8_t fg_r;
    uint8_t fg_g;
    uint8_t fg_b;

    uint8_t bg_r;
    uint8_t bg_g;
    uint8_t bg_b;

    NSUInteger fgCodeIndex;
    NSString *fgCodeRaw;

    NSUInteger bgCodeIndex;
    NSString *bgCodeRaw;

    char fgCode[24];
    size_t fgCodeLen;

    char bgCode[24];
    size_t bgCodeLen;

    char resetCode[8];
    size_t resetCodeLen;
}

- (instancetype)initWithForegroundColor:(DDColor *)fgColor backgroundColor:(DDColor *)bgColor flag:(int)mask context:(int)ctxt;

@end

////////////////////////////////////////////////////////////////////////////////////////////////////////////////////////
#pragma mark -
////////////////////////////////////////////////////////////////////////////////////////////////////////////////////////

@interface DDTTYLogger () {
    NSUInteger _calendarUnitFlags;
    
    NSString *_appName;
    char *_app;
    size_t _appLen;
    
    NSString *_processID;
    char *_pid;
    size_t _pidLen;
    
    BOOL _colorsEnabled;
    NSMutableArray *_colorProfilesArray;
    NSMutableDictionary *_colorProfilesDict;
}

@end


@implementation DDTTYLogger

static BOOL isaColorTTY;
static BOOL isaColor256TTY;
static BOOL isaXcodeColorTTY;

static NSArray *codes_fg = nil;
static NSArray *codes_bg = nil;
static NSArray *colors   = nil;

static DDTTYLogger *sharedInstance;

/**
 * Initializes the colors array, as well as the codes_fg and codes_bg arrays, for 16 color mode.
 *
 * This method is used when the application is running from within a shell that only supports 16 color mode.
 * This method is not invoked if the application is running within Xcode, or via normal UI app launch.
 **/
+ (void)initialize_colors_16 {
    if (codes_fg || codes_bg || colors) {
        return;
    }

    NSMutableArray *m_codes_fg = [NSMutableArray arrayWithCapacity:16];
    NSMutableArray *m_codes_bg = [NSMutableArray arrayWithCapacity:16];
    NSMutableArray *m_colors   = [NSMutableArray arrayWithCapacity:16];

    // In a standard shell only 16 colors are supported.
    //
    // More information about ansi escape codes can be found online.
    // http://en.wikipedia.org/wiki/ANSI_escape_code

    [m_codes_fg addObject:@"30m"];   // normal - black
    [m_codes_fg addObject:@"31m"];   // normal - red
    [m_codes_fg addObject:@"32m"];   // normal - green
    [m_codes_fg addObject:@"33m"];   // normal - yellow
    [m_codes_fg addObject:@"34m"];   // normal - blue
    [m_codes_fg addObject:@"35m"];   // normal - magenta
    [m_codes_fg addObject:@"36m"];   // normal - cyan
    [m_codes_fg addObject:@"37m"];   // normal - gray
    [m_codes_fg addObject:@"1;30m"]; // bright - darkgray
    [m_codes_fg addObject:@"1;31m"]; // bright - red
    [m_codes_fg addObject:@"1;32m"]; // bright - green
    [m_codes_fg addObject:@"1;33m"]; // bright - yellow
    [m_codes_fg addObject:@"1;34m"]; // bright - blue
    [m_codes_fg addObject:@"1;35m"]; // bright - magenta
    [m_codes_fg addObject:@"1;36m"]; // bright - cyan
    [m_codes_fg addObject:@"1;37m"]; // bright - white

    [m_codes_bg addObject:@"40m"];   // normal - black
    [m_codes_bg addObject:@"41m"];   // normal - red
    [m_codes_bg addObject:@"42m"];   // normal - green
    [m_codes_bg addObject:@"43m"];   // normal - yellow
    [m_codes_bg addObject:@"44m"];   // normal - blue
    [m_codes_bg addObject:@"45m"];   // normal - magenta
    [m_codes_bg addObject:@"46m"];   // normal - cyan
    [m_codes_bg addObject:@"47m"];   // normal - gray
    [m_codes_bg addObject:@"1;40m"]; // bright - darkgray
    [m_codes_bg addObject:@"1;41m"]; // bright - red
    [m_codes_bg addObject:@"1;42m"]; // bright - green
    [m_codes_bg addObject:@"1;43m"]; // bright - yellow
    [m_codes_bg addObject:@"1;44m"]; // bright - blue
    [m_codes_bg addObject:@"1;45m"]; // bright - magenta
    [m_codes_bg addObject:@"1;46m"]; // bright - cyan
    [m_codes_bg addObject:@"1;47m"]; // bright - white

#if MAP_TO_TERMINAL_APP_COLORS

    // Standard Terminal.app colors:
    //
    // These are the default colors used by Apple's Terminal.app.

    [m_colors addObject:DDMakeColor(  0,   0,   0)]; // normal - black
    [m_colors addObject:DDMakeColor(194,  54,  33)]; // normal - red
    [m_colors addObject:DDMakeColor( 37, 188,  36)]; // normal - green
    [m_colors addObject:DDMakeColor(173, 173,  39)]; // normal - yellow
    [m_colors addObject:DDMakeColor( 73,  46, 225)]; // normal - blue
    [m_colors addObject:DDMakeColor(211,  56, 211)]; // normal - magenta
    [m_colors addObject:DDMakeColor( 51, 187, 200)]; // normal - cyan
    [m_colors addObject:DDMakeColor(203, 204, 205)]; // normal - gray
    [m_colors addObject:DDMakeColor(129, 131, 131)]; // bright - darkgray
    [m_colors addObject:DDMakeColor(252,  57,  31)]; // bright - red
    [m_colors addObject:DDMakeColor( 49, 231,  34)]; // bright - green
    [m_colors addObject:DDMakeColor(234, 236,  35)]; // bright - yellow
    [m_colors addObject:DDMakeColor( 88,  51, 255)]; // bright - blue
    [m_colors addObject:DDMakeColor(249,  53, 248)]; // bright - magenta
    [m_colors addObject:DDMakeColor( 20, 240, 240)]; // bright - cyan
    [m_colors addObject:DDMakeColor(233, 235, 235)]; // bright - white

#else /* if MAP_TO_TERMINAL_APP_COLORS */

    // Standard xterm colors:
    //
    // These are the default colors used by most xterm shells.

    [m_colors addObject:DDMakeColor(  0,   0,   0)]; // normal - black
    [m_colors addObject:DDMakeColor(205,   0,   0)]; // normal - red
    [m_colors addObject:DDMakeColor(  0, 205,   0)]; // normal - green
    [m_colors addObject:DDMakeColor(205, 205,   0)]; // normal - yellow
    [m_colors addObject:DDMakeColor(  0,   0, 238)]; // normal - blue
    [m_colors addObject:DDMakeColor(205,   0, 205)]; // normal - magenta
    [m_colors addObject:DDMakeColor(  0, 205, 205)]; // normal - cyan
    [m_colors addObject:DDMakeColor(229, 229, 229)]; // normal - gray
    [m_colors addObject:DDMakeColor(127, 127, 127)]; // bright - darkgray
    [m_colors addObject:DDMakeColor(255,   0,   0)]; // bright - red
    [m_colors addObject:DDMakeColor(  0, 255,   0)]; // bright - green
    [m_colors addObject:DDMakeColor(255, 255,   0)]; // bright - yellow
    [m_colors addObject:DDMakeColor( 92,  92, 255)]; // bright - blue
    [m_colors addObject:DDMakeColor(255,   0, 255)]; // bright - magenta
    [m_colors addObject:DDMakeColor(  0, 255, 255)]; // bright - cyan
    [m_colors addObject:DDMakeColor(255, 255, 255)]; // bright - white

#endif /* if MAP_TO_TERMINAL_APP_COLORS */

    codes_fg = [m_codes_fg copy];
    codes_bg = [m_codes_bg copy];
    colors   = [m_colors   copy];

    NSAssert([codes_fg count] == [codes_bg count], @"Invalid colors/codes array(s)");
    NSAssert([codes_fg count] == [colors count],   @"Invalid colors/codes array(s)");
}

/**
 * Initializes the colors array, as well as the codes_fg and codes_bg arrays, for 256 color mode.
 *
 * This method is used when the application is running from within a shell that supports 256 color mode.
 * This method is not invoked if the application is running within Xcode, or via normal UI app launch.
 **/
+ (void)initialize_colors_256 {
    if (codes_fg || codes_bg || colors) {
        return;
    }

    NSMutableArray *m_codes_fg = [NSMutableArray arrayWithCapacity:(256 - 16)];
    NSMutableArray *m_codes_bg = [NSMutableArray arrayWithCapacity:(256 - 16)];
    NSMutableArray *m_colors   = [NSMutableArray arrayWithCapacity:(256 - 16)];

    #if MAP_TO_TERMINAL_APP_COLORS

    // Standard Terminal.app colors:
    //
    // These are the colors the Terminal.app uses in xterm-256color mode.
    // In this mode, the terminal supports 256 different colors, specified by 256 color codes.
    //
    // The first 16 color codes map to the original 16 color codes supported by the earlier xterm-color mode.
    // These are actually configurable, and thus we ignore them for the purposes of mapping,
    // as we can't rely on them being constant. They are largely duplicated anyway.
    //
    // The next 216 color codes are designed to run the spectrum, with several shades of every color.
    // While the color codes are standardized, the actual RGB values for each color code is not.
    // Apple's Terminal.app uses different RGB values from that of a standard xterm.
    // Apple's choices in colors are designed to be a little nicer on the eyes.
    //
    // The last 24 color codes represent a grayscale.
    //
    // Unfortunately, unlike the standard xterm color chart,
    // Apple's RGB values cannot be calculated using a simple formula (at least not that I know of).
    // Also, I don't know of any ways to programmatically query the shell for the RGB values.
    // So this big giant color chart had to be made by hand.
    //
    // More information about ansi escape codes can be found online.
    // http://en.wikipedia.org/wiki/ANSI_escape_code

    // Colors

    [m_colors addObject:DDMakeColor( 47,  49,  49)];
    [m_colors addObject:DDMakeColor( 60,  42, 144)];
    [m_colors addObject:DDMakeColor( 66,  44, 183)];
    [m_colors addObject:DDMakeColor( 73,  46, 222)];
    [m_colors addObject:DDMakeColor( 81,  50, 253)];
    [m_colors addObject:DDMakeColor( 88,  51, 255)];
    
    [m_colors addObject:DDMakeColor( 42, 128,  37)];
    [m_colors addObject:DDMakeColor( 42, 127, 128)];
    [m_colors addObject:DDMakeColor( 44, 126, 169)];
    [m_colors addObject:DDMakeColor( 56, 125, 209)];
    [m_colors addObject:DDMakeColor( 59, 124, 245)];
    [m_colors addObject:DDMakeColor( 66, 123, 255)];
    
    [m_colors addObject:DDMakeColor( 51, 163,  41)];
    [m_colors addObject:DDMakeColor( 39, 162, 121)];
    [m_colors addObject:DDMakeColor( 42, 161, 162)];
    [m_colors addObject:DDMakeColor( 53, 160, 202)];
    [m_colors addObject:DDMakeColor( 45, 159, 240)];
    [m_colors addObject:DDMakeColor( 58, 158, 255)];
    
    [m_colors addObject:DDMakeColor( 31, 196,  37)];
    [m_colors addObject:DDMakeColor( 48, 196, 115)];
    [m_colors addObject:DDMakeColor( 39, 195, 155)];
    [m_colors addObject:DDMakeColor( 49, 195, 195)];
    [m_colors addObject:DDMakeColor( 32, 194, 235)];
    [m_colors addObject:DDMakeColor( 53, 193, 255)];
    
    [m_colors addObject:DDMakeColor( 50, 229,  35)];
    [m_colors addObject:DDMakeColor( 40, 229, 109)];
    [m_colors addObject:DDMakeColor( 27, 229, 149)];
    [m_colors addObject:DDMakeColor( 49, 228, 189)];
    [m_colors addObject:DDMakeColor( 33, 228, 228)];
    [m_colors addObject:DDMakeColor( 53, 227, 255)];
    
    [m_colors addObject:DDMakeColor( 27, 254,  30)];
    [m_colors addObject:DDMakeColor( 30, 254, 103)];
    [m_colors addObject:DDMakeColor( 45, 254, 143)];
    [m_colors addObject:DDMakeColor( 38, 253, 182)];
    [m_colors addObject:DDMakeColor( 38, 253, 222)];
    [m_colors addObject:DDMakeColor( 42, 253, 252)];
    
    [m_colors addObject:DDMakeColor(140,  48,  40)];
    [m_colors addObject:DDMakeColor(136,  51, 136)];
    [m_colors addObject:DDMakeColor(135,  52, 177)];
    [m_colors addObject:DDMakeColor(134,  52, 217)];
    [m_colors addObject:DDMakeColor(135,  56, 248)];
    [m_colors addObject:DDMakeColor(134,  53, 255)];
    
    [m_colors addObject:DDMakeColor(125, 125,  38)];
    [m_colors addObject:DDMakeColor(124, 125, 125)];
    [m_colors addObject:DDMakeColor(122, 124, 166)];
    [m_colors addObject:DDMakeColor(123, 124, 207)];
    [m_colors addObject:DDMakeColor(123, 122, 247)];
    [m_colors addObject:DDMakeColor(124, 121, 255)];
    
    [m_colors addObject:DDMakeColor(119, 160,  35)];
    [m_colors addObject:DDMakeColor(117, 160, 120)];
    [m_colors addObject:DDMakeColor(117, 160, 160)];
    [m_colors addObject:DDMakeColor(115, 159, 201)];
    [m_colors addObject:DDMakeColor(116, 158, 240)];
    [m_colors addObject:DDMakeColor(117, 157, 255)];
    
    [m_colors addObject:DDMakeColor(113, 195,  39)];
    [m_colors addObject:DDMakeColor(110, 194, 114)];
    [m_colors addObject:DDMakeColor(111, 194, 154)];
    [m_colors addObject:DDMakeColor(108, 194, 194)];
    [m_colors addObject:DDMakeColor(109, 193, 234)];
    [m_colors addObject:DDMakeColor(108, 192, 255)];
    
    [m_colors addObject:DDMakeColor(105, 228,  30)];
    [m_colors addObject:DDMakeColor(103, 228, 109)];
    [m_colors addObject:DDMakeColor(105, 228, 148)];
    [m_colors addObject:DDMakeColor(100, 227, 188)];
    [m_colors addObject:DDMakeColor( 99, 227, 227)];
    [m_colors addObject:DDMakeColor( 99, 226, 253)];
    
    [m_colors addObject:DDMakeColor( 92, 253,  34)];
    [m_colors addObject:DDMakeColor( 96, 253, 103)];
    [m_colors addObject:DDMakeColor( 97, 253, 142)];
    [m_colors addObject:DDMakeColor( 88, 253, 182)];
    [m_colors addObject:DDMakeColor( 93, 253, 221)];
    [m_colors addObject:DDMakeColor( 88, 254, 251)];
    
    [m_colors addObject:DDMakeColor(177,  53,  34)];
    [m_colors addObject:DDMakeColor(174,  54, 131)];
    [m_colors addObject:DDMakeColor(172,  55, 172)];
    [m_colors addObject:DDMakeColor(171,  57, 213)];
    [m_colors addObject:DDMakeColor(170,  55, 249)];
    [m_colors addObject:DDMakeColor(170,  57, 255)];
    
    [m_colors addObject:DDMakeColor(165, 123,  37)];
    [m_colors addObject:DDMakeColor(163, 123, 123)];
    [m_colors addObject:DDMakeColor(162, 123, 164)];
    [m_colors addObject:DDMakeColor(161, 122, 205)];
    [m_colors addObject:DDMakeColor(161, 121, 241)];
    [m_colors addObject:DDMakeColor(161, 121, 255)];
    
    [m_colors addObject:DDMakeColor(158, 159,  33)];
    [m_colors addObject:DDMakeColor(157, 158, 118)];
    [m_colors addObject:DDMakeColor(157, 158, 159)];
    [m_colors addObject:DDMakeColor(155, 157, 199)];
    [m_colors addObject:DDMakeColor(155, 157, 239)];
    [m_colors addObject:DDMakeColor(154, 156, 255)];
    
    [m_colors addObject:DDMakeColor(152, 193,  40)];
    [m_colors addObject:DDMakeColor(151, 193, 113)];
    [m_colors addObject:DDMakeColor(150, 193, 153)];
    [m_colors addObject:DDMakeColor(150, 192, 193)];
    [m_colors addObject:DDMakeColor(148, 192, 232)];
    [m_colors addObject:DDMakeColor(149, 191, 253)];
    
    [m_colors addObject:DDMakeColor(146, 227,  28)];
    [m_colors addObject:DDMakeColor(144, 227, 108)];
    [m_colors addObject:DDMakeColor(144, 227, 147)];
    [m_colors addObject:DDMakeColor(144, 227, 187)];
    [m_colors addObject:DDMakeColor(142, 226, 227)];
    [m_colors addObject:DDMakeColor(142, 225, 252)];
    
    [m_colors addObject:DDMakeColor(138, 253,  36)];
    [m_colors addObject:DDMakeColor(137, 253, 102)];
    [m_colors addObject:DDMakeColor(136, 253, 141)];
    [m_colors addObject:DDMakeColor(138, 254, 181)];
    [m_colors addObject:DDMakeColor(135, 255, 220)];
    [m_colors addObject:DDMakeColor(133, 255, 250)];
    
    [m_colors addObject:DDMakeColor(214,  57,  30)];
    [m_colors addObject:DDMakeColor(211,  59, 126)];
    [m_colors addObject:DDMakeColor(209,  57, 168)];
    [m_colors addObject:DDMakeColor(208,  55, 208)];
    [m_colors addObject:DDMakeColor(207,  58, 247)];
    [m_colors addObject:DDMakeColor(206,  61, 255)];
    
    [m_colors addObject:DDMakeColor(204, 121,  32)];
    [m_colors addObject:DDMakeColor(202, 121, 121)];
    [m_colors addObject:DDMakeColor(201, 121, 161)];
    [m_colors addObject:DDMakeColor(200, 120, 202)];
    [m_colors addObject:DDMakeColor(200, 120, 241)];
    [m_colors addObject:DDMakeColor(198, 119, 255)];
    
    [m_colors addObject:DDMakeColor(198, 157,  37)];
    [m_colors addObject:DDMakeColor(196, 157, 116)];
    [m_colors addObject:DDMakeColor(195, 156, 157)];
    [m_colors addObject:DDMakeColor(195, 156, 197)];
    [m_colors addObject:DDMakeColor(194, 155, 236)];
    [m_colors addObject:DDMakeColor(193, 155, 255)];
    
    [m_colors addObject:DDMakeColor(191, 192,  36)];
    [m_colors addObject:DDMakeColor(190, 191, 112)];
    [m_colors addObject:DDMakeColor(189, 191, 152)];
    [m_colors addObject:DDMakeColor(189, 191, 191)];
    [m_colors addObject:DDMakeColor(188, 190, 230)];
    [m_colors addObject:DDMakeColor(187, 190, 253)];
    
    [m_colors addObject:DDMakeColor(185, 226,  28)];
    [m_colors addObject:DDMakeColor(184, 226, 106)];
    [m_colors addObject:DDMakeColor(183, 225, 146)];
    [m_colors addObject:DDMakeColor(183, 225, 186)];
    [m_colors addObject:DDMakeColor(182, 225, 225)];
    [m_colors addObject:DDMakeColor(181, 224, 252)];
    
    [m_colors addObject:DDMakeColor(178, 255,  35)];
    [m_colors addObject:DDMakeColor(178, 255, 101)];
    [m_colors addObject:DDMakeColor(177, 254, 141)];
    [m_colors addObject:DDMakeColor(176, 254, 180)];
    [m_colors addObject:DDMakeColor(176, 254, 220)];
    [m_colors addObject:DDMakeColor(175, 253, 249)];
    
    [m_colors addObject:DDMakeColor(247,  56,  30)];
    [m_colors addObject:DDMakeColor(245,  57, 122)];
    [m_colors addObject:DDMakeColor(243,  59, 163)];
    [m_colors addObject:DDMakeColor(244,  60, 204)];
    [m_colors addObject:DDMakeColor(242,  59, 241)];
    [m_colors addObject:DDMakeColor(240,  55, 255)];
    
    [m_colors addObject:DDMakeColor(241, 119,  36)];
    [m_colors addObject:DDMakeColor(240, 120, 118)];
    [m_colors addObject:DDMakeColor(238, 119, 158)];
    [m_colors addObject:DDMakeColor(237, 119, 199)];
    [m_colors addObject:DDMakeColor(237, 118, 238)];
    [m_colors addObject:DDMakeColor(236, 118, 255)];
    
    [m_colors addObject:DDMakeColor(235, 154,  36)];
    [m_colors addObject:DDMakeColor(235, 154, 114)];
    [m_colors addObject:DDMakeColor(234, 154, 154)];
    [m_colors addObject:DDMakeColor(232, 154, 194)];
    [m_colors addObject:DDMakeColor(232, 153, 234)];
    [m_colors addObject:DDMakeColor(232, 153, 255)];
    
    [m_colors addObject:DDMakeColor(230, 190,  30)];
    [m_colors addObject:DDMakeColor(229, 189, 110)];
    [m_colors addObject:DDMakeColor(228, 189, 150)];
    [m_colors addObject:DDMakeColor(227, 189, 190)];
    [m_colors addObject:DDMakeColor(227, 189, 229)];
    [m_colors addObject:DDMakeColor(226, 188, 255)];
    
    [m_colors addObject:DDMakeColor(224, 224,  35)];
    [m_colors addObject:DDMakeColor(223, 224, 105)];
    [m_colors addObject:DDMakeColor(222, 224, 144)];
    [m_colors addObject:DDMakeColor(222, 223, 184)];
    [m_colors addObject:DDMakeColor(222, 223, 224)];
    [m_colors addObject:DDMakeColor(220, 223, 253)];
    
    [m_colors addObject:DDMakeColor(217, 253,  28)];
    [m_colors addObject:DDMakeColor(217, 253,  99)];
    [m_colors addObject:DDMakeColor(216, 252, 139)];
    [m_colors addObject:DDMakeColor(216, 252, 179)];
    [m_colors addObject:DDMakeColor(215, 252, 218)];
    [m_colors addObject:DDMakeColor(215, 251, 250)];
    
    [m_colors addObject:DDMakeColor(255,  61,  30)];
    [m_colors addObject:DDMakeColor(255,  60, 118)];
    [m_colors addObject:DDMakeColor(255,  58, 159)];
    [m_colors addObject:DDMakeColor(255,  56, 199)];
    [m_colors addObject:DDMakeColor(255,  55, 238)];
    [m_colors addObject:DDMakeColor(255,  59, 255)];
    
    [m_colors addObject:DDMakeColor(255, 117,  29)];
    [m_colors addObject:DDMakeColor(255, 117, 115)];
    [m_colors addObject:DDMakeColor(255, 117, 155)];
    [m_colors addObject:DDMakeColor(255, 117, 195)];
    [m_colors addObject:DDMakeColor(255, 116, 235)];
    [m_colors addObject:DDMakeColor(254, 116, 255)];
    
    [m_colors addObject:DDMakeColor(255, 152,  27)];
    [m_colors addObject:DDMakeColor(255, 152, 111)];
    [m_colors addObject:DDMakeColor(254, 152, 152)];
    [m_colors addObject:DDMakeColor(255, 152, 192)];
    [m_colors addObject:DDMakeColor(254, 151, 231)];
    [m_colors addObject:DDMakeColor(253, 151, 253)];
    
    [m_colors addObject:DDMakeColor(255, 187,  33)];
    [m_colors addObject:DDMakeColor(253, 187, 107)];
    [m_colors addObject:DDMakeColor(252, 187, 148)];
    [m_colors addObject:DDMakeColor(253, 187, 187)];
    [m_colors addObject:DDMakeColor(254, 187, 227)];
    [m_colors addObject:DDMakeColor(252, 186, 252)];
    
    [m_colors addObject:DDMakeColor(252, 222,  34)];
    [m_colors addObject:DDMakeColor(251, 222, 103)];
    [m_colors addObject:DDMakeColor(251, 222, 143)];
    [m_colors addObject:DDMakeColor(250, 222, 182)];
    [m_colors addObject:DDMakeColor(251, 221, 222)];
    [m_colors addObject:DDMakeColor(252, 221, 252)];
    
    [m_colors addObject:DDMakeColor(251, 252,  15)];
    [m_colors addObject:DDMakeColor(251, 252,  97)];
    [m_colors addObject:DDMakeColor(249, 252, 137)];
    [m_colors addObject:DDMakeColor(247, 252, 177)];
    [m_colors addObject:DDMakeColor(247, 253, 217)];
    [m_colors addObject:DDMakeColor(254, 255, 255)];
    
    // Grayscale
    
    [m_colors addObject:DDMakeColor( 52,  53,  53)];
    [m_colors addObject:DDMakeColor( 57,  58,  59)];
    [m_colors addObject:DDMakeColor( 66,  67,  67)];
    [m_colors addObject:DDMakeColor( 75,  76,  76)];
    [m_colors addObject:DDMakeColor( 83,  85,  85)];
    [m_colors addObject:DDMakeColor( 92,  93,  94)];
    
    [m_colors addObject:DDMakeColor(101, 102, 102)];
    [m_colors addObject:DDMakeColor(109, 111, 111)];
    [m_colors addObject:DDMakeColor(118, 119, 119)];
    [m_colors addObject:DDMakeColor(126, 127, 128)];
    [m_colors addObject:DDMakeColor(134, 136, 136)];
    [m_colors addObject:DDMakeColor(143, 144, 145)];
    
    [m_colors addObject:DDMakeColor(151, 152, 153)];
    [m_colors addObject:DDMakeColor(159, 161, 161)];
    [m_colors addObject:DDMakeColor(167, 169, 169)];
    [m_colors addObject:DDMakeColor(176, 177, 177)];
    [m_colors addObject:DDMakeColor(184, 185, 186)];
    [m_colors addObject:DDMakeColor(192, 193, 194)];
    
    [m_colors addObject:DDMakeColor(200, 201, 202)];
    [m_colors addObject:DDMakeColor(208, 209, 210)];
    [m_colors addObject:DDMakeColor(216, 218, 218)];
    [m_colors addObject:DDMakeColor(224, 226, 226)];
    [m_colors addObject:DDMakeColor(232, 234, 234)];
    [m_colors addObject:DDMakeColor(240, 242, 242)];
    
    // Color codes

    int index = 16;

    while (index < 256) {
        [m_codes_fg addObject:[NSString stringWithFormat:@"38;5;%dm", index]];
        [m_codes_bg addObject:[NSString stringWithFormat:@"48;5;%dm", index]];

        index++;
    }

    #else /* if MAP_TO_TERMINAL_APP_COLORS */

    // Standard xterm colors:
    //
    // These are the colors xterm shells use in xterm-256color mode.
    // In this mode, the shell supports 256 different colors, specified by 256 color codes.
    //
    // The first 16 color codes map to the original 16 color codes supported by the earlier xterm-color mode.
    // These are generally configurable, and thus we ignore them for the purposes of mapping,
    // as we can't rely on them being constant. They are largely duplicated anyway.
    //
    // The next 216 color codes are designed to run the spectrum, with several shades of every color.
    // The last 24 color codes represent a grayscale.
    //
    // While the color codes are standardized, the actual RGB values for each color code is not.
    // However most standard xterms follow a well known color chart,
    // which can easily be calculated using the simple formula below.
    //
    // More information about ansi escape codes can be found online.
    // http://en.wikipedia.org/wiki/ANSI_escape_code

    int index = 16;

    int r; // red
    int g; // green
    int b; // blue

    int ri; // r increment
    int gi; // g increment
    int bi; // b increment

    // Calculate xterm colors (using standard algorithm)

    int r = 0;
    int g = 0;
    int b = 0;

    for (ri = 0; ri < 6; ri++) {
        r = (ri == 0) ? 0 : 95 + (40 * (ri - 1));

        for (gi = 0; gi < 6; gi++) {
            g = (gi == 0) ? 0 : 95 + (40 * (gi - 1));

            for (bi = 0; bi < 6; bi++) {
                b = (bi == 0) ? 0 : 95 + (40 * (bi - 1));

                [m_codes_fg addObject:[NSString stringWithFormat:@"38;5;%dm", index]];
                [m_codes_bg addObject:[NSString stringWithFormat:@"48;5;%dm", index]];
                [m_colors addObject:DDMakeColor(r, g, b)];

                index++;
            }
        }
    }

    // Calculate xterm grayscale (using standard algorithm)

    r = 8;
    g = 8;
    b = 8;

    while (index < 256) {
        [m_codes_fg addObject:[NSString stringWithFormat:@"38;5;%dm", index]];
        [m_codes_bg addObject:[NSString stringWithFormat:@"48;5;%dm", index]];
        [m_colors addObject:DDMakeColor(r, g, b)];

        r += 10;
        g += 10;
        b += 10;

        index++;
    }

    #endif /* if MAP_TO_TERMINAL_APP_COLORS */

    codes_fg = [m_codes_fg copy];
    codes_bg = [m_codes_bg copy];
    colors   = [m_colors   copy];

    NSAssert([codes_fg count] == [codes_bg count], @"Invalid colors/codes array(s)");
    NSAssert([codes_fg count] == [colors count],   @"Invalid colors/codes array(s)");
}

+ (void)getRed:(CGFloat *)rPtr green:(CGFloat *)gPtr blue:(CGFloat *)bPtr fromColor:(DDColor *)color {
    #if TARGET_OS_IPHONE

    // iOS

    BOOL done = NO;

    if ([color respondsToSelector:@selector(getRed:green:blue:alpha:)]) {
        done = [color getRed:rPtr green:gPtr blue:bPtr alpha:NULL];
    }

    if (!done) {
        // The method getRed:green:blue:alpha: was only available starting iOS 5.
        // So in iOS 4 and earlier, we have to jump through hoops.

        CGColorSpaceRef rgbColorSpace = CGColorSpaceCreateDeviceRGB();

        unsigned char pixel[4];
        CGContextRef context = CGBitmapContextCreate(&pixel, 1, 1, 8, 4, rgbColorSpace, kCGBitmapAlphaInfoMask & kCGImageAlphaNoneSkipLast);

        CGContextSetFillColorWithColor(context, [color CGColor]);
        CGContextFillRect(context, CGRectMake(0, 0, 1, 1));

        if (rPtr) {
            *rPtr = pixel[0] / 255.0f;
        }

        if (gPtr) {
            *gPtr = pixel[1] / 255.0f;
        }

        if (bPtr) {
            *bPtr = pixel[2] / 255.0f;
        }

        CGContextRelease(context);
        CGColorSpaceRelease(rgbColorSpace);
    }

    #elif __has_include(<AppKit/NSColor.h>)

    // OS X with AppKit

    NSColor *safeColor = [color colorUsingColorSpaceName:NSCalibratedRGBColorSpace];

    [safeColor getRed:rPtr green:gPtr blue:bPtr alpha:NULL];

    #else /* if TARGET_OS_IPHONE */

    // OS X without AppKit

    [color getRed:rPtr green:gPtr blue:bPtr alpha:NULL];

    #endif /* if TARGET_OS_IPHONE */
}

/**
 * Maps the given color to the closest available color supported by the shell.
 * The shell may support 256 colors, or only 16.
 *
 * This method loops through the known supported color set, and calculates the closest color.
 * The array index of that color, within the colors array, is then returned.
 * This array index may also be used as the index within the codes_fg and codes_bg arrays.
 **/
+ (NSUInteger)codeIndexForColor:(DDColor *)inColor {
    CGFloat inR, inG, inB;

    [self getRed:&inR green:&inG blue:&inB fromColor:inColor];

    NSUInteger bestIndex = 0;
    CGFloat lowestDistance = 100.0f;

    NSUInteger i = 0;

    for (DDColor *color in colors) {
        // Calculate Euclidean distance (lower value means closer to given color)

        CGFloat r, g, b;
        [self getRed:&r green:&g blue:&b fromColor:color];

    #if CGFLOAT_IS_DOUBLE
        CGFloat distance = sqrt(pow(r - inR, 2.0) + pow(g - inG, 2.0) + pow(b - inB, 2.0));
    #else
        CGFloat distance = sqrtf(powf(r - inR, 2.0f) + powf(g - inG, 2.0f) + powf(b - inB, 2.0f));
    #endif

        NSLogVerbose(@"DDTTYLogger: %3lu : %.3f,%.3f,%.3f & %.3f,%.3f,%.3f = %.6f",
                     (unsigned long)i, inR, inG, inB, r, g, b, distance);

        if (distance < lowestDistance) {
            bestIndex = i;
            lowestDistance = distance;

            NSLogVerbose(@"DDTTYLogger: New best index = %lu", (unsigned long)bestIndex);
        }

        i++;
    }

    return bestIndex;
}

+ (instancetype)sharedInstance {
    static dispatch_once_t DDTTYLoggerOnceToken;

    dispatch_once(&DDTTYLoggerOnceToken, ^{
        // Xcode does NOT natively support colors in the Xcode debugging console.
        // You'll need to install the XcodeColors plugin to see colors in the Xcode console.
        //
        // PS - Please read the header file before diving into the source code.

        char *xcode_colors = getenv("XcodeColors");
        char *term = getenv("TERM");

        if (xcode_colors && (strcmp(xcode_colors, "YES") == 0)) {
            isaXcodeColorTTY = YES;
        } else if (term) {
            if (strcasestr(term, "color") != NULL) {
                isaColorTTY = YES;
                isaColor256TTY = (strcasestr(term, "256") != NULL);

                if (isaColor256TTY) {
                    [self initialize_colors_256];
                } else {
                    [self initialize_colors_16];
                }
            }
        }

        NSLogInfo(@"DDTTYLogger: isaColorTTY = %@", (isaColorTTY ? @"YES" : @"NO"));
        NSLogInfo(@"DDTTYLogger: isaColor256TTY: %@", (isaColor256TTY ? @"YES" : @"NO"));
        NSLogInfo(@"DDTTYLogger: isaXcodeColorTTY: %@", (isaXcodeColorTTY ? @"YES" : @"NO"));

        sharedInstance = [[[self class] alloc] init];
    });

    return sharedInstance;
}

- (id)init {
    if (sharedInstance != nil) {
        return nil;
    }

    if ((self = [super init])) {
        _calendarUnitFlags = (NSCalendarUnitYear     |
                             NSCalendarUnitMonth    |
                             NSCalendarUnitDay      |
                             NSCalendarUnitHour     |
                             NSCalendarUnitMinute   |
                             NSCalendarUnitSecond);

        // Initialze 'app' variable (char *)

        _appName = [[NSProcessInfo processInfo] processName];

        _appLen = [_appName lengthOfBytesUsingEncoding:NSUTF8StringEncoding];

        if (_appLen == 0) {
            _appName = @"<UnnamedApp>";
            _appLen = [_appName lengthOfBytesUsingEncoding:NSUTF8StringEncoding];
        }

        _app = (char *)malloc(_appLen + 1);

        if (_app == NULL) {
            return nil;
        }

        BOOL processedAppName = [_appName getCString:_app maxLength:(_appLen + 1) encoding:NSUTF8StringEncoding];

        if (NO == processedAppName) {
            return nil;
        }

        // Initialize 'pid' variable (char *)

        _processID = [NSString stringWithFormat:@"%i", (int)getpid()];

        _pidLen = [_processID lengthOfBytesUsingEncoding:NSUTF8StringEncoding];
        _pid = (char *)malloc(_pidLen + 1);

        if (_pid == NULL) {
            return nil;
        }

        BOOL processedID = [_processID getCString:_pid maxLength:(_pidLen + 1) encoding:NSUTF8StringEncoding];

        if (NO == processedID) {
            return nil;
        }

        // Initialize color stuff

        _colorsEnabled = NO;
        _colorProfilesArray = [[NSMutableArray alloc] initWithCapacity:8];
        _colorProfilesDict = [[NSMutableDictionary alloc] initWithCapacity:8];

        _automaticallyAppendNewlineForCustomFormatters = YES;
    }

    return self;
}

- (void)loadDefaultColorProfiles {
<<<<<<< HEAD
    [self setForegroundColor:MakeColor(214,  57,  30) backgroundColor:nil forFlag:DDLogFlagError];
    [self setForegroundColor:MakeColor(204, 121,  32) backgroundColor:nil forFlag:DDLogFlagWarning];
=======
    [self setForegroundColor:DDMakeColor(214,  57,  30) backgroundColor:nil forFlag:LOG_FLAG_ERROR];
    [self setForegroundColor:DDMakeColor(204, 121,  32) backgroundColor:nil forFlag:LOG_FLAG_WARN];
>>>>>>> 3f003285
}

- (BOOL)colorsEnabled {
    // The design of this method is taken from the DDAbstractLogger implementation.
    // For extensive documentation please refer to the DDAbstractLogger implementation.

    // Note: The internal implementation MUST access the colorsEnabled variable directly,
    // This method is designed explicitly for external access.
    //
    // Using "self." syntax to go through this method will cause immediate deadlock.
    // This is the intended result. Fix it by accessing the ivar directly.
    // Great strides have been take to ensure this is safe to do. Plus it's MUCH faster.

    NSAssert(![self isOnGlobalLoggingQueue], @"Core architecture requirement failure");
    NSAssert(![self isOnInternalLoggerQueue], @"MUST access ivar directly, NOT via self.* syntax.");

    dispatch_queue_t globalLoggingQueue = [DDLog loggingQueue];

    __block BOOL result;

    dispatch_sync(globalLoggingQueue, ^{
        dispatch_sync(loggerQueue, ^{
            result = _colorsEnabled;
        });
    });

    return result;
}

- (void)setColorsEnabled:(BOOL)newColorsEnabled {
    dispatch_block_t block = ^{
        @autoreleasepool {
            _colorsEnabled = newColorsEnabled;

            if ([_colorProfilesArray count] == 0) {
                [self loadDefaultColorProfiles];
            }
        }
    };

    // The design of this method is taken from the DDAbstractLogger implementation.
    // For extensive documentation please refer to the DDAbstractLogger implementation.

    // Note: The internal implementation MUST access the colorsEnabled variable directly,
    // This method is designed explicitly for external access.
    //
    // Using "self." syntax to go through this method will cause immediate deadlock.
    // This is the intended result. Fix it by accessing the ivar directly.
    // Great strides have been take to ensure this is safe to do. Plus it's MUCH faster.

    NSAssert(![self isOnGlobalLoggingQueue], @"Core architecture requirement failure");
    NSAssert(![self isOnInternalLoggerQueue], @"MUST access ivar directly, NOT via self.* syntax.");

    dispatch_queue_t globalLoggingQueue = [DDLog loggingQueue];

    dispatch_async(globalLoggingQueue, ^{
        dispatch_async(loggerQueue, block);
    });
}

- (void)setForegroundColor:(DDColor *)txtColor backgroundColor:(DDColor *)bgColor forFlag:(int)mask {
    [self setForegroundColor:txtColor backgroundColor:bgColor forFlag:mask context:LOG_CONTEXT_ALL];
}

- (void)setForegroundColor:(DDColor *)txtColor backgroundColor:(DDColor *)bgColor forFlag:(int)mask context:(int)ctxt {
    dispatch_block_t block = ^{
        @autoreleasepool {
            DDTTYLoggerColorProfile *newColorProfile =
                [[DDTTYLoggerColorProfile alloc] initWithForegroundColor:txtColor
                                                         backgroundColor:bgColor
                                                                    flag:mask
                                                                 context:ctxt];

            NSLogInfo(@"DDTTYLogger: newColorProfile: %@", newColorProfile);

            NSUInteger i = 0;

            for (DDTTYLoggerColorProfile *colorProfile in _colorProfilesArray) {
                if ((colorProfile->mask == mask) && (colorProfile->context == ctxt)) {
                    break;
                }

                i++;
            }

            if (i < [_colorProfilesArray count]) {
                [_colorProfilesArray replaceObjectAtIndex:i withObject:newColorProfile];
            } else {
                [_colorProfilesArray addObject:newColorProfile];
            }
        }
    };

    // The design of the setter logic below is taken from the DDAbstractLogger implementation.
    // For documentation please refer to the DDAbstractLogger implementation.

    if ([self isOnInternalLoggerQueue]) {
        block();
    } else {
        dispatch_queue_t globalLoggingQueue = [DDLog loggingQueue];
        NSAssert(![self isOnGlobalLoggingQueue], @"Core architecture requirement failure");

        dispatch_async(globalLoggingQueue, ^{
            dispatch_async(loggerQueue, block);
        });
    }
}

- (void)setForegroundColor:(DDColor *)txtColor backgroundColor:(DDColor *)bgColor forTag:(id <NSCopying>)tag {
    NSAssert([(id < NSObject >) tag conformsToProtocol: @protocol(NSCopying)], @"Invalid tag");

    dispatch_block_t block = ^{
        @autoreleasepool {
            DDTTYLoggerColorProfile *newColorProfile =
                [[DDTTYLoggerColorProfile alloc] initWithForegroundColor:txtColor
                                                         backgroundColor:bgColor
                                                                    flag:0
                                                                 context:0];

            NSLogInfo(@"DDTTYLogger: newColorProfile: %@", newColorProfile);

            [_colorProfilesDict setObject:newColorProfile forKey:tag];
        }
    };

    // The design of the setter logic below is taken from the DDAbstractLogger implementation.
    // For documentation please refer to the DDAbstractLogger implementation.

    if ([self isOnInternalLoggerQueue]) {
        block();
    } else {
        dispatch_queue_t globalLoggingQueue = [DDLog loggingQueue];
        NSAssert(![self isOnGlobalLoggingQueue], @"Core architecture requirement failure");

        dispatch_async(globalLoggingQueue, ^{
            dispatch_async(loggerQueue, block);
        });
    }
}

- (void)clearColorsForFlag:(int)mask {
    [self clearColorsForFlag:mask context:0];
}

- (void)clearColorsForFlag:(int)mask context:(int)context {
    dispatch_block_t block = ^{
        @autoreleasepool {
            NSUInteger i = 0;

            for (DDTTYLoggerColorProfile *colorProfile in _colorProfilesArray) {
                if ((colorProfile->mask == mask) && (colorProfile->context == context)) {
                    break;
                }

                i++;
            }

            if (i < [_colorProfilesArray count]) {
                [_colorProfilesArray removeObjectAtIndex:i];
            }
        }
    };

    // The design of the setter logic below is taken from the DDAbstractLogger implementation.
    // For documentation please refer to the DDAbstractLogger implementation.

    if ([self isOnInternalLoggerQueue]) {
        block();
    } else {
        dispatch_queue_t globalLoggingQueue = [DDLog loggingQueue];
        NSAssert(![self isOnGlobalLoggingQueue], @"Core architecture requirement failure");

        dispatch_async(globalLoggingQueue, ^{
            dispatch_async(loggerQueue, block);
        });
    }
}

- (void)clearColorsForTag:(id <NSCopying>)tag {
    NSAssert([(id < NSObject >) tag conformsToProtocol: @protocol(NSCopying)], @"Invalid tag");

    dispatch_block_t block = ^{
        @autoreleasepool {
            [_colorProfilesDict removeObjectForKey:tag];
        }
    };

    // The design of the setter logic below is taken from the DDAbstractLogger implementation.
    // For documentation please refer to the DDAbstractLogger implementation.

    if ([self isOnInternalLoggerQueue]) {
        block();
    } else {
        dispatch_queue_t globalLoggingQueue = [DDLog loggingQueue];
        NSAssert(![self isOnGlobalLoggingQueue], @"Core architecture requirement failure");

        dispatch_async(globalLoggingQueue, ^{
            dispatch_async(loggerQueue, block);
        });
    }
}

- (void)clearColorsForAllFlags {
    dispatch_block_t block = ^{
        @autoreleasepool {
            [_colorProfilesArray removeAllObjects];
        }
    };

    // The design of the setter logic below is taken from the DDAbstractLogger implementation.
    // For documentation please refer to the DDAbstractLogger implementation.

    if ([self isOnInternalLoggerQueue]) {
        block();
    } else {
        dispatch_queue_t globalLoggingQueue = [DDLog loggingQueue];
        NSAssert(![self isOnGlobalLoggingQueue], @"Core architecture requirement failure");

        dispatch_async(globalLoggingQueue, ^{
            dispatch_async(loggerQueue, block);
        });
    }
}

- (void)clearColorsForAllTags {
    dispatch_block_t block = ^{
        @autoreleasepool {
            [_colorProfilesDict removeAllObjects];
        }
    };

    // The design of the setter logic below is taken from the DDAbstractLogger implementation.
    // For documentation please refer to the DDAbstractLogger implementation.

    if ([self isOnInternalLoggerQueue]) {
        block();
    } else {
        dispatch_queue_t globalLoggingQueue = [DDLog loggingQueue];
        NSAssert(![self isOnGlobalLoggingQueue], @"Core architecture requirement failure");

        dispatch_async(globalLoggingQueue, ^{
            dispatch_async(loggerQueue, block);
        });
    }
}

- (void)clearAllColors {
    dispatch_block_t block = ^{
        @autoreleasepool {
            [_colorProfilesArray removeAllObjects];
            [_colorProfilesDict removeAllObjects];
        }
    };

    // The design of the setter logic below is taken from the DDAbstractLogger implementation.
    // For documentation please refer to the DDAbstractLogger implementation.

    if ([self isOnInternalLoggerQueue]) {
        block();
    } else {
        dispatch_queue_t globalLoggingQueue = [DDLog loggingQueue];
        NSAssert(![self isOnGlobalLoggingQueue], @"Core architecture requirement failure");

        dispatch_async(globalLoggingQueue, ^{
            dispatch_async(loggerQueue, block);
        });
    }
}

- (void)logMessage:(DDLogMessage *)logMessage {
    NSString *logMsg = logMessage->logMsg;
    BOOL isFormatted = NO;

    if (formatter) {
        logMsg = [formatter formatLogMessage:logMessage];
        isFormatted = logMsg != logMessage->logMsg;
    }

    if (logMsg) {
        // Search for a color profile associated with the log message

        DDTTYLoggerColorProfile *colorProfile = nil;

        if (_colorsEnabled) {
            if (logMessage->tag) {
                colorProfile = [_colorProfilesDict objectForKey:logMessage->tag];
            }

            if (colorProfile == nil) {
                for (DDTTYLoggerColorProfile *cp in _colorProfilesArray) {
                    if (logMessage->logFlag & cp->mask) {
                        // Color profile set for this context?
                        if (logMessage->logContext == cp->context) {
                            colorProfile = cp;

                            // Stop searching
                            break;
                        }

                        // Check if LOG_CONTEXT_ALL was specified as a default color for this flag
                        if (cp->context == LOG_CONTEXT_ALL) {
                            colorProfile = cp;

                            // We don't break to keep searching for more specific color profiles for the context
                        }
                    }
                }
            }
        }

        // Convert log message to C string.
        //
        // We use the stack instead of the heap for speed if possible.
        // But we're extra cautious to avoid a stack overflow.

        NSUInteger msgLen = [logMsg lengthOfBytesUsingEncoding:NSUTF8StringEncoding];
        const BOOL useStack = msgLen < (1024 * 4);

        char msgStack[useStack ? (msgLen + 1) : 1]; // Analyzer doesn't like zero-size array, hence the 1
        char *msg = useStack ? msgStack : (char *)malloc(msgLen + 1);

        if (msg == NULL) {
            return;
        }

        BOOL logMsgEnc = [logMsg getCString:msg maxLength:(msgLen + 1) encoding:NSUTF8StringEncoding];

        if (!logMsgEnc) {
            if (!useStack && msg != NULL) {
                free(msg);
            }

            return;
        }

        // Write the log message to STDERR

        if (isFormatted) {
            // The log message has already been formatted.
            int iovec_len = (_automaticallyAppendNewlineForCustomFormatters) ? 5 : 4;
            struct iovec v[iovec_len];

            if (colorProfile) {
                v[0].iov_base = colorProfile->fgCode;
                v[0].iov_len = colorProfile->fgCodeLen;

                v[1].iov_base = colorProfile->bgCode;
                v[1].iov_len = colorProfile->bgCodeLen;

                v[iovec_len - 1].iov_base = colorProfile->resetCode;
                v[iovec_len - 1].iov_len = colorProfile->resetCodeLen;
            } else {
                v[0].iov_base = "";
                v[0].iov_len = 0;

                v[1].iov_base = "";
                v[1].iov_len = 0;

                v[iovec_len - 1].iov_base = "";
                v[iovec_len - 1].iov_len = 0;
            }

            v[2].iov_base = (char *)msg;
            v[2].iov_len = msgLen;

            if (_automaticallyAppendNewlineForCustomFormatters) {
                v[3].iov_base = "\n";
                v[3].iov_len = (msg[msgLen] == '\n') ? 0 : 1;
            }

            writev(STDERR_FILENO, v, iovec_len);
        } else {
            // The log message is unformatted, so apply standard NSLog style formatting.

            int len;
            char ts[24] = "";
            size_t tsLen = 0;

            // Calculate timestamp.
            // The technique below is faster than using NSDateFormatter.
            if (logMessage->timestamp) {
                NSDateComponents *components = [[NSCalendar autoupdatingCurrentCalendar] components:_calendarUnitFlags fromDate:logMessage->timestamp];

                NSTimeInterval epoch = [logMessage->timestamp timeIntervalSinceReferenceDate];
                int milliseconds = (int)((epoch - floor(epoch)) * 1000);

                len = snprintf(ts, 24, "%04ld-%02ld-%02ld %02ld:%02ld:%02ld:%03d", // yyyy-MM-dd HH:mm:ss:SSS
                               (long)components.year,
                               (long)components.month,
                               (long)components.day,
                               (long)components.hour,
                               (long)components.minute,
                               (long)components.second, milliseconds);

                tsLen = (NSUInteger)MAX(MIN(24 - 1, len), 0);
            }

            // Calculate thread ID
            //
            // How many characters do we need for the thread id?
            // logMessage->machThreadID is of type mach_port_t, which is an unsigned int.
            //
            // 1 hex char = 4 bits
            // 8 hex chars for 32 bit, plus ending '\0' = 9

            char tid[9];
            len = snprintf(tid, 9, "%x", logMessage->machThreadID);

            size_t tidLen = (NSUInteger)MAX(MIN(9 - 1, len), 0);

            // Here is our format: "%s %s[%i:%s] %s", timestamp, appName, processID, threadID, logMsg

            struct iovec v[13];

            if (colorProfile) {
                v[0].iov_base = colorProfile->fgCode;
                v[0].iov_len = colorProfile->fgCodeLen;

                v[1].iov_base = colorProfile->bgCode;
                v[1].iov_len = colorProfile->bgCodeLen;

                v[12].iov_base = colorProfile->resetCode;
                v[12].iov_len = colorProfile->resetCodeLen;
            } else {
                v[0].iov_base = "";
                v[0].iov_len = 0;

                v[1].iov_base = "";
                v[1].iov_len = 0;

                v[12].iov_base = "";
                v[12].iov_len = 0;
            }

            v[2].iov_base = ts;
            v[2].iov_len = tsLen;

            v[3].iov_base = " ";
            v[3].iov_len = 1;

            v[4].iov_base = _app;
            v[4].iov_len = _appLen;

            v[5].iov_base = "[";
            v[5].iov_len = 1;

            v[6].iov_base = _pid;
            v[6].iov_len = _pidLen;

            v[7].iov_base = ":";
            v[7].iov_len = 1;

            v[8].iov_base = tid;
            v[8].iov_len = MIN((size_t)8, tidLen); // snprintf doesn't return what you might think

            v[9].iov_base = "] ";
            v[9].iov_len = 2;

            v[10].iov_base = (char *)msg;
            v[10].iov_len = msgLen;

            v[11].iov_base = "\n";
            v[11].iov_len = (msg[msgLen] == '\n') ? 0 : 1;

            writev(STDERR_FILENO, v, 13);
        }

        if (!useStack) {
            free(msg);
        }
    }
}

- (NSString *)loggerName {
    return @"cocoa.lumberjack.ttyLogger";
}

@end

////////////////////////////////////////////////////////////////////////////////////////////////////////////////////////

@implementation DDTTYLoggerColorProfile

- (instancetype)initWithForegroundColor:(DDColor *)fgColor backgroundColor:(DDColor *)bgColor flag:(int)aMask context:(int)ctxt {
    if ((self = [super init])) {
        mask = aMask;
        context = ctxt;

        CGFloat r, g, b;

        if (fgColor) {
            [DDTTYLogger getRed:&r green:&g blue:&b fromColor:fgColor];

            fg_r = (uint8_t)(r * 255.0f);
            fg_g = (uint8_t)(g * 255.0f);
            fg_b = (uint8_t)(b * 255.0f);
        }

        if (bgColor) {
            [DDTTYLogger getRed:&r green:&g blue:&b fromColor:bgColor];

            bg_r = (uint8_t)(r * 255.0f);
            bg_g = (uint8_t)(g * 255.0f);
            bg_b = (uint8_t)(b * 255.0f);
        }

        if (fgColor && isaColorTTY) {
            // Map foreground color to closest available shell color

            fgCodeIndex = [DDTTYLogger codeIndexForColor:fgColor];
            fgCodeRaw   = [codes_fg objectAtIndex:fgCodeIndex];

            NSString *escapeSeq = @"\033[";

            NSUInteger len1 = [escapeSeq lengthOfBytesUsingEncoding:NSUTF8StringEncoding];
            NSUInteger len2 = [fgCodeRaw lengthOfBytesUsingEncoding:NSUTF8StringEncoding];

            BOOL escapeSeqEnc = [escapeSeq getCString:(fgCode)      maxLength:(len1 + 1) encoding:NSUTF8StringEncoding];
            BOOL fgCodeRawEsc = [fgCodeRaw getCString:(fgCode + len1) maxLength:(len2 + 1) encoding:NSUTF8StringEncoding];

            if (!escapeSeqEnc || !fgCodeRawEsc) {
                return nil;
            }

            fgCodeLen = len1 + len2;
        } else if (fgColor && isaXcodeColorTTY) {
            // Convert foreground color to color code sequence

            const char *escapeSeq = XCODE_COLORS_ESCAPE_SEQ;

            int result = snprintf(fgCode, 24, "%sfg%u,%u,%u;", escapeSeq, fg_r, fg_g, fg_b);
            fgCodeLen = (NSUInteger)MAX(MIN(result, (24 - 1)), 0);
        } else {
            // No foreground color or no color support

            fgCode[0] = '\0';
            fgCodeLen = 0;
        }

        if (bgColor && isaColorTTY) {
            // Map background color to closest available shell color

            bgCodeIndex = [DDTTYLogger codeIndexForColor:bgColor];
            bgCodeRaw   = [codes_bg objectAtIndex:bgCodeIndex];

            NSString *escapeSeq = @"\033[";

            NSUInteger len1 = [escapeSeq lengthOfBytesUsingEncoding:NSUTF8StringEncoding];
            NSUInteger len2 = [bgCodeRaw lengthOfBytesUsingEncoding:NSUTF8StringEncoding];

            BOOL escapeSeqEnc = [escapeSeq getCString:(bgCode)      maxLength:(len1 + 1) encoding:NSUTF8StringEncoding];
            BOOL bgCodeRawEsc = [bgCodeRaw getCString:(bgCode + len1) maxLength:(len2 + 1) encoding:NSUTF8StringEncoding];

            if (!escapeSeqEnc || !bgCodeRawEsc) {
                return nil;
            }

            bgCodeLen = len1 + len2;
        } else if (bgColor && isaXcodeColorTTY) {
            // Convert background color to color code sequence

            const char *escapeSeq = XCODE_COLORS_ESCAPE_SEQ;

            int result = snprintf(bgCode, 24, "%sbg%u,%u,%u;", escapeSeq, bg_r, bg_g, bg_b);
            bgCodeLen = (NSUInteger)MAX(MIN(result, (24 - 1)), 0);
        } else {
            // No background color or no color support

            bgCode[0] = '\0';
            bgCodeLen = 0;
        }

        if (isaColorTTY) {
            resetCodeLen = (NSUInteger)MAX(snprintf(resetCode, 8, "\033[0m"), 0);
        } else if (isaXcodeColorTTY) {
            resetCodeLen = (NSUInteger)MAX(snprintf(resetCode, 8, XCODE_COLORS_RESET), 0);
        } else {
            resetCode[0] = '\0';
            resetCodeLen = 0;
        }
    }

    return self;
}

- (NSString *)description {
    return [NSString stringWithFormat:
            @"<DDTTYLoggerColorProfile: %p mask:%i ctxt:%i fg:%u,%u,%u bg:%u,%u,%u fgCode:%@ bgCode:%@>",
            self, mask, context, fg_r, fg_g, fg_b, bg_r, bg_g, bg_b, fgCodeRaw, bgCodeRaw];
}

@end<|MERGE_RESOLUTION|>--- conflicted
+++ resolved
@@ -880,13 +880,8 @@
 }
 
 - (void)loadDefaultColorProfiles {
-<<<<<<< HEAD
-    [self setForegroundColor:MakeColor(214,  57,  30) backgroundColor:nil forFlag:DDLogFlagError];
-    [self setForegroundColor:MakeColor(204, 121,  32) backgroundColor:nil forFlag:DDLogFlagWarning];
-=======
-    [self setForegroundColor:DDMakeColor(214,  57,  30) backgroundColor:nil forFlag:LOG_FLAG_ERROR];
-    [self setForegroundColor:DDMakeColor(204, 121,  32) backgroundColor:nil forFlag:LOG_FLAG_WARN];
->>>>>>> 3f003285
+    [self setForegroundColor:DDMakeColor(214,  57,  30) backgroundColor:nil forFlag:DDLogFlagError];
+    [self setForegroundColor:DDMakeColor(204, 121,  32) backgroundColor:nil forFlag:DDLogFlagWarning];
 }
 
 - (BOOL)colorsEnabled {
