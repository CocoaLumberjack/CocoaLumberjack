// Software License Agreement (BSD License)
//
// Copyright (c) 2010-2014, Deusty, LLC
// All rights reserved.
//
// Redistribution and use of this software in source and binary forms,
// with or without modification, are permitted provided that the following conditions are met:
//
// * Redistributions of source code must retain the above copyright notice,
//   this list of conditions and the following disclaimer.
//
// * Neither the name of Deusty nor the names of its contributors may be used
//   to endorse or promote products derived from this software without specific
//   prior written permission of Deusty, LLC.

#import "DDTTYLogger.h"

#import <unistd.h>
#import <sys/uio.h>

#if !__has_feature(objc_arc)
#error This file must be compiled with ARC. Use -fobjc-arc flag (or convert project to ARC).
#endif

// We probably shouldn't be using DDLog() statements within the DDLog implementation.
// But we still want to leave our log statements for any future debugging,
// and to allow other developers to trace the implementation (which is a great learning tool).
//
// So we use primitive logging macros around NSLog.
// We maintain the NS prefix on the macros to be explicit about the fact that we're using NSLog.

#define LOG_LEVEL 2

#define NSLogError(frmt, ...)    do{ if(LOG_LEVEL >= 1) NSLog((frmt), ##__VA_ARGS__); } while(0)
#define NSLogWarn(frmt, ...)     do{ if(LOG_LEVEL >= 2) NSLog((frmt), ##__VA_ARGS__); } while(0)
#define NSLogInfo(frmt, ...)     do{ if(LOG_LEVEL >= 3) NSLog((frmt), ##__VA_ARGS__); } while(0)
#define NSLogDebug(frmt, ...)    do{ if(LOG_LEVEL >= 4) NSLog((frmt), ##__VA_ARGS__); } while(0)
#define NSLogVerbose(frmt, ...)  do{ if(LOG_LEVEL >= 5) NSLog((frmt), ##__VA_ARGS__); } while(0)

// Xcode does NOT natively support colors in the Xcode debugging console.
// You'll need to install the XcodeColors plugin to see colors in the Xcode console.
// https://github.com/robbiehanson/XcodeColors
//
// The following is documentation from the XcodeColors project:
//
//
// How to apply color formatting to your log statements:
//
// To set the foreground color:
// Insert the ESCAPE_SEQ into your string, followed by "fg124,12,255;" where r=124, g=12, b=255.
//
// To set the background color:
// Insert the ESCAPE_SEQ into your string, followed by "bg12,24,36;" where r=12, g=24, b=36.
//
// To reset the foreground color (to default value):
// Insert the ESCAPE_SEQ into your string, followed by "fg;"
//
// To reset the background color (to default value):
// Insert the ESCAPE_SEQ into your string, followed by "bg;"
//
// To reset the foreground and background color (to default values) in one operation:
// Insert the ESCAPE_SEQ into your string, followed by ";"

#define XCODE_COLORS_ESCAPE_SEQ "\033["

#define XCODE_COLORS_RESET_FG   XCODE_COLORS_ESCAPE_SEQ "fg;" // Clear any foreground color
#define XCODE_COLORS_RESET_BG   XCODE_COLORS_ESCAPE_SEQ "bg;" // Clear any background color
#define XCODE_COLORS_RESET      XCODE_COLORS_ESCAPE_SEQ ";"  // Clear any foreground or background color

// If running in a shell, not all RGB colors will be supported.
// In this case we automatically map to the closest available color.
// In order to provide this mapping, we have a hard-coded set of the standard RGB values available in the shell.
// However, not every shell is the same, and Apple likes to think different even when it comes to shell colors.
//
// Map to standard Terminal.app colors (1), or
// map to standard xterm colors (0).

#define MAP_TO_TERMINAL_APP_COLORS 1


@interface DDTTYLoggerColorProfile : NSObject {
    @public
    int mask;
    int context;

    uint8_t fg_r;
    uint8_t fg_g;
    uint8_t fg_b;

    uint8_t bg_r;
    uint8_t bg_g;
    uint8_t bg_b;

    NSUInteger fgCodeIndex;
    NSString *fgCodeRaw;

    NSUInteger bgCodeIndex;
    NSString *bgCodeRaw;

    char fgCode[24];
    size_t fgCodeLen;

    char bgCode[24];
    size_t bgCodeLen;

    char resetCode[8];
    size_t resetCodeLen;
}

<<<<<<< HEAD
- (instancetype)initWithForegroundColor:(OSColor *)fgColor backgroundColor:(OSColor *)bgColor flag:(int)mask context:(int)ctxt NS_DESIGNATED_INITIALIZER;
=======
- (instancetype)initWithForegroundColor:(DDColor *)fgColor backgroundColor:(DDColor *)bgColor flag:(int)mask context:(int)ctxt;
>>>>>>> a9d10885

@end

////////////////////////////////////////////////////////////////////////////////////////////////////////////////////////
#pragma mark -
////////////////////////////////////////////////////////////////////////////////////////////////////////////////////////

@interface DDTTYLogger () {
    NSUInteger _calendarUnitFlags;
    
    NSString *_appName;
    char *_app;
    size_t _appLen;
    
    NSString *_processID;
    char *_pid;
    size_t _pidLen;
    
    BOOL _colorsEnabled;
    NSMutableArray *_colorProfilesArray;
    NSMutableDictionary *_colorProfilesDict;
}

@end


@implementation DDTTYLogger

static BOOL isaColorTTY;
static BOOL isaColor256TTY;
static BOOL isaXcodeColorTTY;

static NSArray *codes_fg = nil;
static NSArray *codes_bg = nil;
static NSArray *colors   = nil;

static DDTTYLogger *sharedInstance;

/**
 * Initializes the colors array, as well as the codes_fg and codes_bg arrays, for 16 color mode.
 *
 * This method is used when the application is running from within a shell that only supports 16 color mode.
 * This method is not invoked if the application is running within Xcode, or via normal UI app launch.
 **/
+ (void)initialize_colors_16 {
    if (codes_fg || codes_bg || colors) {
        return;
    }

    NSMutableArray *m_codes_fg = [NSMutableArray arrayWithCapacity:16];
    NSMutableArray *m_codes_bg = [NSMutableArray arrayWithCapacity:16];
    NSMutableArray *m_colors   = [NSMutableArray arrayWithCapacity:16];

    // In a standard shell only 16 colors are supported.
    //
    // More information about ansi escape codes can be found online.
    // http://en.wikipedia.org/wiki/ANSI_escape_code

    [m_codes_fg addObject:@"30m"];   // normal - black
    [m_codes_fg addObject:@"31m"];   // normal - red
    [m_codes_fg addObject:@"32m"];   // normal - green
    [m_codes_fg addObject:@"33m"];   // normal - yellow
    [m_codes_fg addObject:@"34m"];   // normal - blue
    [m_codes_fg addObject:@"35m"];   // normal - magenta
    [m_codes_fg addObject:@"36m"];   // normal - cyan
    [m_codes_fg addObject:@"37m"];   // normal - gray
    [m_codes_fg addObject:@"1;30m"]; // bright - darkgray
    [m_codes_fg addObject:@"1;31m"]; // bright - red
    [m_codes_fg addObject:@"1;32m"]; // bright - green
    [m_codes_fg addObject:@"1;33m"]; // bright - yellow
    [m_codes_fg addObject:@"1;34m"]; // bright - blue
    [m_codes_fg addObject:@"1;35m"]; // bright - magenta
    [m_codes_fg addObject:@"1;36m"]; // bright - cyan
    [m_codes_fg addObject:@"1;37m"]; // bright - white

    [m_codes_bg addObject:@"40m"];   // normal - black
    [m_codes_bg addObject:@"41m"];   // normal - red
    [m_codes_bg addObject:@"42m"];   // normal - green
    [m_codes_bg addObject:@"43m"];   // normal - yellow
    [m_codes_bg addObject:@"44m"];   // normal - blue
    [m_codes_bg addObject:@"45m"];   // normal - magenta
    [m_codes_bg addObject:@"46m"];   // normal - cyan
    [m_codes_bg addObject:@"47m"];   // normal - gray
    [m_codes_bg addObject:@"1;40m"]; // bright - darkgray
    [m_codes_bg addObject:@"1;41m"]; // bright - red
    [m_codes_bg addObject:@"1;42m"]; // bright - green
    [m_codes_bg addObject:@"1;43m"]; // bright - yellow
    [m_codes_bg addObject:@"1;44m"]; // bright - blue
    [m_codes_bg addObject:@"1;45m"]; // bright - magenta
    [m_codes_bg addObject:@"1;46m"]; // bright - cyan
    [m_codes_bg addObject:@"1;47m"]; // bright - white

#if MAP_TO_TERMINAL_APP_COLORS

    // Standard Terminal.app colors:
    //
    // These are the default colors used by Apple's Terminal.app.

    [m_colors addObject:DDMakeColor(  0,   0,   0)]; // normal - black
    [m_colors addObject:DDMakeColor(194,  54,  33)]; // normal - red
    [m_colors addObject:DDMakeColor( 37, 188,  36)]; // normal - green
    [m_colors addObject:DDMakeColor(173, 173,  39)]; // normal - yellow
    [m_colors addObject:DDMakeColor( 73,  46, 225)]; // normal - blue
    [m_colors addObject:DDMakeColor(211,  56, 211)]; // normal - magenta
    [m_colors addObject:DDMakeColor( 51, 187, 200)]; // normal - cyan
    [m_colors addObject:DDMakeColor(203, 204, 205)]; // normal - gray
    [m_colors addObject:DDMakeColor(129, 131, 131)]; // bright - darkgray
    [m_colors addObject:DDMakeColor(252,  57,  31)]; // bright - red
    [m_colors addObject:DDMakeColor( 49, 231,  34)]; // bright - green
    [m_colors addObject:DDMakeColor(234, 236,  35)]; // bright - yellow
    [m_colors addObject:DDMakeColor( 88,  51, 255)]; // bright - blue
    [m_colors addObject:DDMakeColor(249,  53, 248)]; // bright - magenta
    [m_colors addObject:DDMakeColor( 20, 240, 240)]; // bright - cyan
    [m_colors addObject:DDMakeColor(233, 235, 235)]; // bright - white

#else /* if MAP_TO_TERMINAL_APP_COLORS */

    // Standard xterm colors:
    //
    // These are the default colors used by most xterm shells.

    [m_colors addObject:DDMakeColor(  0,   0,   0)]; // normal - black
    [m_colors addObject:DDMakeColor(205,   0,   0)]; // normal - red
    [m_colors addObject:DDMakeColor(  0, 205,   0)]; // normal - green
    [m_colors addObject:DDMakeColor(205, 205,   0)]; // normal - yellow
    [m_colors addObject:DDMakeColor(  0,   0, 238)]; // normal - blue
    [m_colors addObject:DDMakeColor(205,   0, 205)]; // normal - magenta
    [m_colors addObject:DDMakeColor(  0, 205, 205)]; // normal - cyan
    [m_colors addObject:DDMakeColor(229, 229, 229)]; // normal - gray
    [m_colors addObject:DDMakeColor(127, 127, 127)]; // bright - darkgray
    [m_colors addObject:DDMakeColor(255,   0,   0)]; // bright - red
    [m_colors addObject:DDMakeColor(  0, 255,   0)]; // bright - green
    [m_colors addObject:DDMakeColor(255, 255,   0)]; // bright - yellow
    [m_colors addObject:DDMakeColor( 92,  92, 255)]; // bright - blue
    [m_colors addObject:DDMakeColor(255,   0, 255)]; // bright - magenta
    [m_colors addObject:DDMakeColor(  0, 255, 255)]; // bright - cyan
    [m_colors addObject:DDMakeColor(255, 255, 255)]; // bright - white

#endif /* if MAP_TO_TERMINAL_APP_COLORS */

    codes_fg = [m_codes_fg copy];
    codes_bg = [m_codes_bg copy];
    colors   = [m_colors   copy];

    NSAssert([codes_fg count] == [codes_bg count], @"Invalid colors/codes array(s)");
    NSAssert([codes_fg count] == [colors count],   @"Invalid colors/codes array(s)");
}

/**
 * Initializes the colors array, as well as the codes_fg and codes_bg arrays, for 256 color mode.
 *
 * This method is used when the application is running from within a shell that supports 256 color mode.
 * This method is not invoked if the application is running within Xcode, or via normal UI app launch.
 **/
+ (void)initialize_colors_256 {
    if (codes_fg || codes_bg || colors) {
        return;
    }

    NSMutableArray *m_codes_fg = [NSMutableArray arrayWithCapacity:(256 - 16)];
    NSMutableArray *m_codes_bg = [NSMutableArray arrayWithCapacity:(256 - 16)];
    NSMutableArray *m_colors   = [NSMutableArray arrayWithCapacity:(256 - 16)];

    #if MAP_TO_TERMINAL_APP_COLORS

    // Standard Terminal.app colors:
    //
    // These are the colors the Terminal.app uses in xterm-256color mode.
    // In this mode, the terminal supports 256 different colors, specified by 256 color codes.
    //
    // The first 16 color codes map to the original 16 color codes supported by the earlier xterm-color mode.
    // These are actually configurable, and thus we ignore them for the purposes of mapping,
    // as we can't rely on them being constant. They are largely duplicated anyway.
    //
    // The next 216 color codes are designed to run the spectrum, with several shades of every color.
    // While the color codes are standardized, the actual RGB values for each color code is not.
    // Apple's Terminal.app uses different RGB values from that of a standard xterm.
    // Apple's choices in colors are designed to be a little nicer on the eyes.
    //
    // The last 24 color codes represent a grayscale.
    //
    // Unfortunately, unlike the standard xterm color chart,
    // Apple's RGB values cannot be calculated using a simple formula (at least not that I know of).
    // Also, I don't know of any ways to programmatically query the shell for the RGB values.
    // So this big giant color chart had to be made by hand.
    //
    // More information about ansi escape codes can be found online.
    // http://en.wikipedia.org/wiki/ANSI_escape_code

    // Colors

    [m_colors addObject:DDMakeColor( 47,  49,  49)];
    [m_colors addObject:DDMakeColor( 60,  42, 144)];
    [m_colors addObject:DDMakeColor( 66,  44, 183)];
    [m_colors addObject:DDMakeColor( 73,  46, 222)];
    [m_colors addObject:DDMakeColor( 81,  50, 253)];
    [m_colors addObject:DDMakeColor( 88,  51, 255)];
    
    [m_colors addObject:DDMakeColor( 42, 128,  37)];
    [m_colors addObject:DDMakeColor( 42, 127, 128)];
    [m_colors addObject:DDMakeColor( 44, 126, 169)];
    [m_colors addObject:DDMakeColor( 56, 125, 209)];
    [m_colors addObject:DDMakeColor( 59, 124, 245)];
    [m_colors addObject:DDMakeColor( 66, 123, 255)];
    
    [m_colors addObject:DDMakeColor( 51, 163,  41)];
    [m_colors addObject:DDMakeColor( 39, 162, 121)];
    [m_colors addObject:DDMakeColor( 42, 161, 162)];
    [m_colors addObject:DDMakeColor( 53, 160, 202)];
    [m_colors addObject:DDMakeColor( 45, 159, 240)];
    [m_colors addObject:DDMakeColor( 58, 158, 255)];
    
    [m_colors addObject:DDMakeColor( 31, 196,  37)];
    [m_colors addObject:DDMakeColor( 48, 196, 115)];
    [m_colors addObject:DDMakeColor( 39, 195, 155)];
    [m_colors addObject:DDMakeColor( 49, 195, 195)];
    [m_colors addObject:DDMakeColor( 32, 194, 235)];
    [m_colors addObject:DDMakeColor( 53, 193, 255)];
    
    [m_colors addObject:DDMakeColor( 50, 229,  35)];
    [m_colors addObject:DDMakeColor( 40, 229, 109)];
    [m_colors addObject:DDMakeColor( 27, 229, 149)];
    [m_colors addObject:DDMakeColor( 49, 228, 189)];
    [m_colors addObject:DDMakeColor( 33, 228, 228)];
    [m_colors addObject:DDMakeColor( 53, 227, 255)];
    
    [m_colors addObject:DDMakeColor( 27, 254,  30)];
    [m_colors addObject:DDMakeColor( 30, 254, 103)];
    [m_colors addObject:DDMakeColor( 45, 254, 143)];
    [m_colors addObject:DDMakeColor( 38, 253, 182)];
    [m_colors addObject:DDMakeColor( 38, 253, 222)];
    [m_colors addObject:DDMakeColor( 42, 253, 252)];
    
    [m_colors addObject:DDMakeColor(140,  48,  40)];
    [m_colors addObject:DDMakeColor(136,  51, 136)];
    [m_colors addObject:DDMakeColor(135,  52, 177)];
    [m_colors addObject:DDMakeColor(134,  52, 217)];
    [m_colors addObject:DDMakeColor(135,  56, 248)];
    [m_colors addObject:DDMakeColor(134,  53, 255)];
    
    [m_colors addObject:DDMakeColor(125, 125,  38)];
    [m_colors addObject:DDMakeColor(124, 125, 125)];
    [m_colors addObject:DDMakeColor(122, 124, 166)];
    [m_colors addObject:DDMakeColor(123, 124, 207)];
    [m_colors addObject:DDMakeColor(123, 122, 247)];
    [m_colors addObject:DDMakeColor(124, 121, 255)];
    
    [m_colors addObject:DDMakeColor(119, 160,  35)];
    [m_colors addObject:DDMakeColor(117, 160, 120)];
    [m_colors addObject:DDMakeColor(117, 160, 160)];
    [m_colors addObject:DDMakeColor(115, 159, 201)];
    [m_colors addObject:DDMakeColor(116, 158, 240)];
    [m_colors addObject:DDMakeColor(117, 157, 255)];
    
    [m_colors addObject:DDMakeColor(113, 195,  39)];
    [m_colors addObject:DDMakeColor(110, 194, 114)];
    [m_colors addObject:DDMakeColor(111, 194, 154)];
    [m_colors addObject:DDMakeColor(108, 194, 194)];
    [m_colors addObject:DDMakeColor(109, 193, 234)];
    [m_colors addObject:DDMakeColor(108, 192, 255)];
    
    [m_colors addObject:DDMakeColor(105, 228,  30)];
    [m_colors addObject:DDMakeColor(103, 228, 109)];
    [m_colors addObject:DDMakeColor(105, 228, 148)];
    [m_colors addObject:DDMakeColor(100, 227, 188)];
    [m_colors addObject:DDMakeColor( 99, 227, 227)];
    [m_colors addObject:DDMakeColor( 99, 226, 253)];
    
    [m_colors addObject:DDMakeColor( 92, 253,  34)];
    [m_colors addObject:DDMakeColor( 96, 253, 103)];
    [m_colors addObject:DDMakeColor( 97, 253, 142)];
    [m_colors addObject:DDMakeColor( 88, 253, 182)];
    [m_colors addObject:DDMakeColor( 93, 253, 221)];
    [m_colors addObject:DDMakeColor( 88, 254, 251)];
    
    [m_colors addObject:DDMakeColor(177,  53,  34)];
    [m_colors addObject:DDMakeColor(174,  54, 131)];
    [m_colors addObject:DDMakeColor(172,  55, 172)];
    [m_colors addObject:DDMakeColor(171,  57, 213)];
    [m_colors addObject:DDMakeColor(170,  55, 249)];
    [m_colors addObject:DDMakeColor(170,  57, 255)];
    
    [m_colors addObject:DDMakeColor(165, 123,  37)];
    [m_colors addObject:DDMakeColor(163, 123, 123)];
    [m_colors addObject:DDMakeColor(162, 123, 164)];
    [m_colors addObject:DDMakeColor(161, 122, 205)];
    [m_colors addObject:DDMakeColor(161, 121, 241)];
    [m_colors addObject:DDMakeColor(161, 121, 255)];
    
    [m_colors addObject:DDMakeColor(158, 159,  33)];
    [m_colors addObject:DDMakeColor(157, 158, 118)];
    [m_colors addObject:DDMakeColor(157, 158, 159)];
    [m_colors addObject:DDMakeColor(155, 157, 199)];
    [m_colors addObject:DDMakeColor(155, 157, 239)];
    [m_colors addObject:DDMakeColor(154, 156, 255)];
    
    [m_colors addObject:DDMakeColor(152, 193,  40)];
    [m_colors addObject:DDMakeColor(151, 193, 113)];
    [m_colors addObject:DDMakeColor(150, 193, 153)];
    [m_colors addObject:DDMakeColor(150, 192, 193)];
    [m_colors addObject:DDMakeColor(148, 192, 232)];
    [m_colors addObject:DDMakeColor(149, 191, 253)];
    
    [m_colors addObject:DDMakeColor(146, 227,  28)];
    [m_colors addObject:DDMakeColor(144, 227, 108)];
    [m_colors addObject:DDMakeColor(144, 227, 147)];
    [m_colors addObject:DDMakeColor(144, 227, 187)];
    [m_colors addObject:DDMakeColor(142, 226, 227)];
    [m_colors addObject:DDMakeColor(142, 225, 252)];
    
    [m_colors addObject:DDMakeColor(138, 253,  36)];
    [m_colors addObject:DDMakeColor(137, 253, 102)];
    [m_colors addObject:DDMakeColor(136, 253, 141)];
    [m_colors addObject:DDMakeColor(138, 254, 181)];
    [m_colors addObject:DDMakeColor(135, 255, 220)];
    [m_colors addObject:DDMakeColor(133, 255, 250)];
    
    [m_colors addObject:DDMakeColor(214,  57,  30)];
    [m_colors addObject:DDMakeColor(211,  59, 126)];
    [m_colors addObject:DDMakeColor(209,  57, 168)];
    [m_colors addObject:DDMakeColor(208,  55, 208)];
    [m_colors addObject:DDMakeColor(207,  58, 247)];
    [m_colors addObject:DDMakeColor(206,  61, 255)];
    
    [m_colors addObject:DDMakeColor(204, 121,  32)];
    [m_colors addObject:DDMakeColor(202, 121, 121)];
    [m_colors addObject:DDMakeColor(201, 121, 161)];
    [m_colors addObject:DDMakeColor(200, 120, 202)];
    [m_colors addObject:DDMakeColor(200, 120, 241)];
    [m_colors addObject:DDMakeColor(198, 119, 255)];
    
    [m_colors addObject:DDMakeColor(198, 157,  37)];
    [m_colors addObject:DDMakeColor(196, 157, 116)];
    [m_colors addObject:DDMakeColor(195, 156, 157)];
    [m_colors addObject:DDMakeColor(195, 156, 197)];
    [m_colors addObject:DDMakeColor(194, 155, 236)];
    [m_colors addObject:DDMakeColor(193, 155, 255)];
    
    [m_colors addObject:DDMakeColor(191, 192,  36)];
    [m_colors addObject:DDMakeColor(190, 191, 112)];
    [m_colors addObject:DDMakeColor(189, 191, 152)];
    [m_colors addObject:DDMakeColor(189, 191, 191)];
    [m_colors addObject:DDMakeColor(188, 190, 230)];
    [m_colors addObject:DDMakeColor(187, 190, 253)];
    
    [m_colors addObject:DDMakeColor(185, 226,  28)];
    [m_colors addObject:DDMakeColor(184, 226, 106)];
    [m_colors addObject:DDMakeColor(183, 225, 146)];
    [m_colors addObject:DDMakeColor(183, 225, 186)];
    [m_colors addObject:DDMakeColor(182, 225, 225)];
    [m_colors addObject:DDMakeColor(181, 224, 252)];
    
    [m_colors addObject:DDMakeColor(178, 255,  35)];
    [m_colors addObject:DDMakeColor(178, 255, 101)];
    [m_colors addObject:DDMakeColor(177, 254, 141)];
    [m_colors addObject:DDMakeColor(176, 254, 180)];
    [m_colors addObject:DDMakeColor(176, 254, 220)];
    [m_colors addObject:DDMakeColor(175, 253, 249)];
    
    [m_colors addObject:DDMakeColor(247,  56,  30)];
    [m_colors addObject:DDMakeColor(245,  57, 122)];
    [m_colors addObject:DDMakeColor(243,  59, 163)];
    [m_colors addObject:DDMakeColor(244,  60, 204)];
    [m_colors addObject:DDMakeColor(242,  59, 241)];
    [m_colors addObject:DDMakeColor(240,  55, 255)];
    
    [m_colors addObject:DDMakeColor(241, 119,  36)];
    [m_colors addObject:DDMakeColor(240, 120, 118)];
    [m_colors addObject:DDMakeColor(238, 119, 158)];
    [m_colors addObject:DDMakeColor(237, 119, 199)];
    [m_colors addObject:DDMakeColor(237, 118, 238)];
    [m_colors addObject:DDMakeColor(236, 118, 255)];
    
    [m_colors addObject:DDMakeColor(235, 154,  36)];
    [m_colors addObject:DDMakeColor(235, 154, 114)];
    [m_colors addObject:DDMakeColor(234, 154, 154)];
    [m_colors addObject:DDMakeColor(232, 154, 194)];
    [m_colors addObject:DDMakeColor(232, 153, 234)];
    [m_colors addObject:DDMakeColor(232, 153, 255)];
    
    [m_colors addObject:DDMakeColor(230, 190,  30)];
    [m_colors addObject:DDMakeColor(229, 189, 110)];
    [m_colors addObject:DDMakeColor(228, 189, 150)];
    [m_colors addObject:DDMakeColor(227, 189, 190)];
    [m_colors addObject:DDMakeColor(227, 189, 229)];
    [m_colors addObject:DDMakeColor(226, 188, 255)];
    
    [m_colors addObject:DDMakeColor(224, 224,  35)];
    [m_colors addObject:DDMakeColor(223, 224, 105)];
    [m_colors addObject:DDMakeColor(222, 224, 144)];
    [m_colors addObject:DDMakeColor(222, 223, 184)];
    [m_colors addObject:DDMakeColor(222, 223, 224)];
    [m_colors addObject:DDMakeColor(220, 223, 253)];
    
    [m_colors addObject:DDMakeColor(217, 253,  28)];
    [m_colors addObject:DDMakeColor(217, 253,  99)];
    [m_colors addObject:DDMakeColor(216, 252, 139)];
    [m_colors addObject:DDMakeColor(216, 252, 179)];
    [m_colors addObject:DDMakeColor(215, 252, 218)];
    [m_colors addObject:DDMakeColor(215, 251, 250)];
    
    [m_colors addObject:DDMakeColor(255,  61,  30)];
    [m_colors addObject:DDMakeColor(255,  60, 118)];
    [m_colors addObject:DDMakeColor(255,  58, 159)];
    [m_colors addObject:DDMakeColor(255,  56, 199)];
    [m_colors addObject:DDMakeColor(255,  55, 238)];
    [m_colors addObject:DDMakeColor(255,  59, 255)];
    
    [m_colors addObject:DDMakeColor(255, 117,  29)];
    [m_colors addObject:DDMakeColor(255, 117, 115)];
    [m_colors addObject:DDMakeColor(255, 117, 155)];
    [m_colors addObject:DDMakeColor(255, 117, 195)];
    [m_colors addObject:DDMakeColor(255, 116, 235)];
    [m_colors addObject:DDMakeColor(254, 116, 255)];
    
    [m_colors addObject:DDMakeColor(255, 152,  27)];
    [m_colors addObject:DDMakeColor(255, 152, 111)];
    [m_colors addObject:DDMakeColor(254, 152, 152)];
    [m_colors addObject:DDMakeColor(255, 152, 192)];
    [m_colors addObject:DDMakeColor(254, 151, 231)];
    [m_colors addObject:DDMakeColor(253, 151, 253)];
    
    [m_colors addObject:DDMakeColor(255, 187,  33)];
    [m_colors addObject:DDMakeColor(253, 187, 107)];
    [m_colors addObject:DDMakeColor(252, 187, 148)];
    [m_colors addObject:DDMakeColor(253, 187, 187)];
    [m_colors addObject:DDMakeColor(254, 187, 227)];
    [m_colors addObject:DDMakeColor(252, 186, 252)];
    
    [m_colors addObject:DDMakeColor(252, 222,  34)];
    [m_colors addObject:DDMakeColor(251, 222, 103)];
    [m_colors addObject:DDMakeColor(251, 222, 143)];
    [m_colors addObject:DDMakeColor(250, 222, 182)];
    [m_colors addObject:DDMakeColor(251, 221, 222)];
    [m_colors addObject:DDMakeColor(252, 221, 252)];
    
    [m_colors addObject:DDMakeColor(251, 252,  15)];
    [m_colors addObject:DDMakeColor(251, 252,  97)];
    [m_colors addObject:DDMakeColor(249, 252, 137)];
    [m_colors addObject:DDMakeColor(247, 252, 177)];
    [m_colors addObject:DDMakeColor(247, 253, 217)];
    [m_colors addObject:DDMakeColor(254, 255, 255)];
    
    // Grayscale
    
    [m_colors addObject:DDMakeColor( 52,  53,  53)];
    [m_colors addObject:DDMakeColor( 57,  58,  59)];
    [m_colors addObject:DDMakeColor( 66,  67,  67)];
    [m_colors addObject:DDMakeColor( 75,  76,  76)];
    [m_colors addObject:DDMakeColor( 83,  85,  85)];
    [m_colors addObject:DDMakeColor( 92,  93,  94)];
    
    [m_colors addObject:DDMakeColor(101, 102, 102)];
    [m_colors addObject:DDMakeColor(109, 111, 111)];
    [m_colors addObject:DDMakeColor(118, 119, 119)];
    [m_colors addObject:DDMakeColor(126, 127, 128)];
    [m_colors addObject:DDMakeColor(134, 136, 136)];
    [m_colors addObject:DDMakeColor(143, 144, 145)];
    
    [m_colors addObject:DDMakeColor(151, 152, 153)];
    [m_colors addObject:DDMakeColor(159, 161, 161)];
    [m_colors addObject:DDMakeColor(167, 169, 169)];
    [m_colors addObject:DDMakeColor(176, 177, 177)];
    [m_colors addObject:DDMakeColor(184, 185, 186)];
    [m_colors addObject:DDMakeColor(192, 193, 194)];
    
    [m_colors addObject:DDMakeColor(200, 201, 202)];
    [m_colors addObject:DDMakeColor(208, 209, 210)];
    [m_colors addObject:DDMakeColor(216, 218, 218)];
    [m_colors addObject:DDMakeColor(224, 226, 226)];
    [m_colors addObject:DDMakeColor(232, 234, 234)];
    [m_colors addObject:DDMakeColor(240, 242, 242)];
    
    // Color codes

    int index = 16;

    while (index < 256) {
        [m_codes_fg addObject:[NSString stringWithFormat:@"38;5;%dm", index]];
        [m_codes_bg addObject:[NSString stringWithFormat:@"48;5;%dm", index]];

        index++;
    }

    #else /* if MAP_TO_TERMINAL_APP_COLORS */

    // Standard xterm colors:
    //
    // These are the colors xterm shells use in xterm-256color mode.
    // In this mode, the shell supports 256 different colors, specified by 256 color codes.
    //
    // The first 16 color codes map to the original 16 color codes supported by the earlier xterm-color mode.
    // These are generally configurable, and thus we ignore them for the purposes of mapping,
    // as we can't rely on them being constant. They are largely duplicated anyway.
    //
    // The next 216 color codes are designed to run the spectrum, with several shades of every color.
    // The last 24 color codes represent a grayscale.
    //
    // While the color codes are standardized, the actual RGB values for each color code is not.
    // However most standard xterms follow a well known color chart,
    // which can easily be calculated using the simple formula below.
    //
    // More information about ansi escape codes can be found online.
    // http://en.wikipedia.org/wiki/ANSI_escape_code

    int index = 16;

    int r; // red
    int g; // green
    int b; // blue

    int ri; // r increment
    int gi; // g increment
    int bi; // b increment

    // Calculate xterm colors (using standard algorithm)

    int r = 0;
    int g = 0;
    int b = 0;

    for (ri = 0; ri < 6; ri++) {
        r = (ri == 0) ? 0 : 95 + (40 * (ri - 1));

        for (gi = 0; gi < 6; gi++) {
            g = (gi == 0) ? 0 : 95 + (40 * (gi - 1));

            for (bi = 0; bi < 6; bi++) {
                b = (bi == 0) ? 0 : 95 + (40 * (bi - 1));

                [m_codes_fg addObject:[NSString stringWithFormat:@"38;5;%dm", index]];
                [m_codes_bg addObject:[NSString stringWithFormat:@"48;5;%dm", index]];
                [m_colors addObject:DDMakeColor(r, g, b)];

                index++;
            }
        }
    }

    // Calculate xterm grayscale (using standard algorithm)

    r = 8;
    g = 8;
    b = 8;

    while (index < 256) {
        [m_codes_fg addObject:[NSString stringWithFormat:@"38;5;%dm", index]];
        [m_codes_bg addObject:[NSString stringWithFormat:@"48;5;%dm", index]];
        [m_colors addObject:DDMakeColor(r, g, b)];

        r += 10;
        g += 10;
        b += 10;

        index++;
    }

    #endif /* if MAP_TO_TERMINAL_APP_COLORS */

    codes_fg = [m_codes_fg copy];
    codes_bg = [m_codes_bg copy];
    colors   = [m_colors   copy];

    NSAssert([codes_fg count] == [codes_bg count], @"Invalid colors/codes array(s)");
    NSAssert([codes_fg count] == [colors count],   @"Invalid colors/codes array(s)");
}

+ (void)getRed:(CGFloat *)rPtr green:(CGFloat *)gPtr blue:(CGFloat *)bPtr fromColor:(DDColor *)color {
    #if TARGET_OS_IPHONE

    // iOS

    BOOL done = NO;

    if ([color respondsToSelector:@selector(getRed:green:blue:alpha:)]) {
        done = [color getRed:rPtr green:gPtr blue:bPtr alpha:NULL];
    }

    if (!done) {
        // The method getRed:green:blue:alpha: was only available starting iOS 5.
        // So in iOS 4 and earlier, we have to jump through hoops.

        CGColorSpaceRef rgbColorSpace = CGColorSpaceCreateDeviceRGB();

        unsigned char pixel[4];
        CGContextRef context = CGBitmapContextCreate(&pixel, 1, 1, 8, 4, rgbColorSpace, kCGBitmapAlphaInfoMask & kCGImageAlphaNoneSkipLast);

        CGContextSetFillColorWithColor(context, [color CGColor]);
        CGContextFillRect(context, CGRectMake(0, 0, 1, 1));

        if (rPtr) {
            *rPtr = pixel[0] / 255.0f;
        }

        if (gPtr) {
            *gPtr = pixel[1] / 255.0f;
        }

        if (bPtr) {
            *bPtr = pixel[2] / 255.0f;
        }

        CGContextRelease(context);
        CGColorSpaceRelease(rgbColorSpace);
    }

    #elif __has_include(<AppKit/NSColor.h>)

    // OS X with AppKit

    NSColor *safeColor = [color colorUsingColorSpaceName:NSCalibratedRGBColorSpace];

    [safeColor getRed:rPtr green:gPtr blue:bPtr alpha:NULL];

    #else /* if TARGET_OS_IPHONE */

    // OS X without AppKit

    [color getRed:rPtr green:gPtr blue:bPtr alpha:NULL];

    #endif /* if TARGET_OS_IPHONE */
}

/**
 * Maps the given color to the closest available color supported by the shell.
 * The shell may support 256 colors, or only 16.
 *
 * This method loops through the known supported color set, and calculates the closest color.
 * The array index of that color, within the colors array, is then returned.
 * This array index may also be used as the index within the codes_fg and codes_bg arrays.
 **/
+ (NSUInteger)codeIndexForColor:(DDColor *)inColor {
    CGFloat inR, inG, inB;

    [self getRed:&inR green:&inG blue:&inB fromColor:inColor];

    NSUInteger bestIndex = 0;
    CGFloat lowestDistance = 100.0f;

    NSUInteger i = 0;

    for (DDColor *color in colors) {
        // Calculate Euclidean distance (lower value means closer to given color)

        CGFloat r, g, b;
        [self getRed:&r green:&g blue:&b fromColor:color];

    #if CGFLOAT_IS_DOUBLE
        CGFloat distance = sqrt(pow(r - inR, 2.0) + pow(g - inG, 2.0) + pow(b - inB, 2.0));
    #else
        CGFloat distance = sqrtf(powf(r - inR, 2.0f) + powf(g - inG, 2.0f) + powf(b - inB, 2.0f));
    #endif

        NSLogVerbose(@"DDTTYLogger: %3lu : %.3f,%.3f,%.3f & %.3f,%.3f,%.3f = %.6f",
                     (unsigned long)i, inR, inG, inB, r, g, b, distance);

        if (distance < lowestDistance) {
            bestIndex = i;
            lowestDistance = distance;

            NSLogVerbose(@"DDTTYLogger: New best index = %lu", (unsigned long)bestIndex);
        }

        i++;
    }

    return bestIndex;
}

+ (instancetype)sharedInstance {
    static dispatch_once_t DDTTYLoggerOnceToken;

    dispatch_once(&DDTTYLoggerOnceToken, ^{
        // Xcode does NOT natively support colors in the Xcode debugging console.
        // You'll need to install the XcodeColors plugin to see colors in the Xcode console.
        //
        // PS - Please read the header file before diving into the source code.

        char *xcode_colors = getenv("XcodeColors");
        char *term = getenv("TERM");

        if (xcode_colors && (strcmp(xcode_colors, "YES") == 0)) {
            isaXcodeColorTTY = YES;
        } else if (term) {
            if (strcasestr(term, "color") != NULL) {
                isaColorTTY = YES;
                isaColor256TTY = (strcasestr(term, "256") != NULL);

                if (isaColor256TTY) {
                    [self initialize_colors_256];
                } else {
                    [self initialize_colors_16];
                }
            }
        }

        NSLogInfo(@"DDTTYLogger: isaColorTTY = %@", (isaColorTTY ? @"YES" : @"NO"));
        NSLogInfo(@"DDTTYLogger: isaColor256TTY: %@", (isaColor256TTY ? @"YES" : @"NO"));
        NSLogInfo(@"DDTTYLogger: isaXcodeColorTTY: %@", (isaXcodeColorTTY ? @"YES" : @"NO"));

        sharedInstance = [[[self class] alloc] init];
    });

    return sharedInstance;
}

- (instancetype)init {
    if (sharedInstance != nil) {
        return nil;
    }

    if ((self = [super init])) {
        _calendarUnitFlags = (NSCalendarUnitYear     |
                             NSCalendarUnitMonth    |
                             NSCalendarUnitDay      |
                             NSCalendarUnitHour     |
                             NSCalendarUnitMinute   |
                             NSCalendarUnitSecond);

        // Initialze 'app' variable (char *)

        _appName = [[NSProcessInfo processInfo] processName];

        _appLen = [_appName lengthOfBytesUsingEncoding:NSUTF8StringEncoding];

        if (_appLen == 0) {
            _appName = @"<UnnamedApp>";
            _appLen = [_appName lengthOfBytesUsingEncoding:NSUTF8StringEncoding];
        }

        _app = (char *)malloc(_appLen + 1);

        if (_app == NULL) {
            return nil;
        }

        BOOL processedAppName = [_appName getCString:_app maxLength:(_appLen + 1) encoding:NSUTF8StringEncoding];

        if (NO == processedAppName) {
            return nil;
        }

        // Initialize 'pid' variable (char *)

        _processID = [NSString stringWithFormat:@"%i", (int)getpid()];

        _pidLen = [_processID lengthOfBytesUsingEncoding:NSUTF8StringEncoding];
        _pid = (char *)malloc(_pidLen + 1);

        if (_pid == NULL) {
            return nil;
        }

        BOOL processedID = [_processID getCString:_pid maxLength:(_pidLen + 1) encoding:NSUTF8StringEncoding];

        if (NO == processedID) {
            return nil;
        }

        // Initialize color stuff

        _colorsEnabled = NO;
        _colorProfilesArray = [[NSMutableArray alloc] initWithCapacity:8];
        _colorProfilesDict = [[NSMutableDictionary alloc] initWithCapacity:8];

        _automaticallyAppendNewlineForCustomFormatters = YES;
    }

    return self;
}

- (void)loadDefaultColorProfiles {
<<<<<<< HEAD
    [self setForegroundColor:MakeColor(214,  57,  30) backgroundColor:nil forFlag:DDLogFlagError];
    [self setForegroundColor:MakeColor(204, 121,  32) backgroundColor:nil forFlag:DDLogFlagWarning];
=======
    [self setForegroundColor:DDMakeColor(214,  57,  30) backgroundColor:nil forFlag:DDLogFlagError];
    [self setForegroundColor:DDMakeColor(204, 121,  32) backgroundColor:nil forFlag:DDLogFlagWarning];
>>>>>>> a9d10885
}

- (BOOL)colorsEnabled {
    // The design of this method is taken from the DDAbstractLogger implementation.
    // For extensive documentation please refer to the DDAbstractLogger implementation.

    // Note: The internal implementation MUST access the colorsEnabled variable directly,
    // This method is designed explicitly for external access.
    //
    // Using "self." syntax to go through this method will cause immediate deadlock.
    // This is the intended result. Fix it by accessing the ivar directly.
    // Great strides have been take to ensure this is safe to do. Plus it's MUCH faster.

    NSAssert(![self isOnGlobalLoggingQueue], @"Core architecture requirement failure");
    NSAssert(![self isOnInternalLoggerQueue], @"MUST access ivar directly, NOT via self.* syntax.");

    dispatch_queue_t globalLoggingQueue = [DDLog loggingQueue];

    __block BOOL result;

    dispatch_sync(globalLoggingQueue, ^{
        dispatch_sync(loggerQueue, ^{
            result = _colorsEnabled;
        });
    });

    return result;
}

- (void)setColorsEnabled:(BOOL)newColorsEnabled {
    dispatch_block_t block = ^{
        @autoreleasepool {
            _colorsEnabled = newColorsEnabled;

            if ([_colorProfilesArray count] == 0) {
                [self loadDefaultColorProfiles];
            }
        }
    };

    // The design of this method is taken from the DDAbstractLogger implementation.
    // For extensive documentation please refer to the DDAbstractLogger implementation.

    // Note: The internal implementation MUST access the colorsEnabled variable directly,
    // This method is designed explicitly for external access.
    //
    // Using "self." syntax to go through this method will cause immediate deadlock.
    // This is the intended result. Fix it by accessing the ivar directly.
    // Great strides have been take to ensure this is safe to do. Plus it's MUCH faster.

    NSAssert(![self isOnGlobalLoggingQueue], @"Core architecture requirement failure");
    NSAssert(![self isOnInternalLoggerQueue], @"MUST access ivar directly, NOT via self.* syntax.");

    dispatch_queue_t globalLoggingQueue = [DDLog loggingQueue];

    dispatch_async(globalLoggingQueue, ^{
        dispatch_async(loggerQueue, block);
    });
}

- (void)setForegroundColor:(DDColor *)txtColor backgroundColor:(DDColor *)bgColor forFlag:(int)mask {
    [self setForegroundColor:txtColor backgroundColor:bgColor forFlag:mask context:LOG_CONTEXT_ALL];
}

- (void)setForegroundColor:(DDColor *)txtColor backgroundColor:(DDColor *)bgColor forFlag:(int)mask context:(int)ctxt {
    dispatch_block_t block = ^{
        @autoreleasepool {
            DDTTYLoggerColorProfile *newColorProfile =
                [[DDTTYLoggerColorProfile alloc] initWithForegroundColor:txtColor
                                                         backgroundColor:bgColor
                                                                    flag:mask
                                                                 context:ctxt];

            NSLogInfo(@"DDTTYLogger: newColorProfile: %@", newColorProfile);

            NSUInteger i = 0;

            for (DDTTYLoggerColorProfile *colorProfile in _colorProfilesArray) {
                if ((colorProfile->mask == mask) && (colorProfile->context == ctxt)) {
                    break;
                }

                i++;
            }

            if (i < [_colorProfilesArray count]) {
                _colorProfilesArray[i] = newColorProfile;
            } else {
                [_colorProfilesArray addObject:newColorProfile];
            }
        }
    };

    // The design of the setter logic below is taken from the DDAbstractLogger implementation.
    // For documentation please refer to the DDAbstractLogger implementation.

    if ([self isOnInternalLoggerQueue]) {
        block();
    } else {
        dispatch_queue_t globalLoggingQueue = [DDLog loggingQueue];
        NSAssert(![self isOnGlobalLoggingQueue], @"Core architecture requirement failure");

        dispatch_async(globalLoggingQueue, ^{
            dispatch_async(loggerQueue, block);
        });
    }
}

- (void)setForegroundColor:(DDColor *)txtColor backgroundColor:(DDColor *)bgColor forTag:(id <NSCopying>)tag {
    NSAssert([(id < NSObject >) tag conformsToProtocol: @protocol(NSCopying)], @"Invalid tag");

    dispatch_block_t block = ^{
        @autoreleasepool {
            DDTTYLoggerColorProfile *newColorProfile =
                [[DDTTYLoggerColorProfile alloc] initWithForegroundColor:txtColor
                                                         backgroundColor:bgColor
                                                                    flag:0
                                                                 context:0];

            NSLogInfo(@"DDTTYLogger: newColorProfile: %@", newColorProfile);

            _colorProfilesDict[tag] = newColorProfile;
        }
    };

    // The design of the setter logic below is taken from the DDAbstractLogger implementation.
    // For documentation please refer to the DDAbstractLogger implementation.

    if ([self isOnInternalLoggerQueue]) {
        block();
    } else {
        dispatch_queue_t globalLoggingQueue = [DDLog loggingQueue];
        NSAssert(![self isOnGlobalLoggingQueue], @"Core architecture requirement failure");

        dispatch_async(globalLoggingQueue, ^{
            dispatch_async(loggerQueue, block);
        });
    }
}

- (void)clearColorsForFlag:(int)mask {
    [self clearColorsForFlag:mask context:0];
}

- (void)clearColorsForFlag:(int)mask context:(int)context {
    dispatch_block_t block = ^{
        @autoreleasepool {
            NSUInteger i = 0;

            for (DDTTYLoggerColorProfile *colorProfile in _colorProfilesArray) {
                if ((colorProfile->mask == mask) && (colorProfile->context == context)) {
                    break;
                }

                i++;
            }

            if (i < [_colorProfilesArray count]) {
                [_colorProfilesArray removeObjectAtIndex:i];
            }
        }
    };

    // The design of the setter logic below is taken from the DDAbstractLogger implementation.
    // For documentation please refer to the DDAbstractLogger implementation.

    if ([self isOnInternalLoggerQueue]) {
        block();
    } else {
        dispatch_queue_t globalLoggingQueue = [DDLog loggingQueue];
        NSAssert(![self isOnGlobalLoggingQueue], @"Core architecture requirement failure");

        dispatch_async(globalLoggingQueue, ^{
            dispatch_async(loggerQueue, block);
        });
    }
}

- (void)clearColorsForTag:(id <NSCopying>)tag {
    NSAssert([(id < NSObject >) tag conformsToProtocol: @protocol(NSCopying)], @"Invalid tag");

    dispatch_block_t block = ^{
        @autoreleasepool {
            [_colorProfilesDict removeObjectForKey:tag];
        }
    };

    // The design of the setter logic below is taken from the DDAbstractLogger implementation.
    // For documentation please refer to the DDAbstractLogger implementation.

    if ([self isOnInternalLoggerQueue]) {
        block();
    } else {
        dispatch_queue_t globalLoggingQueue = [DDLog loggingQueue];
        NSAssert(![self isOnGlobalLoggingQueue], @"Core architecture requirement failure");

        dispatch_async(globalLoggingQueue, ^{
            dispatch_async(loggerQueue, block);
        });
    }
}

- (void)clearColorsForAllFlags {
    dispatch_block_t block = ^{
        @autoreleasepool {
            [_colorProfilesArray removeAllObjects];
        }
    };

    // The design of the setter logic below is taken from the DDAbstractLogger implementation.
    // For documentation please refer to the DDAbstractLogger implementation.

    if ([self isOnInternalLoggerQueue]) {
        block();
    } else {
        dispatch_queue_t globalLoggingQueue = [DDLog loggingQueue];
        NSAssert(![self isOnGlobalLoggingQueue], @"Core architecture requirement failure");

        dispatch_async(globalLoggingQueue, ^{
            dispatch_async(loggerQueue, block);
        });
    }
}

- (void)clearColorsForAllTags {
    dispatch_block_t block = ^{
        @autoreleasepool {
            [_colorProfilesDict removeAllObjects];
        }
    };

    // The design of the setter logic below is taken from the DDAbstractLogger implementation.
    // For documentation please refer to the DDAbstractLogger implementation.

    if ([self isOnInternalLoggerQueue]) {
        block();
    } else {
        dispatch_queue_t globalLoggingQueue = [DDLog loggingQueue];
        NSAssert(![self isOnGlobalLoggingQueue], @"Core architecture requirement failure");

        dispatch_async(globalLoggingQueue, ^{
            dispatch_async(loggerQueue, block);
        });
    }
}

- (void)clearAllColors {
    dispatch_block_t block = ^{
        @autoreleasepool {
            [_colorProfilesArray removeAllObjects];
            [_colorProfilesDict removeAllObjects];
        }
    };

    // The design of the setter logic below is taken from the DDAbstractLogger implementation.
    // For documentation please refer to the DDAbstractLogger implementation.

    if ([self isOnInternalLoggerQueue]) {
        block();
    } else {
        dispatch_queue_t globalLoggingQueue = [DDLog loggingQueue];
        NSAssert(![self isOnGlobalLoggingQueue], @"Core architecture requirement failure");

        dispatch_async(globalLoggingQueue, ^{
            dispatch_async(loggerQueue, block);
        });
    }
}

- (void)logMessage:(DDLogMessage *)logMessage {
    NSString *logMsg = logMessage->logMsg;
    BOOL isFormatted = NO;

    if (formatter) {
        logMsg = [formatter formatLogMessage:logMessage];
        isFormatted = logMsg != logMessage->logMsg;
    }

    if (logMsg) {
        // Search for a color profile associated with the log message

        DDTTYLoggerColorProfile *colorProfile = nil;

        if (_colorsEnabled) {
            if (logMessage->tag) {
                colorProfile = _colorProfilesDict[logMessage->tag];
            }

            if (colorProfile == nil) {
                for (DDTTYLoggerColorProfile *cp in _colorProfilesArray) {
                    if (logMessage->logFlag & cp->mask) {
                        // Color profile set for this context?
                        if (logMessage->logContext == cp->context) {
                            colorProfile = cp;

                            // Stop searching
                            break;
                        }

                        // Check if LOG_CONTEXT_ALL was specified as a default color for this flag
                        if (cp->context == LOG_CONTEXT_ALL) {
                            colorProfile = cp;

                            // We don't break to keep searching for more specific color profiles for the context
                        }
                    }
                }
            }
        }

        // Convert log message to C string.
        //
        // We use the stack instead of the heap for speed if possible.
        // But we're extra cautious to avoid a stack overflow.

        NSUInteger msgLen = [logMsg lengthOfBytesUsingEncoding:NSUTF8StringEncoding];
        const BOOL useStack = msgLen < (1024 * 4);

        char msgStack[useStack ? (msgLen + 1) : 1]; // Analyzer doesn't like zero-size array, hence the 1
        char *msg = useStack ? msgStack : (char *)malloc(msgLen + 1);

        if (msg == NULL) {
            return;
        }

        BOOL logMsgEnc = [logMsg getCString:msg maxLength:(msgLen + 1) encoding:NSUTF8StringEncoding];

        if (!logMsgEnc) {
            if (!useStack && msg != NULL) {
                free(msg);
            }

            return;
        }

        // Write the log message to STDERR

        if (isFormatted) {
            // The log message has already been formatted.
            int iovec_len = (_automaticallyAppendNewlineForCustomFormatters) ? 5 : 4;
            struct iovec v[iovec_len];

            if (colorProfile) {
                v[0].iov_base = colorProfile->fgCode;
                v[0].iov_len = colorProfile->fgCodeLen;

                v[1].iov_base = colorProfile->bgCode;
                v[1].iov_len = colorProfile->bgCodeLen;

                v[iovec_len - 1].iov_base = colorProfile->resetCode;
                v[iovec_len - 1].iov_len = colorProfile->resetCodeLen;
            } else {
                v[0].iov_base = "";
                v[0].iov_len = 0;

                v[1].iov_base = "";
                v[1].iov_len = 0;

                v[iovec_len - 1].iov_base = "";
                v[iovec_len - 1].iov_len = 0;
            }

            v[2].iov_base = (char *)msg;
            v[2].iov_len = msgLen;

            if (_automaticallyAppendNewlineForCustomFormatters) {
                v[3].iov_base = "\n";
                v[3].iov_len = (msg[msgLen] == '\n') ? 0 : 1;
            }

            writev(STDERR_FILENO, v, iovec_len);
        } else {
            // The log message is unformatted, so apply standard NSLog style formatting.

            int len;
            char ts[24] = "";
            size_t tsLen = 0;

            // Calculate timestamp.
            // The technique below is faster than using NSDateFormatter.
            if (logMessage->timestamp) {
                NSDateComponents *components = [[NSCalendar autoupdatingCurrentCalendar] components:_calendarUnitFlags fromDate:logMessage->timestamp];

                NSTimeInterval epoch = [logMessage->timestamp timeIntervalSinceReferenceDate];
                int milliseconds = (int)((epoch - floor(epoch)) * 1000);

                len = snprintf(ts, 24, "%04ld-%02ld-%02ld %02ld:%02ld:%02ld:%03d", // yyyy-MM-dd HH:mm:ss:SSS
                               (long)components.year,
                               (long)components.month,
                               (long)components.day,
                               (long)components.hour,
                               (long)components.minute,
                               (long)components.second, milliseconds);

                tsLen = (NSUInteger)MAX(MIN(24 - 1, len), 0);
            }

            // Calculate thread ID
            //
            // How many characters do we need for the thread id?
            // logMessage->machThreadID is of type mach_port_t, which is an unsigned int.
            //
            // 1 hex char = 4 bits
            // 8 hex chars for 32 bit, plus ending '\0' = 9

            char tid[9];
            len = snprintf(tid, 9, "%x", logMessage->machThreadID);

            size_t tidLen = (NSUInteger)MAX(MIN(9 - 1, len), 0);

            // Here is our format: "%s %s[%i:%s] %s", timestamp, appName, processID, threadID, logMsg

            struct iovec v[13];

            if (colorProfile) {
                v[0].iov_base = colorProfile->fgCode;
                v[0].iov_len = colorProfile->fgCodeLen;

                v[1].iov_base = colorProfile->bgCode;
                v[1].iov_len = colorProfile->bgCodeLen;

                v[12].iov_base = colorProfile->resetCode;
                v[12].iov_len = colorProfile->resetCodeLen;
            } else {
                v[0].iov_base = "";
                v[0].iov_len = 0;

                v[1].iov_base = "";
                v[1].iov_len = 0;

                v[12].iov_base = "";
                v[12].iov_len = 0;
            }

            v[2].iov_base = ts;
            v[2].iov_len = tsLen;

            v[3].iov_base = " ";
            v[3].iov_len = 1;

            v[4].iov_base = _app;
            v[4].iov_len = _appLen;

            v[5].iov_base = "[";
            v[5].iov_len = 1;

            v[6].iov_base = _pid;
            v[6].iov_len = _pidLen;

            v[7].iov_base = ":";
            v[7].iov_len = 1;

            v[8].iov_base = tid;
            v[8].iov_len = MIN((size_t)8, tidLen); // snprintf doesn't return what you might think

            v[9].iov_base = "] ";
            v[9].iov_len = 2;

            v[10].iov_base = (char *)msg;
            v[10].iov_len = msgLen;

            v[11].iov_base = "\n";
            v[11].iov_len = (msg[msgLen] == '\n') ? 0 : 1;

            writev(STDERR_FILENO, v, 13);
        }

        if (!useStack) {
            free(msg);
        }
    }
}

- (NSString *)loggerName {
    return @"cocoa.lumberjack.ttyLogger";
}

@end

////////////////////////////////////////////////////////////////////////////////////////////////////////////////////////

@implementation DDTTYLoggerColorProfile

- (instancetype)initWithForegroundColor:(DDColor *)fgColor backgroundColor:(DDColor *)bgColor flag:(int)aMask context:(int)ctxt {
    if ((self = [super init])) {
        mask = aMask;
        context = ctxt;

        CGFloat r, g, b;

        if (fgColor) {
            [DDTTYLogger getRed:&r green:&g blue:&b fromColor:fgColor];

            fg_r = (uint8_t)(r * 255.0f);
            fg_g = (uint8_t)(g * 255.0f);
            fg_b = (uint8_t)(b * 255.0f);
        }

        if (bgColor) {
            [DDTTYLogger getRed:&r green:&g blue:&b fromColor:bgColor];

            bg_r = (uint8_t)(r * 255.0f);
            bg_g = (uint8_t)(g * 255.0f);
            bg_b = (uint8_t)(b * 255.0f);
        }

        if (fgColor && isaColorTTY) {
            // Map foreground color to closest available shell color

            fgCodeIndex = [DDTTYLogger codeIndexForColor:fgColor];
            fgCodeRaw   = codes_fg[fgCodeIndex];

            NSString *escapeSeq = @"\033[";

            NSUInteger len1 = [escapeSeq lengthOfBytesUsingEncoding:NSUTF8StringEncoding];
            NSUInteger len2 = [fgCodeRaw lengthOfBytesUsingEncoding:NSUTF8StringEncoding];

            BOOL escapeSeqEnc = [escapeSeq getCString:(fgCode)      maxLength:(len1 + 1) encoding:NSUTF8StringEncoding];
            BOOL fgCodeRawEsc = [fgCodeRaw getCString:(fgCode + len1) maxLength:(len2 + 1) encoding:NSUTF8StringEncoding];

            if (!escapeSeqEnc || !fgCodeRawEsc) {
                return nil;
            }

            fgCodeLen = len1 + len2;
        } else if (fgColor && isaXcodeColorTTY) {
            // Convert foreground color to color code sequence

            const char *escapeSeq = XCODE_COLORS_ESCAPE_SEQ;

            int result = snprintf(fgCode, 24, "%sfg%u,%u,%u;", escapeSeq, fg_r, fg_g, fg_b);
            fgCodeLen = (NSUInteger)MAX(MIN(result, (24 - 1)), 0);
        } else {
            // No foreground color or no color support

            fgCode[0] = '\0';
            fgCodeLen = 0;
        }

        if (bgColor && isaColorTTY) {
            // Map background color to closest available shell color

            bgCodeIndex = [DDTTYLogger codeIndexForColor:bgColor];
            bgCodeRaw   = codes_bg[bgCodeIndex];

            NSString *escapeSeq = @"\033[";

            NSUInteger len1 = [escapeSeq lengthOfBytesUsingEncoding:NSUTF8StringEncoding];
            NSUInteger len2 = [bgCodeRaw lengthOfBytesUsingEncoding:NSUTF8StringEncoding];

            BOOL escapeSeqEnc = [escapeSeq getCString:(bgCode)      maxLength:(len1 + 1) encoding:NSUTF8StringEncoding];
            BOOL bgCodeRawEsc = [bgCodeRaw getCString:(bgCode + len1) maxLength:(len2 + 1) encoding:NSUTF8StringEncoding];

            if (!escapeSeqEnc || !bgCodeRawEsc) {
                return nil;
            }

            bgCodeLen = len1 + len2;
        } else if (bgColor && isaXcodeColorTTY) {
            // Convert background color to color code sequence

            const char *escapeSeq = XCODE_COLORS_ESCAPE_SEQ;

            int result = snprintf(bgCode, 24, "%sbg%u,%u,%u;", escapeSeq, bg_r, bg_g, bg_b);
            bgCodeLen = (NSUInteger)MAX(MIN(result, (24 - 1)), 0);
        } else {
            // No background color or no color support

            bgCode[0] = '\0';
            bgCodeLen = 0;
        }

        if (isaColorTTY) {
            resetCodeLen = (NSUInteger)MAX(snprintf(resetCode, 8, "\033[0m"), 0);
        } else if (isaXcodeColorTTY) {
            resetCodeLen = (NSUInteger)MAX(snprintf(resetCode, 8, XCODE_COLORS_RESET), 0);
        } else {
            resetCode[0] = '\0';
            resetCodeLen = 0;
        }
    }

    return self;
}

- (NSString *)description {
    return [NSString stringWithFormat:
            @"<DDTTYLoggerColorProfile: %p mask:%i ctxt:%i fg:%u,%u,%u bg:%u,%u,%u fgCode:%@ bgCode:%@>",
            self, mask, context, fg_r, fg_g, fg_b, bg_r, bg_g, bg_b, fgCodeRaw, bgCodeRaw];
}

@end<|MERGE_RESOLUTION|>--- conflicted
+++ resolved
@@ -107,11 +107,7 @@
     size_t resetCodeLen;
 }
 
-<<<<<<< HEAD
-- (instancetype)initWithForegroundColor:(OSColor *)fgColor backgroundColor:(OSColor *)bgColor flag:(int)mask context:(int)ctxt NS_DESIGNATED_INITIALIZER;
-=======
 - (instancetype)initWithForegroundColor:(DDColor *)fgColor backgroundColor:(DDColor *)bgColor flag:(int)mask context:(int)ctxt;
->>>>>>> a9d10885
 
 @end
 
@@ -884,13 +880,8 @@
 }
 
 - (void)loadDefaultColorProfiles {
-<<<<<<< HEAD
-    [self setForegroundColor:MakeColor(214,  57,  30) backgroundColor:nil forFlag:DDLogFlagError];
-    [self setForegroundColor:MakeColor(204, 121,  32) backgroundColor:nil forFlag:DDLogFlagWarning];
-=======
     [self setForegroundColor:DDMakeColor(214,  57,  30) backgroundColor:nil forFlag:DDLogFlagError];
     [self setForegroundColor:DDMakeColor(204, 121,  32) backgroundColor:nil forFlag:DDLogFlagWarning];
->>>>>>> a9d10885
 }
 
 - (BOOL)colorsEnabled {
