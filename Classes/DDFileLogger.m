// Software License Agreement (BSD License)
//
// Copyright (c) 2010-2018, Deusty, LLC
// All rights reserved.
//
// Redistribution and use of this software in source and binary forms,
// with or without modification, are permitted provided that the following conditions are met:
//
// * Redistributions of source code must retain the above copyright notice,
//   this list of conditions and the following disclaimer.
//
// * Neither the name of Deusty nor the names of its contributors may be used
//   to endorse or promote products derived from this software without specific
//   prior written permission of Deusty, LLC.

#import "DDFileLogger.h"

#import "DDLoggerNames.h"

#import <unistd.h>
#import <sys/attr.h>
#import <sys/xattr.h>

#if !__has_feature(objc_arc)
#error This file must be compiled with ARC. Use -fobjc-arc flag (or convert project to ARC).
#endif

// We probably shouldn't be using DDLog() statements within the DDLog implementation.
// But we still want to leave our log statements for any future debugging,
// and to allow other developers to trace the implementation (which is a great learning tool).
//
// So we use primitive logging macros around NSLog.
// We maintain the NS prefix on the macros to be explicit about the fact that we're using NSLog.

#ifndef DD_NSLOG_LEVEL
    #define DD_NSLOG_LEVEL 2
#endif

#define NSLogError(frmt, ...)    do{ if(DD_NSLOG_LEVEL >= 1) NSLog((frmt), ##__VA_ARGS__); } while(0)
#define NSLogWarn(frmt, ...)     do{ if(DD_NSLOG_LEVEL >= 2) NSLog((frmt), ##__VA_ARGS__); } while(0)
#define NSLogInfo(frmt, ...)     do{ if(DD_NSLOG_LEVEL >= 3) NSLog((frmt), ##__VA_ARGS__); } while(0)
#define NSLogDebug(frmt, ...)    do{ if(DD_NSLOG_LEVEL >= 4) NSLog((frmt), ##__VA_ARGS__); } while(0)
#define NSLogVerbose(frmt, ...)  do{ if(DD_NSLOG_LEVEL >= 5) NSLog((frmt), ##__VA_ARGS__); } while(0)


#if TARGET_OS_IPHONE
BOOL doesAppRunInBackground(void);
#endif

unsigned long long const kDDDefaultLogMaxFileSize      = 1024 * 1024;      // 1 MB
NSTimeInterval     const kDDDefaultLogRollingFrequency = 60 * 60 * 24;     // 24 Hours
NSUInteger         const kDDDefaultLogMaxNumLogFiles   = 5;                // 5 Files
unsigned long long const kDDDefaultLogFilesDiskQuota   = 20 * 1024 * 1024; // 20 MB

////////////////////////////////////////////////////////////////////////////////////////////////////////////////////////
#pragma mark -
////////////////////////////////////////////////////////////////////////////////////////////////////////////////////////

@interface DDLogFileManagerDefault () {
    NSUInteger _maximumNumberOfLogFiles;
    unsigned long long _logFilesDiskQuota;
    NSString *_logsDirectory;
#if TARGET_OS_IPHONE
    NSFileProtectionType _defaultFileProtectionLevel;
#endif
}

<<<<<<< HEAD
=======
- (void)deleteOldLogFiles;
- (NSString *)defaultLogsDirectory;

@property (readonly, copy) NSData *logFileHeaderData;

>>>>>>> 7556aabd
@end

@implementation DDLogFileManagerDefault

@synthesize maximumNumberOfLogFiles = _maximumNumberOfLogFiles;
@synthesize logFilesDiskQuota = _logFilesDiskQuota;

- (instancetype)init {
    return [self initWithLogsDirectory:nil];
}

- (instancetype)initWithLogsDirectory:(NSString *)aLogsDirectory {
    if ((self = [super init])) {
        _maximumNumberOfLogFiles = kDDDefaultLogMaxNumLogFiles;
        _logFilesDiskQuota = kDDDefaultLogFilesDiskQuota;

        if (aLogsDirectory) {
            _logsDirectory = [aLogsDirectory copy];
        } else {
            _logsDirectory = [[self defaultLogsDirectory] copy];
        }

        NSKeyValueObservingOptions kvoOptions = NSKeyValueObservingOptionOld | NSKeyValueObservingOptionNew;

        [self addObserver:self forKeyPath:NSStringFromSelector(@selector(maximumNumberOfLogFiles)) options:kvoOptions context:nil];
        [self addObserver:self forKeyPath:NSStringFromSelector(@selector(logFilesDiskQuota)) options:kvoOptions context:nil];

        NSLogVerbose(@"DDFileLogManagerDefault: logsDirectory:\n%@", [self logsDirectory]);
        NSLogVerbose(@"DDFileLogManagerDefault: sortedLogFileNames:\n%@", [self sortedLogFileNames]);
    }

    return self;
}

+ (BOOL)automaticallyNotifiesObserversForKey:(NSString *)theKey {

    if ([theKey isEqualToString:@"maximumNumberOfLogFiles"] || [theKey isEqualToString:@"logFilesDiskQuota"]) {
        return NO;
    } else {
        return [super automaticallyNotifiesObserversForKey:theKey];
    }
}

#if TARGET_OS_IPHONE
- (instancetype)initWithLogsDirectory:(NSString *)logsDirectory
           defaultFileProtectionLevel:(NSFileProtectionType)fileProtectionLevel {

    if ((self = [self initWithLogsDirectory:logsDirectory])) {
        if ([fileProtectionLevel isEqualToString:NSFileProtectionNone] ||
            [fileProtectionLevel isEqualToString:NSFileProtectionComplete] ||
            [fileProtectionLevel isEqualToString:NSFileProtectionCompleteUnlessOpen] ||
            [fileProtectionLevel isEqualToString:NSFileProtectionCompleteUntilFirstUserAuthentication]) {
            _defaultFileProtectionLevel = fileProtectionLevel;
        }
    }

    return self;
}

#endif

- (void)dealloc {
    // try-catch because the observer might be removed or never added. In this case, removeObserver throws and exception
    @try {
        [self removeObserver:self forKeyPath:NSStringFromSelector(@selector(maximumNumberOfLogFiles))];
        [self removeObserver:self forKeyPath:NSStringFromSelector(@selector(logFilesDiskQuota))];
    } @catch (NSException *exception) {
    }
}

////////////////////////////////////////////////////////////////////////////////////////////////////////////////////////
#pragma mark Configuration
////////////////////////////////////////////////////////////////////////////////////////////////////////////////////////

- (void)observeValueForKeyPath:(NSString *)keyPath
                      ofObject:(__unused id)object
                        change:(NSDictionary *)change
                       context:(__unused void *)context {
    NSNumber *old = change[NSKeyValueChangeOldKey];
    NSNumber *new = change[NSKeyValueChangeNewKey];

    if ([old isEqual:new]) {
        return;
    }

    if ([keyPath isEqualToString:NSStringFromSelector(@selector(maximumNumberOfLogFiles))] ||
        [keyPath isEqualToString:NSStringFromSelector(@selector(logFilesDiskQuota))]) {
        NSLogInfo(@"DDFileLogManagerDefault: Responding to configuration change: %@", keyPath);

        dispatch_async(dispatch_get_global_queue(DISPATCH_QUEUE_PRIORITY_DEFAULT, 0), ^{
            @autoreleasepool {
                // See method header for queue reasoning.
                [self deleteOldLogFiles];
            }
        });
    }
}

////////////////////////////////////////////////////////////////////////////////////////////////////////////////////////
#pragma mark File Deleting
////////////////////////////////////////////////////////////////////////////////////////////////////////////////////////

/**
 * Deletes archived log files that exceed the maximumNumberOfLogFiles or logFilesDiskQuota configuration values.
 * Method may take a while to execute since we're performing IO. It's not critical that this is synchronized with
 * log output, since the files we're deleting are all archived and not in use, therefore this method is called on a
 * background queue.
 **/
- (void)deleteOldLogFiles {
    NSLogVerbose(@"DDLogFileManagerDefault: deleteOldLogFiles");

    NSArray *sortedLogFileInfos = [self sortedLogFileInfos];
    NSUInteger firstIndexToDelete = NSNotFound;

    const unsigned long long diskQuota = self.logFilesDiskQuota;
    const NSUInteger maxNumLogFiles = self.maximumNumberOfLogFiles;

    if (diskQuota) {
        unsigned long long used = 0;

        for (NSUInteger i = 0; i < sortedLogFileInfos.count; i++) {
            DDLogFileInfo *info = sortedLogFileInfos[i];
            used += info.fileSize;

            if (used > diskQuota) {
                firstIndexToDelete = i;
                break;
            }
        }
    }

    if (maxNumLogFiles) {
        if (firstIndexToDelete == NSNotFound) {
            firstIndexToDelete = maxNumLogFiles;
        } else {
            firstIndexToDelete = MIN(firstIndexToDelete, maxNumLogFiles);
        }
    }

    if (firstIndexToDelete == 0) {
        // Do we consider the first file?
        // We are only supposed to be deleting archived files.
        // In most cases, the first file is likely the log file that is currently being written to.
        // So in most cases, we do not want to consider this file for deletion.

        if (sortedLogFileInfos.count > 0) {
            DDLogFileInfo *logFileInfo = sortedLogFileInfos[0];

            if (!logFileInfo.isArchived) {
                // Don't delete active file.
                ++firstIndexToDelete;
            }
        }
    }

    if (firstIndexToDelete != NSNotFound) {
        // removing all logfiles starting with firstIndexToDelete

        for (NSUInteger i = firstIndexToDelete; i < sortedLogFileInfos.count; i++) {
            DDLogFileInfo *logFileInfo = sortedLogFileInfos[i];

            NSLogInfo(@"DDLogFileManagerDefault: Deleting file: %@", logFileInfo.fileName);

            [[NSFileManager defaultManager] removeItemAtPath:logFileInfo.filePath error:nil];
        }
    }
}

////////////////////////////////////////////////////////////////////////////////////////////////////////////////////////
#pragma mark Log Files
////////////////////////////////////////////////////////////////////////////////////////////////////////////////////////

/**
 * Returns the path to the default logs directory.
 * If the logs directory doesn't exist, this method automatically creates it.
 **/
- (NSString *)defaultLogsDirectory {

#if TARGET_OS_IPHONE
    NSArray *paths = NSSearchPathForDirectoriesInDomains(NSCachesDirectory, NSUserDomainMask, YES);
    NSString *baseDir = paths.firstObject;
    NSString *logsDirectory = [baseDir stringByAppendingPathComponent:@"Logs"];
#else
    NSString *appName = [[NSProcessInfo processInfo] processName];
    NSArray *paths = NSSearchPathForDirectoriesInDomains(NSLibraryDirectory, NSUserDomainMask, YES);
    NSString *basePath = ([paths count] > 0) ? paths[0] : NSTemporaryDirectory();
    NSString *logsDirectory = [[basePath stringByAppendingPathComponent:@"Logs"] stringByAppendingPathComponent:appName];
#endif

    return logsDirectory;
}

- (NSString *)logsDirectory {
    // We could do this check once, during initalization, and not bother again.
    // But this way the code continues to work if the directory gets deleted while the code is running.

    NSAssert(_logsDirectory.length > 0, @"Directory must be set.");

    NSError *err = nil;
    BOOL success = [[NSFileManager defaultManager] createDirectoryAtPath:_logsDirectory
                                             withIntermediateDirectories:YES
                                                              attributes:nil
                                                                   error:&err];
    if (success == NO) {
        NSLogError(@"DDFileLogManagerDefault: Error creating logsDirectory: %@", err);
    }

    return _logsDirectory;
}

- (BOOL)isLogFile:(NSString *)fileName {
    NSString *appName = [self applicationName];

    // We need to add a space to the name as otherwise we could match applications that have the name prefix.
    BOOL hasProperPrefix = [fileName hasPrefix:[appName stringByAppendingString:@" "]];
    BOOL hasProperSuffix = [fileName hasSuffix:@".log"];
    
    return (hasProperPrefix && hasProperSuffix);
}

// if you change formatter, then change sortedLogFileInfos method also accordingly
- (NSDateFormatter *)logFileDateFormatter {
    NSMutableDictionary *dictionary = [[NSThread currentThread] threadDictionary];
    NSString *dateFormat = @"yyyy'-'MM'-'dd'--'HH'-'mm'-'ss'-'SSS'";
    NSString *key = [NSString stringWithFormat:@"logFileDateFormatter.%@", dateFormat];
    NSDateFormatter *dateFormatter = dictionary[key];

    if (dateFormatter == nil) {
        dateFormatter = [[NSDateFormatter alloc] init];
        [dateFormatter setLocale:[NSLocale localeWithLocaleIdentifier:@"en_US_POSIX"]];
        [dateFormatter setDateFormat:dateFormat];
        [dateFormatter setTimeZone:[NSTimeZone timeZoneForSecondsFromGMT:0]];
        dictionary[key] = dateFormatter;
    }

    return dateFormatter;
}

- (NSArray *)unsortedLogFilePaths {
    NSString *logsDirectory = [self logsDirectory];
    NSArray *fileNames = [[NSFileManager defaultManager] contentsOfDirectoryAtPath:logsDirectory error:nil];

    NSMutableArray *unsortedLogFilePaths = [NSMutableArray arrayWithCapacity:[fileNames count]];

    for (NSString *fileName in fileNames) {
        // Filter out any files that aren't log files. (Just for extra safety)

    #if TARGET_IPHONE_SIMULATOR
        // In case of iPhone simulator there can be 'archived' extension. isLogFile:
        // method knows nothing about it. Thus removing it for this method.
        //
        // See full explanation in the header file.
        NSString *theFileName = [fileName stringByReplacingOccurrencesOfString:@".archived"
                                                                    withString:@""];

        if ([self isLogFile:theFileName])
    #else

        if ([self isLogFile:fileName])
    #endif
        {
            NSString *filePath = [logsDirectory stringByAppendingPathComponent:fileName];

            [unsortedLogFilePaths addObject:filePath];
        }
    }

    return unsortedLogFilePaths;
}

- (NSArray *)unsortedLogFileNames {
    NSArray *unsortedLogFilePaths = [self unsortedLogFilePaths];

    NSMutableArray *unsortedLogFileNames = [NSMutableArray arrayWithCapacity:[unsortedLogFilePaths count]];

    for (NSString *filePath in unsortedLogFilePaths) {
        [unsortedLogFileNames addObject:[filePath lastPathComponent]];
    }

    return unsortedLogFileNames;
}

- (NSArray *)unsortedLogFileInfos {
    NSArray *unsortedLogFilePaths = [self unsortedLogFilePaths];

    NSMutableArray *unsortedLogFileInfos = [NSMutableArray arrayWithCapacity:[unsortedLogFilePaths count]];

    for (NSString *filePath in unsortedLogFilePaths) {
        DDLogFileInfo *logFileInfo = [[DDLogFileInfo alloc] initWithFilePath:filePath];

        [unsortedLogFileInfos addObject:logFileInfo];
    }

    return unsortedLogFileInfos;
}

- (NSArray *)sortedLogFilePaths {
    NSArray *sortedLogFileInfos = [self sortedLogFileInfos];

    NSMutableArray *sortedLogFilePaths = [NSMutableArray arrayWithCapacity:[sortedLogFileInfos count]];

    for (DDLogFileInfo *logFileInfo in sortedLogFileInfos) {
        [sortedLogFilePaths addObject:[logFileInfo filePath]];
    }

    return sortedLogFilePaths;
}

- (NSArray *)sortedLogFileNames {
    NSArray *sortedLogFileInfos = [self sortedLogFileInfos];

    NSMutableArray *sortedLogFileNames = [NSMutableArray arrayWithCapacity:[sortedLogFileInfos count]];

    for (DDLogFileInfo *logFileInfo in sortedLogFileInfos) {
        [sortedLogFileNames addObject:[logFileInfo fileName]];
    }

    return sortedLogFileNames;
}

- (NSArray *)sortedLogFileInfos {
    return  [[self unsortedLogFileInfos] sortedArrayUsingComparator:^NSComparisonResult(DDLogFileInfo *obj1,
                                                                                        DDLogFileInfo *obj2) {
        NSDate *date1 = [NSDate new];
        NSDate *date2 = [NSDate new];

        NSArray<NSString *> *arrayComponent = [[obj1 fileName] componentsSeparatedByString:@" "];
        if (arrayComponent.count > 0) {
            NSString *stringDate = arrayComponent.lastObject;
            stringDate = [stringDate stringByReplacingOccurrencesOfString:@".log" withString:@""];
            stringDate = [stringDate stringByReplacingOccurrencesOfString:@".archived" withString:@""];
            date1 = [[self logFileDateFormatter] dateFromString:stringDate] ?: [obj1 creationDate];
        }
        
        arrayComponent = [[obj2 fileName] componentsSeparatedByString:@" "];
        if (arrayComponent.count > 0) {
            NSString *stringDate = arrayComponent.lastObject;
            stringDate = [stringDate stringByReplacingOccurrencesOfString:@".log" withString:@""];
            stringDate = [stringDate stringByReplacingOccurrencesOfString:@".archived" withString:@""];
            date2 = [[self logFileDateFormatter] dateFromString:stringDate] ?: [obj2 creationDate];
        }
        
        return [date2 compare:date1 ?: [NSDate new]];
    }];

}

////////////////////////////////////////////////////////////////////////////////////////////////////////////////////////
#pragma mark Creation
////////////////////////////////////////////////////////////////////////////////////////////////////////////////////////

//if you change newLogFileName , then  change isLogFile method also accordingly
- (NSString *)newLogFileName {
    NSString *appName = [self applicationName];

    NSDateFormatter *dateFormatter = [self logFileDateFormatter];
    NSString *formattedDate = [dateFormatter stringFromDate:[NSDate date]];

    return [NSString stringWithFormat:@"%@ %@.log", appName, formattedDate];
}

- (NSString *)logFileHeader {
    return nil;
}

- (NSData *)logFileHeaderData {
    NSString *fileHeaderStr = [self logFileHeader];
    
    if (fileHeaderStr == nil || [fileHeaderStr length] == 0) {
        return nil;
    }
    
    // Ensure that we have a newline at the end of the string
    fileHeaderStr = [NSString stringWithFormat:@"%@\n", fileHeaderStr];
    
    NSData *fileHeaderData = [fileHeaderStr dataUsingEncoding:NSUTF8StringEncoding];
    return fileHeaderData;
}

- (NSString *)createNewLogFile {
    NSString *fileName = [self newLogFileName];
    NSString *logsDirectory = [self logsDirectory];
    NSData *fileHeader = [self logFileHeaderData];

    NSUInteger attempt = 1;

    do {
        NSString *actualFileName = fileName;

        if (attempt > 1) {
            NSString *extension = [actualFileName pathExtension];

            actualFileName = [actualFileName stringByDeletingPathExtension];
            actualFileName = [actualFileName stringByAppendingFormat:@" %lu", (unsigned long)attempt];

            if (extension.length) {
                actualFileName = [actualFileName stringByAppendingPathExtension:extension];
            }
        }

        NSString *filePath = [logsDirectory stringByAppendingPathComponent:actualFileName];

        if (![[NSFileManager defaultManager] fileExistsAtPath:filePath]) {
            NSLogVerbose(@"DDLogFileManagerDefault: Creating new log file: %@", actualFileName);

            NSDictionary *attributes = nil;

        #if TARGET_OS_IPHONE
            // When creating log file on iOS we're setting NSFileProtectionKey attribute to NSFileProtectionCompleteUnlessOpen.
            //
            // But in case if app is able to launch from background we need to have an ability to open log file any time we
            // want (even if device is locked). Thats why that attribute have to be changed to
            // NSFileProtectionCompleteUntilFirstUserAuthentication.

            NSFileProtectionType key = _defaultFileProtectionLevel ? :
                (doesAppRunInBackground() ? NSFileProtectionCompleteUntilFirstUserAuthentication : NSFileProtectionCompleteUnlessOpen);

            attributes = @{
                NSFileProtectionKey: key
            };
        #endif

            [[NSFileManager defaultManager] createFileAtPath:filePath contents:fileHeader attributes:attributes];

            dispatch_async(dispatch_get_global_queue(DISPATCH_QUEUE_PRIORITY_DEFAULT, 0), ^{
                // Since we just created a new log file, we may need to delete some old log files
                [self deleteOldLogFiles];
            });

            return filePath;
        } else {
            attempt++;
        }
    } while (YES);
}

////////////////////////////////////////////////////////////////////////////////////////////////////////////////////////
#pragma mark Utility
////////////////////////////////////////////////////////////////////////////////////////////////////////////////////////

- (NSString *)applicationName {
    static NSString *_appName;
    static dispatch_once_t onceToken;

    dispatch_once(&onceToken, ^{
        _appName = [[NSBundle mainBundle] objectForInfoDictionaryKey:@"CFBundleIdentifier"];

        if (_appName.length == 0) {
            _appName = [[NSProcessInfo processInfo] processName];
        }

        if (_appName.length == 0) {
            _appName = @"";
        }
    });

    return _appName;
}

@end

////////////////////////////////////////////////////////////////////////////////////////////////////////////////////////
#pragma mark -
////////////////////////////////////////////////////////////////////////////////////////////////////////////////////////

@interface DDLogFileFormatterDefault () {
    NSDateFormatter *_dateFormatter;
}

@end

@implementation DDLogFileFormatterDefault

- (instancetype)init {
    return [self initWithDateFormatter:nil];
}

- (instancetype)initWithDateFormatter:(NSDateFormatter *)aDateFormatter {
    if ((self = [super init])) {
        if (aDateFormatter) {
            _dateFormatter = aDateFormatter;
        } else {
            _dateFormatter = [[NSDateFormatter alloc] init];
            [_dateFormatter setFormatterBehavior:NSDateFormatterBehavior10_4]; // 10.4+ style
            [_dateFormatter setDateFormat:@"yyyy/MM/dd HH:mm:ss:SSS"];
        }
    }

    return self;
}

- (NSString *)formatLogMessage:(DDLogMessage *)logMessage {
    NSString *dateAndTime = [_dateFormatter stringFromDate:(logMessage->_timestamp)];

    return [NSString stringWithFormat:@"%@  %@", dateAndTime, logMessage->_message];
}

@end

////////////////////////////////////////////////////////////////////////////////////////////////////////////////////////
#pragma mark -
////////////////////////////////////////////////////////////////////////////////////////////////////////////////////////

@interface DDFileLogger () {
    id <DDLogFileManager> _logFileManager;

    DDLogFileInfo *_currentLogFileInfo;
    NSFileHandle *_currentLogFileHandle;
    
    dispatch_source_t _currentLogFileVnode;

    NSTimeInterval _rollingFrequency;
    dispatch_source_t _rollingTimer;
    
    unsigned long long _maximumFileSize;

    dispatch_queue_t _completionQueue;
}

@end

@implementation DDFileLogger

- (instancetype)init {
    DDLogFileManagerDefault *defaultLogFileManager = [[DDLogFileManagerDefault alloc] init];
    return [self initWithLogFileManager:defaultLogFileManager completionQueue:nil];
}

- (instancetype)initWithLogFileManager:(id<DDLogFileManager>)logFileManager {
    return [self initWithLogFileManager:logFileManager completionQueue:nil];
}

- (instancetype)initWithLogFileManager:(id <DDLogFileManager>)aLogFileManager
                       completionQueue:(dispatch_queue_t __nullable)dispatchQueue {
    if ((self = [super init])) {
        _completionQueue = dispatchQueue ?: dispatch_get_global_queue(DISPATCH_QUEUE_PRIORITY_DEFAULT, 0);

        _maximumFileSize = kDDDefaultLogMaxFileSize;
        _rollingFrequency = kDDDefaultLogRollingFrequency;
        _automaticallyAppendNewlineForCustomFormatters = YES;

        _logFileManager = aLogFileManager;
        _logFormatter = [DDLogFileFormatterDefault new];
    }

    return self;
}

- (void)dealloc {
    dispatch_sync(self.loggerQueue, ^{
        [_currentLogFileHandle synchronizeFile];
        [_currentLogFileHandle closeFile];

        if (_currentLogFileVnode) {
            dispatch_source_cancel(_currentLogFileVnode);
            _currentLogFileVnode = NULL;
        }

        if (_rollingTimer) {
            dispatch_source_cancel(_rollingTimer);
            _rollingTimer = NULL;
        }
    });
}

////////////////////////////////////////////////////////////////////////////////////////////////////////////////////////
#pragma mark Properties
////////////////////////////////////////////////////////////////////////////////////////////////////////////////////////

- (unsigned long long)maximumFileSize {
    __block unsigned long long result;

    dispatch_block_t block = ^{
        result = self->_maximumFileSize;
    };

    // The design of this method is taken from the DDAbstractLogger implementation.
    // For extensive documentation please refer to the DDAbstractLogger implementation.

    // Note: The internal implementation MUST access the maximumFileSize variable directly,
    // This method is designed explicitly for external access.
    //
    // Using "self." syntax to go through this method will cause immediate deadlock.
    // This is the intended result. Fix it by accessing the ivar directly.
    // Great strides have been take to ensure this is safe to do. Plus it's MUCH faster.

    NSAssert(![self isOnGlobalLoggingQueue], @"Core architecture requirement failure");
    NSAssert(![self isOnInternalLoggerQueue], @"MUST access ivar directly, NOT via self.* syntax.");

    dispatch_queue_t globalLoggingQueue = [DDLog loggingQueue];

    dispatch_sync(globalLoggingQueue, ^{
        dispatch_sync(self.loggerQueue, block);
    });

    return result;
}

- (void)setMaximumFileSize:(unsigned long long)newMaximumFileSize {
    dispatch_block_t block = ^{
        @autoreleasepool {
            self->_maximumFileSize = newMaximumFileSize;
            [self lt_maybeRollLogFileDueToSize];
        }
    };

    // The design of this method is taken from the DDAbstractLogger implementation.
    // For extensive documentation please refer to the DDAbstractLogger implementation.

    // Note: The internal implementation MUST access the maximumFileSize variable directly,
    // This method is designed explicitly for external access.
    //
    // Using "self." syntax to go through this method will cause immediate deadlock.
    // This is the intended result. Fix it by accessing the ivar directly.
    // Great strides have been take to ensure this is safe to do. Plus it's MUCH faster.

    NSAssert(![self isOnGlobalLoggingQueue], @"Core architecture requirement failure");
    NSAssert(![self isOnInternalLoggerQueue], @"MUST access ivar directly, NOT via self.* syntax.");

    dispatch_queue_t globalLoggingQueue = [DDLog loggingQueue];

    dispatch_async(globalLoggingQueue, ^{
        dispatch_async(self.loggerQueue, block);
    });
}

- (NSTimeInterval)rollingFrequency {
    __block NSTimeInterval result;

    dispatch_block_t block = ^{
        result = self->_rollingFrequency;
    };

    // The design of this method is taken from the DDAbstractLogger implementation.
    // For extensive documentation please refer to the DDAbstractLogger implementation.

    // Note: The internal implementation should access the rollingFrequency variable directly,
    // This method is designed explicitly for external access.
    //
    // Using "self." syntax to go through this method will cause immediate deadlock.
    // This is the intended result. Fix it by accessing the ivar directly.
    // Great strides have been take to ensure this is safe to do. Plus it's MUCH faster.

    NSAssert(![self isOnGlobalLoggingQueue], @"Core architecture requirement failure");
    NSAssert(![self isOnInternalLoggerQueue], @"MUST access ivar directly, NOT via self.* syntax.");

    dispatch_queue_t globalLoggingQueue = [DDLog loggingQueue];

    dispatch_sync(globalLoggingQueue, ^{
        dispatch_sync(self.loggerQueue, block);
    });

    return result;
}

- (void)setRollingFrequency:(NSTimeInterval)newRollingFrequency {
    dispatch_block_t block = ^{
        @autoreleasepool {
            self->_rollingFrequency = newRollingFrequency;
            [self lt_maybeRollLogFileDueToAge];
        }
    };

    // The design of this method is taken from the DDAbstractLogger implementation.
    // For extensive documentation please refer to the DDAbstractLogger implementation.

    // Note: The internal implementation should access the rollingFrequency variable directly,
    // This method is designed explicitly for external access.
    //
    // Using "self." syntax to go through this method will cause immediate deadlock.
    // This is the intended result. Fix it by accessing the ivar directly.
    // Great strides have been take to ensure this is safe to do. Plus it's MUCH faster.

    NSAssert(![self isOnGlobalLoggingQueue], @"Core architecture requirement failure");
    NSAssert(![self isOnInternalLoggerQueue], @"MUST access ivar directly, NOT via self.* syntax.");

    dispatch_queue_t globalLoggingQueue = [DDLog loggingQueue];

    dispatch_async(globalLoggingQueue, ^{
        dispatch_async(self.loggerQueue, block);
    });
}

////////////////////////////////////////////////////////////////////////////////////////////////////////////////////////
#pragma mark File Rolling
////////////////////////////////////////////////////////////////////////////////////////////////////////////////////////

- (void)lt_scheduleTimerToRollLogFileDueToAge {
    NSAssert([self isOnInternalLoggerQueue], @"lt_ methods should be on logger queue.");

    if (_rollingTimer) {
        dispatch_source_cancel(_rollingTimer);
        _rollingTimer = NULL;
    }

    if (_currentLogFileInfo == nil || _rollingFrequency <= 0.0) {
        return;
    }

    NSDate *logFileCreationDate = [_currentLogFileInfo creationDate];

    NSTimeInterval ti = [logFileCreationDate timeIntervalSinceReferenceDate];
    ti += _rollingFrequency;

    NSDate *logFileRollingDate = [NSDate dateWithTimeIntervalSinceReferenceDate:ti];

    NSLogVerbose(@"DDFileLogger: scheduleTimerToRollLogFileDueToAge");

    NSLogVerbose(@"DDFileLogger: logFileCreationDate: %@", logFileCreationDate);
    NSLogVerbose(@"DDFileLogger: logFileRollingDate : %@", logFileRollingDate);

    _rollingTimer = dispatch_source_create(DISPATCH_SOURCE_TYPE_TIMER, 0, 0, self->_loggerQueue);

    __weak __auto_type weakSelf = self;
    dispatch_source_set_event_handler(_rollingTimer, ^{ @autoreleasepool {
        [weakSelf lt_maybeRollLogFileDueToAge];
    } });

    #if !OS_OBJECT_USE_OBJC
    dispatch_source_t theRollingTimer = _rollingTimer;
    dispatch_source_set_cancel_handler(_rollingTimer, ^{
        dispatch_release(theRollingTimer);
    });
    #endif

    int64_t delay = (int64_t)([logFileRollingDate timeIntervalSinceNow] * (NSTimeInterval) NSEC_PER_SEC);
    dispatch_time_t fireTime = dispatch_time(DISPATCH_TIME_NOW, delay);

    dispatch_source_set_timer(_rollingTimer, fireTime, DISPATCH_TIME_FOREVER, 1ull * NSEC_PER_SEC);
    dispatch_resume(_rollingTimer);
}

- (void)rollLogFile {
    [self rollLogFileWithCompletionBlock:nil];
}

- (void)rollLogFileWithCompletionBlock:(void (^)(void))completionBlock {
    // This method is public.
    // We need to execute the rolling on our logging thread/queue.

    dispatch_block_t block = ^{
        @autoreleasepool {
            [self lt_rollLogFileNow];

            if (completionBlock) {
                dispatch_async(self->_completionQueue, ^{
                    completionBlock();
                });
            }
        }
    };

    // The design of this method is taken from the DDAbstractLogger implementation.
    // For extensive documentation please refer to the DDAbstractLogger implementation.

    if ([self isOnInternalLoggerQueue]) {
        block();
    } else {
        dispatch_queue_t globalLoggingQueue = [DDLog loggingQueue];
        NSAssert(![self isOnGlobalLoggingQueue], @"Core architecture requirement failure");

        dispatch_async(globalLoggingQueue, ^{
            dispatch_async(self.loggerQueue, block);
        });
    }
}

- (void)lt_rollLogFileNow {
    NSAssert([self isOnInternalLoggerQueue], @"lt_ methods should be on logger queue.");
    NSLogVerbose(@"DDFileLogger: rollLogFileNow");

    if (_currentLogFileHandle == nil) {
        return;
    }

    [_currentLogFileHandle synchronizeFile];
    [_currentLogFileHandle closeFile];
    self->_currentLogFileHandle = nil;

    _currentLogFileInfo.isArchived = YES;
    NSString *archivedFilePath = [_currentLogFileInfo.filePath copy];
    _currentLogFileInfo = nil;

    if ([self->_logFileManager respondsToSelector:@selector(didRollAndArchiveLogFile:)]) {
        dispatch_async(_completionQueue, ^{
            [self->_logFileManager didRollAndArchiveLogFile:archivedFilePath];
        });
    }

    if (_currentLogFileVnode) {
        dispatch_source_cancel(_currentLogFileVnode);
        self->_currentLogFileVnode = NULL;
    }

    if (_rollingTimer) {
        dispatch_source_cancel(_rollingTimer);
        _rollingTimer = NULL;
    }
}

- (void)lt_maybeRollLogFileDueToAge {
    NSAssert([self isOnInternalLoggerQueue], @"lt_ methods should be on logger queue.");

    if (_rollingFrequency > 0.0 && _currentLogFileInfo.age >= _rollingFrequency) {
        NSLogVerbose(@"DDFileLogger: Rolling log file due to age...");
        [self lt_rollLogFileNow];
    } else {
        [self lt_scheduleTimerToRollLogFileDueToAge];
    }
}

- (void)lt_maybeRollLogFileDueToSize {
    NSAssert([self isOnInternalLoggerQueue], @"lt_ methods should be on logger queue.");

    // This method is called from logMessage.
    // Keep it FAST.

    // Note: Use direct access to maximumFileSize variable.
    // We specifically wrote our own getter/setter method to allow us to do this (for performance reasons).

    if (_maximumFileSize > 0) {
        unsigned long long fileSize = [_currentLogFileHandle offsetInFile];

        if (fileSize >= _maximumFileSize) {
            NSLogVerbose(@"DDFileLogger: Rolling log file due to size (%qu)...", fileSize);

            [self lt_rollLogFileNow];
        }
    }
}

////////////////////////////////////////////////////////////////////////////////////////////////////////////////////////
#pragma mark File Logging
////////////////////////////////////////////////////////////////////////////////////////////////////////////////////////

- (BOOL)lt_shouldLogFileBeArchived:(DDLogFileInfo *)mostRecentLogFileInfo {
    NSAssert([self isOnInternalLoggerQueue], @"lt_ methods should be on logger queue.");

    if (mostRecentLogFileInfo.isArchived) {
        return NO;
    } else if ([self shouldArchiveRecentLogFileInfo:mostRecentLogFileInfo]) {
        return YES;
    } else if (self->_maximumFileSize > 0 && mostRecentLogFileInfo.fileSize >= self->_maximumFileSize) {
        return YES;
    } else if (self->_rollingFrequency > 0.0 && mostRecentLogFileInfo.age >= self->_rollingFrequency) {
        return YES;
    }

#if TARGET_OS_IPHONE
    // When creating log file on iOS we're setting NSFileProtectionKey attribute to NSFileProtectionCompleteUnlessOpen.
    //
    // But in case if app is able to launch from background we need to have an ability to open log file any time we
    // want (even if device is locked). Thats why that attribute have to be changed to
    // NSFileProtectionCompleteUntilFirstUserAuthentication.
    //
    // If previous log was created when app wasn't running in background, but now it is - we archive it and create
    // a new one.
    //
    // If user has overwritten to NSFileProtectionNone there is no neeed to create a new one.
    if (doesAppRunInBackground()) {
        NSFileProtectionType key = mostRecentLogFileInfo.fileAttributes[NSFileProtectionKey];
        BOOL isUntilFirstAuth = [key isEqualToString:NSFileProtectionCompleteUntilFirstUserAuthentication];
        BOOL isNone = [key isEqualToString:NSFileProtectionNone];

        if (!isUntilFirstAuth && !isNone) {
            return YES;
        }
    }
#endif

    return NO;
}

/**
 * Returns the log file that should be used.
 * If there is an existing log file that is suitable, within the
 * constraints of maximumFileSize and rollingFrequency, then it is returned.
 *
 * Otherwise a new file is created and returned.
 **/
- (DDLogFileInfo *)currentLogFileInfo {
    // The design of this method is taken from the DDAbstractLogger implementation.
    // For extensive documentation please refer to the DDAbstractLogger implementation.
    // Do not access this method on any Lumberjack queue, will deadllock.

    NSAssert(![self isOnGlobalLoggingQueue], @"Core architecture requirement failure");
    NSAssert(![self isOnInternalLoggerQueue], @"MUST access ivar directly, NOT via self.* syntax.");

    __block DDLogFileInfo *info = nil;
    dispatch_block_t block = ^{
        info = [self lt_currentLogFileInfo];
    };

    dispatch_queue_t globalLoggingQueue = [DDLog loggingQueue];

    dispatch_sync(globalLoggingQueue, ^{
        dispatch_sync(self->_loggerQueue, block);
    });

    return info;
}

- (DDLogFileInfo *)lt_currentLogFileInfo {
    NSAssert([self isOnInternalLoggerQueue], @"lt_ methods should be on logger queue.");

    BOOL isResuming = self->_currentLogFileInfo == nil;
    if (isResuming) {
        NSArray *sortedLogFileInfos = [self->_logFileManager sortedLogFileInfos];
        self->_currentLogFileInfo = sortedLogFileInfos.firstObject;
    }

    if (self->_currentLogFileInfo) {
        BOOL isMostRecentLogArchived = self->_currentLogFileInfo.isArchived;
        BOOL forceArchive = self->_doNotReuseLogFiles && isMostRecentLogArchived == NO;

        if (forceArchive || [self lt_shouldLogFileBeArchived:self->_currentLogFileInfo]) {
            self->_currentLogFileInfo.isArchived = YES;
            NSString *archivedLogFilePath = [self->_currentLogFileInfo.fileName copy];
            self->_currentLogFileInfo = nil;

            if ([self->_logFileManager respondsToSelector:@selector(didArchiveLogFile:)]) {
                dispatch_async(_completionQueue, ^{
                    [self->_logFileManager didArchiveLogFile:archivedLogFilePath];
                });
            }
        }
    }

    if (isResuming && self->_currentLogFileInfo) {
        NSLogVerbose(@"DDFileLogger: Resuming logging with file %@", self->_currentLogFileInfo.fileName);
    }

    if (!self->_currentLogFileInfo) {
        NSString *currentLogFilePath = [self->_logFileManager createNewLogFile];
        self->_currentLogFileInfo = [[DDLogFileInfo alloc] initWithFilePath:currentLogFilePath];
    }

    return self->_currentLogFileInfo;
}

- (void)lt_monitorCurrentLogFileForExternalChanges {
    NSAssert(self->_currentLogFileHandle, @"Can not monitor without handle.");
    NSAssert([self isOnInternalLoggerQueue], @"lt_ methods should be on logger queue.");

    dispatch_source_vnode_flags_t flags = DISPATCH_VNODE_DELETE | DISPATCH_VNODE_RENAME | DISPATCH_VNODE_REVOKE;
    self->_currentLogFileVnode = dispatch_source_create(DISPATCH_SOURCE_TYPE_VNODE,
                                                        (uintptr_t)[self->_currentLogFileHandle fileDescriptor],
                                                        flags,
                                                        self->_loggerQueue);

    __weak __auto_type weakSelf = self;
    dispatch_source_set_event_handler(self->_currentLogFileVnode, ^{ @autoreleasepool {
        NSLogInfo(@"DDFileLogger: Current logfile was moved. Rolling it and creating a new one");
        [weakSelf lt_rollLogFileNow];
    } });

#if !OS_OBJECT_USE_OBJC
    dispatch_source_t vnode = self->_currentLogFileVnode;
    dispatch_source_set_cancel_handler(self->_currentLogFileVnode, ^{
        dispatch_release(vnode);
    });
#endif

    dispatch_resume(self->_currentLogFileVnode);
}

- (NSFileHandle *)lt_currentLogFileHandle {
    NSAssert([self isOnInternalLoggerQueue], @"lt_ methods should be on logger queue.");

    if (!self->_currentLogFileHandle) {
        NSString *logFilePath = [[self lt_currentLogFileInfo] filePath];
        self->_currentLogFileHandle = [NSFileHandle fileHandleForWritingAtPath:logFilePath];
        [self->_currentLogFileHandle seekToEndOfFile];

        if (self->_currentLogFileHandle) {
            [self lt_scheduleTimerToRollLogFileDueToAge];
            [self lt_monitorCurrentLogFileForExternalChanges];
        }
    }

    return self->_currentLogFileHandle;
}

////////////////////////////////////////////////////////////////////////////////////////////////////////////////////////
#pragma mark DDLogger Protocol
////////////////////////////////////////////////////////////////////////////////////////////////////////////////////////

static int exception_count = 0;
- (void)logMessage:(DDLogMessage *)logMessage {
    NSString *message = logMessage->_message;
    BOOL isFormatted = NO;

    if (_logFormatter) {
        message = [_logFormatter formatLogMessage:logMessage];
        isFormatted = message != logMessage->_message;
    }

    if (message) {

        if (!isFormatted || _automaticallyAppendNewlineForCustomFormatters) {
            unichar lastChar = [message characterAtIndex:message.length - 1];
            BOOL isLastCharNewline = [NSCharacterSet.newlineCharacterSet characterIsMember:lastChar];

            if (!isLastCharNewline) {
                message = [message stringByAppendingString:@"\n"];
            }
        }

        NSData *logData = [message dataUsingEncoding:NSUTF8StringEncoding];

        @try {
            [self willLogMessage];

            NSFileHandle *handle = [self lt_currentLogFileHandle];
            [handle seekToEndOfFile];
            [handle writeData:logData];

            [self didLogMessage];
        } @catch (NSException *exception) {
            exception_count++;

            if (exception_count <= 10) {
                NSLogError(@"DDFileLogger.logMessage: %@", exception);

                if (exception_count == 10) {
                    NSLogError(@"DDFileLogger.logMessage: Too many exceptions -- will not log any more of them.");
                }
            }
        }
    }
}

- (void)willLogMessage {
	
}

- (void)didLogMessage {
    [self lt_maybeRollLogFileDueToSize];
}

- (BOOL)shouldArchiveRecentLogFileInfo:(__unused DDLogFileInfo *)recentLogFileInfo {
    return NO;
}

- (void)willRemoveLogger {
    [self lt_rollLogFileNow];
}

- (void)flush {
    NSAssert([self isOnInternalLoggerQueue], @"lt_ methods should be on logger queue.");
    [_currentLogFileHandle synchronizeFile];
}

- (DDLoggerName)loggerName {
    return DDLoggerNameFile;
}

@end

////////////////////////////////////////////////////////////////////////////////////////////////////////////////////////
#pragma mark -
////////////////////////////////////////////////////////////////////////////////////////////////////////////////////////

#if TARGET_IPHONE_SIMULATOR
    static NSString * const kDDXAttrArchivedName = @"archived";
#else
    static NSString * const kDDXAttrArchivedName = @"lumberjack.log.archived";
#endif

@interface DDLogFileInfo () {
    __strong NSString *_filePath;
    __strong NSString *_fileName;
    
    __strong NSDictionary *_fileAttributes;
    
    __strong NSDate *_creationDate;
    __strong NSDate *_modificationDate;
    
    unsigned long long _fileSize;
}

@end


@implementation DDLogFileInfo

@synthesize filePath;

@dynamic fileName;
@dynamic fileAttributes;
@dynamic creationDate;
@dynamic modificationDate;
@dynamic fileSize;
@dynamic age;

@dynamic isArchived;


#pragma mark Lifecycle

+ (instancetype)logFileWithPath:(NSString *)aFilePath {
    return [[self alloc] initWithFilePath:aFilePath];
}

- (instancetype)initWithFilePath:(NSString *)aFilePath {
    if ((self = [super init])) {
        filePath = [aFilePath copy];
    }

    return self;
}

////////////////////////////////////////////////////////////////////////////////////////////////////////////////////////
#pragma mark Standard Info
////////////////////////////////////////////////////////////////////////////////////////////////////////////////////////

- (NSDictionary *)fileAttributes {
    if (_fileAttributes == nil && filePath != nil) {
        _fileAttributes = [[NSFileManager defaultManager] attributesOfItemAtPath:filePath error:nil];
    }

    return _fileAttributes;
}

- (NSString *)fileName {
    if (_fileName == nil) {
        _fileName = [filePath lastPathComponent];
    }

    return _fileName;
}

- (NSDate *)modificationDate {
    if (_modificationDate == nil) {
        _modificationDate = self.fileAttributes[NSFileModificationDate];
    }

    return _modificationDate;
}

- (NSDate *)creationDate {
    if (_creationDate == nil) {
        _creationDate = self.fileAttributes[NSFileCreationDate];
    }

    return _creationDate;
}

- (unsigned long long)fileSize {
    if (_fileSize == 0) {
        _fileSize = [self.fileAttributes[NSFileSize] unsignedLongLongValue];
    }

    return _fileSize;
}

- (NSTimeInterval)age {
    return -[[self creationDate] timeIntervalSinceNow];
}

- (NSString *)description {
    return [@{ @"filePath": self.filePath ? : @"",
               @"fileName": self.fileName ? : @"",
               @"fileAttributes": self.fileAttributes ? : @"",
               @"creationDate": self.creationDate ? : @"",
               @"modificationDate": self.modificationDate ? : @"",
               @"fileSize": @(self.fileSize),
               @"age": @(self.age),
               @"isArchived": @(self.isArchived) } description];
}

////////////////////////////////////////////////////////////////////////////////////////////////////////////////////////
#pragma mark Archiving
////////////////////////////////////////////////////////////////////////////////////////////////////////////////////////

- (BOOL)isArchived {
#if TARGET_IPHONE_SIMULATOR

    // Extended attributes don't work properly on the simulator.
    // So we have to use a less attractive alternative.
    // See full explanation in the header file.

    return [self hasExtensionAttributeWithName:kDDXAttrArchivedName];

#else

    return [self hasExtendedAttributeWithName:kDDXAttrArchivedName];

#endif
}

- (void)setIsArchived:(BOOL)flag {
#if TARGET_IPHONE_SIMULATOR

    // Extended attributes don't work properly on the simulator.
    // So we have to use a less attractive alternative.
    // See full explanation in the header file.

    if (flag) {
        [self addExtensionAttributeWithName:kDDXAttrArchivedName];
    } else {
        [self removeExtensionAttributeWithName:kDDXAttrArchivedName];
    }

#else

    if (flag) {
        [self addExtendedAttributeWithName:kDDXAttrArchivedName];
    } else {
        [self removeExtendedAttributeWithName:kDDXAttrArchivedName];
    }

#endif
}

////////////////////////////////////////////////////////////////////////////////////////////////////////////////////////
#pragma mark Changes
////////////////////////////////////////////////////////////////////////////////////////////////////////////////////////

- (void)reset {
    _fileName = nil;
    _fileAttributes = nil;
    _creationDate = nil;
    _modificationDate = nil;
}

- (void)renameFile:(NSString *)newFileName {
    // This method is only used on the iPhone simulator, where normal extended attributes are broken.
    // See full explanation in the header file.

    if (![newFileName isEqualToString:[self fileName]]) {
        NSString *fileDir = [filePath stringByDeletingLastPathComponent];
        NSString *newFilePath = [fileDir stringByAppendingPathComponent:newFileName];
        NSLogVerbose(@"DDLogFileInfo: Renaming file: '%@' -> '%@'", self.fileName, newFileName);

        NSError *error = nil;

        BOOL success = [[NSFileManager defaultManager] removeItemAtPath:newFilePath error:&error];
        if (!success && error.code != NSFileNoSuchFileError) {
            NSLogError(@"DDLogFileInfo: Error deleting archive (%@): %@", self.fileName, error);
        }

        if (![[NSFileManager defaultManager] moveItemAtPath:filePath toPath:newFilePath error:&error]) {
            NSLogError(@"DDLogFileInfo: Error renaming file (%@): %@", self.fileName, error);
        }

        filePath = newFilePath;
        [self reset];
    }
}

////////////////////////////////////////////////////////////////////////////////////////////////////////////////////////
#pragma mark Attribute Management
////////////////////////////////////////////////////////////////////////////////////////////////////////////////////////

#if TARGET_IPHONE_SIMULATOR

// Extended attributes don't work properly on the simulator.
// So we have to use a less attractive alternative.
// See full explanation in the header file.

- (BOOL)hasExtensionAttributeWithName:(NSString *)attrName {
    // This method is only used on the iPhone simulator, where normal extended attributes are broken.
    // See full explanation in the header file.

    // Split the file name into components. File name may have various format, but generally
    // structure is same:
    //
    // <name part>.<extension part> and <name part>.archived.<extension part>
    // or
    // <name part> and <name part>.archived
    //
    // So we want to search for the attrName in the components (ignoring the first array index).

    NSArray *components = [[self fileName] componentsSeparatedByString:@"."];

    // Watch out for file names without an extension

    for (NSUInteger i = 1; i < components.count; i++) {
        NSString *attr = components[i];

        if ([attrName isEqualToString:attr]) {
            return YES;
        }
    }

    return NO;
}

- (void)addExtensionAttributeWithName:(NSString *)attrName {
    // This method is only used on the iPhone simulator, where normal extended attributes are broken.
    // See full explanation in the header file.

    if ([attrName length] == 0) {
        return;
    }

    // Example:
    // attrName = "archived"
    //
    // "mylog.txt" -> "mylog.archived.txt"
    // "mylog"     -> "mylog.archived"

    NSArray *components = [[self fileName] componentsSeparatedByString:@"."];

    NSUInteger count = [components count];

    NSUInteger estimatedNewLength = [[self fileName] length] + [attrName length] + 1;
    NSMutableString *newFileName = [NSMutableString stringWithCapacity:estimatedNewLength];

    if (count > 0) {
        [newFileName appendString:components.firstObject];
    }

    NSString *lastExt = @"";

    NSUInteger i;

    for (i = 1; i < count; i++) {
        NSString *attr = components[i];

        if ([attr length] == 0) {
            continue;
        }

        if ([attrName isEqualToString:attr]) {
            // Extension attribute already exists in file name
            return;
        }

        if ([lastExt length] > 0) {
            [newFileName appendFormat:@".%@", lastExt];
        }

        lastExt = attr;
    }

    [newFileName appendFormat:@".%@", attrName];

    if ([lastExt length] > 0) {
        [newFileName appendFormat:@".%@", lastExt];
    }

    [self renameFile:newFileName];
}

- (void)removeExtensionAttributeWithName:(NSString *)attrName {
    // This method is only used on the iPhone simulator, where normal extended attributes are broken.
    // See full explanation in the header file.

    if ([attrName length] == 0) {
        return;
    }

    // Example:
    // attrName = "archived"
    //
    // "mylog.archived.txt" -> "mylog.txt"
    // "mylog.archived"     -> "mylog"

    NSArray *components = [[self fileName] componentsSeparatedByString:@"."];

    NSUInteger count = [components count];

    NSUInteger estimatedNewLength = [[self fileName] length];
    NSMutableString *newFileName = [NSMutableString stringWithCapacity:estimatedNewLength];

    if (count > 0) {
        [newFileName appendString:components.firstObject];
    }

    BOOL found = NO;

    NSUInteger i;

    for (i = 1; i < count; i++) {
        NSString *attr = components[i];

        if ([attrName isEqualToString:attr]) {
            found = YES;
        } else {
            [newFileName appendFormat:@".%@", attr];
        }
    }

    if (found) {
        [self renameFile:newFileName];
    }
}

#else /* if TARGET_IPHONE_SIMULATOR */

- (BOOL)hasExtendedAttributeWithName:(NSString *)attrName {
    const char *path = [filePath UTF8String];
    const char *name = [attrName UTF8String];

    ssize_t result = getxattr(path, name, NULL, 0, 0, 0);

    return (result >= 0);
}

- (void)addExtendedAttributeWithName:(NSString *)attrName {
    const char *path = [filePath UTF8String];
    const char *name = [attrName UTF8String];

    int result = setxattr(path, name, NULL, 0, 0, 0);

    if (result < 0) {
        NSLogError(@"DDLogFileInfo: setxattr(%@, %@): error = %s",
                   attrName,
                   filePath,
                   strerror(errno));
    }
}

- (void)removeExtendedAttributeWithName:(NSString *)attrName {
    const char *path = [filePath UTF8String];
    const char *name = [attrName UTF8String];

    int result = removexattr(path, name, 0);

    if (result < 0 && errno != ENOATTR) {
        NSLogError(@"DDLogFileInfo: removexattr(%@, %@): error = %s",
                   attrName,
                   self.fileName,
                   strerror(errno));
    }
}

#endif /* if TARGET_IPHONE_SIMULATOR */

////////////////////////////////////////////////////////////////////////////////////////////////////////////////////////
#pragma mark Comparisons
////////////////////////////////////////////////////////////////////////////////////////////////////////////////////////

- (BOOL)isEqual:(id)object {
    if ([object isKindOfClass:[self class]]) {
        DDLogFileInfo *another = (DDLogFileInfo *)object;

        return [filePath isEqualToString:[another filePath]];
    }

    return NO;
}

-(NSUInteger)hash {
    return [filePath hash];
}

- (NSComparisonResult)reverseCompareByCreationDate:(DDLogFileInfo *)another {
    NSDate *us = [self creationDate];
    NSDate *them = [another creationDate];

    NSComparisonResult result = [us compare:them];

    if (result == NSOrderedAscending) {
        return NSOrderedDescending;
    }

    if (result == NSOrderedDescending) {
        return NSOrderedAscending;
    }

    return NSOrderedSame;
}

- (NSComparisonResult)reverseCompareByModificationDate:(DDLogFileInfo *)another {
    NSDate *us = [self modificationDate];
    NSDate *them = [another modificationDate];

    NSComparisonResult result = [us compare:them];

    if (result == NSOrderedAscending) {
        return NSOrderedDescending;
    }

    if (result == NSOrderedDescending) {
        return NSOrderedAscending;
    }

    return NSOrderedSame;
}

@end

#if TARGET_OS_IPHONE
/**
 * When creating log file on iOS we're setting NSFileProtectionKey attribute to NSFileProtectionCompleteUnlessOpen.
 *
 * But in case if app is able to launch from background we need to have an ability to open log file any time we
 * want (even if device is locked). Thats why that attribute have to be changed to
 * NSFileProtectionCompleteUntilFirstUserAuthentication.
 */
BOOL doesAppRunInBackground() {
    BOOL answer = NO;

    NSArray *backgroundModes = [[NSBundle mainBundle] objectForInfoDictionaryKey:@"UIBackgroundModes"];

    for (NSString *mode in backgroundModes) {
        if (mode.length > 0) {
            answer = YES;
            break;
        }
    }

    return answer;
}

#endif<|MERGE_RESOLUTION|>--- conflicted
+++ resolved
@@ -65,14 +65,6 @@
 #endif
 }
 
-<<<<<<< HEAD
-=======
-- (void)deleteOldLogFiles;
-- (NSString *)defaultLogsDirectory;
-
-@property (readonly, copy) NSData *logFileHeaderData;
-
->>>>>>> 7556aabd
 @end
 
 @implementation DDLogFileManagerDefault
@@ -441,25 +433,35 @@
 - (NSData *)logFileHeaderData {
     NSString *fileHeaderStr = [self logFileHeader];
     
-    if (fileHeaderStr == nil || [fileHeaderStr length] == 0) {
+    if (fileHeaderStr.length == 0) {
         return nil;
     }
     
     // Ensure that we have a newline at the end of the string
-    fileHeaderStr = [NSString stringWithFormat:@"%@\n", fileHeaderStr];
-    
-    NSData *fileHeaderData = [fileHeaderStr dataUsingEncoding:NSUTF8StringEncoding];
-    return fileHeaderData;
+    unichar lastChar = [fileHeaderStr characterAtIndex:fileHeaderStr.length - 1];
+    if (![[NSCharacterSet newlineCharacterSet] characterIsMember:lastChar]) {
+        fileHeaderStr = [fileHeaderStr stringByAppendingString:@"\n"];
+    }
+
+    return [fileHeaderStr dataUsingEncoding:NSUTF8StringEncoding];
 }
 
 - (NSString *)createNewLogFile {
+    static NSUInteger MAX_ALLOWED_ERROR = 5;
+
     NSString *fileName = [self newLogFileName];
     NSString *logsDirectory = [self logsDirectory];
     NSData *fileHeader = [self logFileHeaderData];
 
     NSUInteger attempt = 1;
+    NSUInteger criticalErrors = 0;
 
     do {
+        if (criticalErrors >= MAX_ALLOWED_ERROR) {
+            NSLogError(@"DDLogFileManagerDefault: Bailing file creation, encountered %ld errors.", criticalErrors);
+            return nil;
+        }
+
         NSString *actualFileName = fileName;
 
         if (attempt > 1) {
@@ -475,38 +477,43 @@
 
         NSString *filePath = [logsDirectory stringByAppendingPathComponent:actualFileName];
 
-        if (![[NSFileManager defaultManager] fileExistsAtPath:filePath]) {
-            NSLogVerbose(@"DDLogFileManagerDefault: Creating new log file: %@", actualFileName);
-
-            NSDictionary *attributes = nil;
-
-        #if TARGET_OS_IPHONE
-            // When creating log file on iOS we're setting NSFileProtectionKey attribute to NSFileProtectionCompleteUnlessOpen.
-            //
-            // But in case if app is able to launch from background we need to have an ability to open log file any time we
-            // want (even if device is locked). Thats why that attribute have to be changed to
-            // NSFileProtectionCompleteUntilFirstUserAuthentication.
-
-            NSFileProtectionType key = _defaultFileProtectionLevel ? :
-                (doesAppRunInBackground() ? NSFileProtectionCompleteUntilFirstUserAuthentication : NSFileProtectionCompleteUnlessOpen);
-
-            attributes = @{
-                NSFileProtectionKey: key
-            };
-        #endif
-
-            [[NSFileManager defaultManager] createFileAtPath:filePath contents:fileHeader attributes:attributes];
-
-            dispatch_async(dispatch_get_global_queue(DISPATCH_QUEUE_PRIORITY_DEFAULT, 0), ^{
-                // Since we just created a new log file, we may need to delete some old log files
-                [self deleteOldLogFiles];
-            });
-
-            return filePath;
+        NSDictionary *attributes = nil;
+#if TARGET_OS_IPHONE
+        // When creating log file on iOS we're setting NSFileProtectionKey attribute to NSFileProtectionCompleteUnlessOpen.
+        //
+        // But in case if app is able to launch from background we need to have an ability to open log file any time we
+        // want (even if device is locked). Thats why that attribute have to be changed to
+        // NSFileProtectionCompleteUntilFirstUserAuthentication.
+        NSFileProtectionType key = _defaultFileProtectionLevel ? :
+        (doesAppRunInBackground() ? NSFileProtectionCompleteUntilFirstUserAuthentication : NSFileProtectionCompleteUnlessOpen);
+
+        attributes = @{NSFileProtectionKey: key};
+#endif
+
+        NSError *error = nil;
+        BOOL success = [fileHeader writeToURL:filePath
+                                      options:NSDataWritingAtomic
+                                        error:&error];
+
+        if (success) {
+            NSLogVerbose(@"DDLogFileManagerDefault: Created new log file: %@", actualFileName);
+            break;
+        } else if (error.code == NSFileWriteFileExistsError) {
+            attempt++;
+            continue;
         } else {
-            attempt++;
-        }
+            NSLogError(@"DDLogFileManagerDefault: Critical error while creating log file: %@", error);
+            criticalErrors++;
+            continue;
+        }
+
+        return filePath;
     } while (YES);
+
+    dispatch_async(dispatch_get_global_queue(DISPATCH_QUEUE_PRIORITY_DEFAULT, 0), ^{
+        // Since we just created a new log file, we may need to delete some old log files
+        [self deleteOldLogFiles];
+    });
 }
 
 ////////////////////////////////////////////////////////////////////////////////////////////////////////////////////////
