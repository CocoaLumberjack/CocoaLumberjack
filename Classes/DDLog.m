--- conflicted
+++ resolved
@@ -340,7 +340,6 @@
 + (void)log:(BOOL)asynchronous
       level:(DDLogLevel)level
        flag:(DDLogFlag)flag
-<<<<<<< HEAD
     context:(int)context
        file:(const char *)file
    function:(const char *)function
@@ -354,8 +353,6 @@
 + (void)log:(BOOL)asynchronous
       level:(DDLogLevel)level
        flag:(DDLogFlag)flag
-=======
->>>>>>> a9d10885
     context:(int)context
        file:(const char *)file
    function:(const char *)function
