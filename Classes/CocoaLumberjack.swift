--- conflicted
+++ resolved
@@ -18,19 +18,11 @@
 extension DDLogFlag {
     public static func fromLogLevel(logLevel: DDLogLevel) -> DDLogFlag {
         return DDLogFlag(rawValue: logLevel.rawValue)
-<<<<<<< HEAD
     }
 	
 	public init(_ logLevel: DDLogLevel) {
         self = DDLogFlag(rawValue: logLevel.rawValue)
 	}
-=======
-    }
-    
-    public init(_ logLevel: DDLogLevel) {
-        self = DDLogFlag(rawValue: logLevel.rawValue)
-    }
->>>>>>> 5627dff8
     
     ///returns the log level, or the lowest equivalant.
     public func toLogLevel() -> DDLogLevel {
