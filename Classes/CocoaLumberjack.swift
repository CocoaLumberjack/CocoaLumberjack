--- conflicted
+++ resolved
@@ -44,26 +44,13 @@
     }
 }
 
-<<<<<<< HEAD
-=======
-extension DDMultiFormatter {
-    public var formatterArray: [DDLogFormatter] {
-        return self.formatters as! [DDLogFormatter]
-    }
-}
-
->>>>>>> edf2d2b5
 public var defaultDebugLevel = DDLogLevel.Verbose
 
 public func resetDefaultDebugLevel() {
     defaultDebugLevel = DDLogLevel.Verbose
 }
 
-<<<<<<< HEAD
 public func SwiftLogMacro(isAsynchronous: Bool, level: DDLogLevel, flag flg: DDLogFlag, context: Int = 0, file: StaticString = __FILE__, function: StaticString = __FUNCTION__, line: UInt = __LINE__, tag: AnyObject? = nil, @autoclosure(escaping) #string: () -> String) {
-=======
-public func SwiftLogMacro(isAsynchronous: Bool, level: DDLogLevel, flag flg: DDLogFlag, context: Int = 0, file: StaticString = __FILE__, function: StaticString = __FUNCTION__, line: UInt = __LINE__, tag: AnyObject? = nil, @autoclosure #string:  () -> String) {
->>>>>>> edf2d2b5
     if level.rawValue & flg.rawValue != 0 {
         // Tell the DDLogMessage constructor to copy the C strings that get passed to it. Using string interpolation to prevent integer overflow warning when using StaticString.stringValue
         let logMessage = DDLogMessage(message: string(), level: level, flag: flg, context: context, file: "\(file)", function: "\(function)", line: line, tag: tag, options: .CopyFile | .CopyFunction, timestamp: nil)
@@ -71,45 +58,24 @@
     }
 }
 
-<<<<<<< HEAD
-public func DDLogDebug(@autoclosure(escaping) logText: () -> String, level: DDLogLevel = defaultDebugLevel, file: StaticString = __FILE__, function: StaticString = __FUNCTION__, line: UWord = __LINE__, asynchronous async: Bool = true) {
-    SwiftLogMacro(async, level, flag: .Debug, file: file, function: function, line: line, string: logText)
-}
-
-public func DDLogInfo(@autoclosure(escaping) logText: () -> String, level: DDLogLevel = defaultDebugLevel, file: StaticString = __FILE__, function: StaticString = __FUNCTION__, line: UWord = __LINE__, asynchronous async: Bool = true) {
-    SwiftLogMacro(async, level, flag: .Info, file: file, function: function, line: line, string: logText)
-}
-
-public func DDLogWarn(@autoclosure(escaping) logText: () -> String, level: DDLogLevel = defaultDebugLevel, file: StaticString = __FILE__, function: StaticString = __FUNCTION__, line: UWord = __LINE__, asynchronous async: Bool = true) {
-    SwiftLogMacro(async, level, flag: .Warning, file: file, function: function, line: line, string: logText)
-}
-
-public func DDLogVerbose(@autoclosure(escaping) logText: () -> String, level: DDLogLevel = defaultDebugLevel, file: StaticString = __FILE__, function: StaticString = __FUNCTION__, line: UWord = __LINE__, asynchronous async: Bool = true) {
-    SwiftLogMacro(async, level, flag: .Verbose, file: file, function: function, line: line, string: logText)
-}
-
-public func DDLogError(@autoclosure(escaping) logText: () -> String, level: DDLogLevel = defaultDebugLevel, file: StaticString = __FILE__, function: StaticString = __FUNCTION__, line: UWord = __LINE__, asynchronous async: Bool = false) {
-    SwiftLogMacro(async, level, flag: .Error, file: file, function: function, line: line, string: logText)
-=======
-public func DDLogDebug(@autoclosure logText:  () -> String, level: DDLogLevel = defaultDebugLevel, context: Int = 0, file: StaticString = __FILE__, function: StaticString = __FUNCTION__, line: UWord = __LINE__, tag: AnyObject? = nil, asynchronous async: Bool = true) {
+public func DDLogDebug(@autoclosure(escaping) logText: () -> String, level: DDLogLevel = defaultDebugLevel, context: Int = 0, file: StaticString = __FILE__, function: StaticString = __FUNCTION__, line: UWord = __LINE__, tag: AnyObject? = nil, asynchronous async: Bool = true) {
     SwiftLogMacro(async, level, flag: .Debug, context: context, file: file, function: function, line: line, tag: tag, string: logText)
 }
 
-public func DDLogInfo(@autoclosure logText:  () -> String, level: DDLogLevel = defaultDebugLevel, context: Int = 0, file: StaticString = __FILE__, function: StaticString = __FUNCTION__, line: UWord = __LINE__, tag: AnyObject? = nil, asynchronous async: Bool = true) {
+public func DDLogInfo(@autoclosure(escaping) logText: () -> String, level: DDLogLevel = defaultDebugLevel, context: Int = 0, file: StaticString = __FILE__, function: StaticString = __FUNCTION__, line: UWord = __LINE__, tag: AnyObject? = nil, asynchronous async: Bool = true) {
     SwiftLogMacro(async, level, flag: .Info, context: context, file: file, function: function, line: line, tag: tag, string: logText)
 }
 
-public func DDLogWarn(@autoclosure logText:  () -> String, level: DDLogLevel = defaultDebugLevel, context: Int = 0, file: StaticString = __FILE__, function: StaticString = __FUNCTION__, line: UWord = __LINE__, tag: AnyObject? = nil, asynchronous async: Bool = true) {
+public func DDLogWarn(@autoclosure(escaping) logText: () -> String, level: DDLogLevel = defaultDebugLevel, context: Int = 0, file: StaticString = __FILE__, function: StaticString = __FUNCTION__, line: UWord = __LINE__, tag: AnyObject? = nil, asynchronous async: Bool = true) {
     SwiftLogMacro(async, level, flag: .Warning, context: context, file: file, function: function, line: line, tag: tag, string: logText)
 }
 
-public func DDLogVerbose(@autoclosure logText:  () -> String, level: DDLogLevel = defaultDebugLevel, context: Int = 0, file: StaticString = __FILE__, function: StaticString = __FUNCTION__, line: UWord = __LINE__, tag: AnyObject? = nil, asynchronous async: Bool = true) {
+public func DDLogVerbose(@autoclosure(escaping) logText: () -> String, level: DDLogLevel = defaultDebugLevel, context: Int = 0, file: StaticString = __FILE__, function: StaticString = __FUNCTION__, line: UWord = __LINE__, tag: AnyObject? = nil, asynchronous async: Bool = true) {
     SwiftLogMacro(async, level, flag: .Verbose, context: context, file: file, function: function, line: line, tag: tag, string: logText)
 }
 
-public func DDLogError(@autoclosure logText:  () -> String, level: DDLogLevel = defaultDebugLevel, context: Int = 0, file: StaticString = __FILE__, function: StaticString = __FUNCTION__, line: UWord = __LINE__, tag: AnyObject? = nil, asynchronous async: Bool = true) {
+public func DDLogError(@autoclosure(escaping) logText: () -> String, level: DDLogLevel = defaultDebugLevel, context: Int = 0, file: StaticString = __FILE__, function: StaticString = __FUNCTION__, line: UWord = __LINE__, tag: AnyObject? = nil, asynchronous async: Bool = false) {
     SwiftLogMacro(async, level, flag: .Error, context: context, file: file, function: function, line: line, tag: tag, string: logText)
->>>>>>> edf2d2b5
 }
 
 /// Analogous to the C preprocessor macro THIS_FILE
