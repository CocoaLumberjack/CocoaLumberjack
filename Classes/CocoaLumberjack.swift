--- conflicted
+++ resolved
@@ -22,7 +22,7 @@
     }
 	
 	public init(_ logLevel: DDLogLevel) {
-		self = DDLogFlag(logLevel.rawValue)
+        self = DDLogFlag(rawValue: logLevel.rawValue)
 	}
     
     ///returns the log level, or the lowest equivalant.
@@ -55,11 +55,7 @@
     defaultDebugLevel = DDLogLevel.Verbose
 }
 
-<<<<<<< HEAD
-public func SwiftLogMacro(isAsynchronous: Bool, level: DDLogLevel, flag flg: DDLogFlag, context: Int = 0, file: StaticString = __FILE__, function: StaticString = __FUNCTION__, line: UInt = __LINE__, tag: AnyObject? = nil, @autoclosure string: () -> String) {
-=======
-public func SwiftLogMacro(isAsynchronous: Bool, level: DDLogLevel, flag flg: DDLogFlag, context: Int = 0, file: StaticString = __FILE__, function: StaticString = __FUNCTION__, line: UInt = __LINE__, tag: AnyObject? = nil, @autoclosure(escaping) #string: () -> String) {
->>>>>>> 5e958484
+public func SwiftLogMacro(isAsynchronous: Bool, level: DDLogLevel, flag flg: DDLogFlag, context: Int = 0, file: StaticString = __FILE__, function: StaticString = __FUNCTION__, line: UInt = __LINE__, tag: AnyObject? = nil, @autoclosure(escaping) string: () -> String) {
     if level.rawValue & flg.rawValue != 0 {
         // Tell the DDLogMessage constructor to copy the C strings that get passed to it. Using string interpolation to prevent integer overflow warning when using StaticString.stringValue
         let logMessage = DDLogMessage(message: string(), level: level, flag: flg, context: context, file: "\(file)", function: "\(function)", line: line, tag: tag, options: [.CopyFile, .CopyFunction], timestamp: nil)
@@ -67,45 +63,24 @@
     }
 }
 
-<<<<<<< HEAD
-public func DDLogDebug(@autoclosure logText: () -> String, level: DDLogLevel = defaultDebugLevel, file: StaticString = __FILE__, function: StaticString = __FUNCTION__, line: UWord = __LINE__, asynchronous async: Bool = true) {
-    SwiftLogMacro(async, level: level, flag: .Debug, file: file, function: function, line: line, string: logText)
-}
-
-public func DDLogInfo(@autoclosure logText: () -> String, level: DDLogLevel = defaultDebugLevel, file: StaticString = __FILE__, function: StaticString = __FUNCTION__, line: UWord = __LINE__, asynchronous async: Bool = true) {
-    SwiftLogMacro(async, level: level, flag: .Info, file: file, function: function, line: line, string: logText)
-}
-
-public func DDLogWarn(@autoclosure logText: () -> String, level: DDLogLevel = defaultDebugLevel, file: StaticString = __FILE__, function: StaticString = __FUNCTION__, line: UWord = __LINE__, asynchronous async: Bool = true) {
-    SwiftLogMacro(async, level: level, flag: .Warning, file: file, function: function, line: line, string: logText)
-}
-
-public func DDLogVerbose(@autoclosure logText: () -> String, level: DDLogLevel = defaultDebugLevel, file: StaticString = __FILE__, function: StaticString = __FUNCTION__, line: UWord = __LINE__, asynchronous async: Bool = true) {
-    SwiftLogMacro(async, level: level, flag: .Verbose, file: file, function: function, line: line, string: logText)
-}
-
-public func DDLogError(@autoclosure logText: () -> String, level: DDLogLevel = defaultDebugLevel, file: StaticString = __FILE__, function: StaticString = __FUNCTION__, line: UWord = __LINE__, asynchronous async: Bool = false) {
-    SwiftLogMacro(async, level: level, flag: .Error, file: file, function: function, line: line, string: logText)
-=======
 public func DDLogDebug(@autoclosure(escaping) logText: () -> String, level: DDLogLevel = defaultDebugLevel, context: Int = 0, file: StaticString = __FILE__, function: StaticString = __FUNCTION__, line: UWord = __LINE__, tag: AnyObject? = nil, asynchronous async: Bool = true) {
-    SwiftLogMacro(async, level, flag: .Debug, context: context, file: file, function: function, line: line, tag: tag, string: logText)
+    SwiftLogMacro(async, level: level, flag: .Debug, context: context, file: file, function: function, line: line, tag: tag, string: logText)
 }
 
 public func DDLogInfo(@autoclosure(escaping) logText: () -> String, level: DDLogLevel = defaultDebugLevel, context: Int = 0, file: StaticString = __FILE__, function: StaticString = __FUNCTION__, line: UWord = __LINE__, tag: AnyObject? = nil, asynchronous async: Bool = true) {
-    SwiftLogMacro(async, level, flag: .Info, context: context, file: file, function: function, line: line, tag: tag, string: logText)
+    SwiftLogMacro(async, level: level, flag: .Info, context: context, file: file, function: function, line: line, tag: tag, string: logText)
 }
 
 public func DDLogWarn(@autoclosure(escaping) logText: () -> String, level: DDLogLevel = defaultDebugLevel, context: Int = 0, file: StaticString = __FILE__, function: StaticString = __FUNCTION__, line: UWord = __LINE__, tag: AnyObject? = nil, asynchronous async: Bool = true) {
-    SwiftLogMacro(async, level, flag: .Warning, context: context, file: file, function: function, line: line, tag: tag, string: logText)
+    SwiftLogMacro(async, level: level, flag: .Warning, context: context, file: file, function: function, line: line, tag: tag, string: logText)
 }
 
 public func DDLogVerbose(@autoclosure(escaping) logText: () -> String, level: DDLogLevel = defaultDebugLevel, context: Int = 0, file: StaticString = __FILE__, function: StaticString = __FUNCTION__, line: UWord = __LINE__, tag: AnyObject? = nil, asynchronous async: Bool = true) {
-    SwiftLogMacro(async, level, flag: .Verbose, context: context, file: file, function: function, line: line, tag: tag, string: logText)
+    SwiftLogMacro(async, level: level, flag: .Verbose, context: context, file: file, function: function, line: line, tag: tag, string: logText)
 }
 
 public func DDLogError(@autoclosure(escaping) logText: () -> String, level: DDLogLevel = defaultDebugLevel, context: Int = 0, file: StaticString = __FILE__, function: StaticString = __FUNCTION__, line: UWord = __LINE__, tag: AnyObject? = nil, asynchronous async: Bool = false) {
-    SwiftLogMacro(async, level, flag: .Error, context: context, file: file, function: function, line: line, tag: tag, string: logText)
->>>>>>> 5e958484
+    SwiftLogMacro(async, level: level, flag: .Error, context: context, file: file, function: function, line: line, tag: tag, string: logText)
 }
 
 /// Analogous to the C preprocessor macro `THIS_FILE`.
