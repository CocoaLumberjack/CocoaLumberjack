// !$*UTF8*$!
{
	archiveVersion = 1;
	classes = {
	};
	objectVersion = 46;
	objects = {

/* Begin PBXBuildFile section */
		18F3BF081A81D8B700692297 /* CocoaLumberjack.swift in Sources */ = {isa = PBXBuildFile; fileRef = 55BCB5C619D4BB6E0096E784 /* CocoaLumberjack.swift */; };
		18F3BF0A1A81D8B700692297 /* CocoaLumberjack.framework in Frameworks */ = {isa = PBXBuildFile; fileRef = DCB3185114EB418E001CFBEE /* CocoaLumberjack.framework */; };
		18F3BF161A81D9A400692297 /* CocoaLumberjack.h in Headers */ = {isa = PBXBuildFile; fileRef = 18F3BF151A81D9A400692297 /* CocoaLumberjack.h */; settings = {ATTRIBUTES = (Public, ); }; };
		18F3BF641A81DD2E00692297 /* AppDelegate.swift in Sources */ = {isa = PBXBuildFile; fileRef = 18F3BF631A81DD2E00692297 /* AppDelegate.swift */; };
		18F3BF661A81DD2E00692297 /* ViewController.swift in Sources */ = {isa = PBXBuildFile; fileRef = 18F3BF651A81DD2E00692297 /* ViewController.swift */; };
		18F3BF6B1A81DD2E00692297 /* Images.xcassets in Resources */ = {isa = PBXBuildFile; fileRef = 18F3BF6A1A81DD2E00692297 /* Images.xcassets */; };
		18F3BF811A81DD7800692297 /* Formatter.swift in Sources */ = {isa = PBXBuildFile; fileRef = 55BE8BF319DF196300979D7F /* Formatter.swift */; };
		18F3BF8A1A81DF5600692297 /* DDContextFilterLogFormatter.h in Headers */ = {isa = PBXBuildFile; fileRef = DA9C20CB192A0E0000AB7171 /* DDContextFilterLogFormatter.h */; settings = {ATTRIBUTES = (Public, ); }; };
		18F3BF8B1A81DF5600692297 /* DDAssertMacros.h in Headers */ = {isa = PBXBuildFile; fileRef = E5D89BA51994749300C180CF /* DDAssertMacros.h */; settings = {ATTRIBUTES = (Public, ); }; };
		18F3BF8C1A81DF5600692297 /* DDASLLogCapture.h in Headers */ = {isa = PBXBuildFile; fileRef = DA9C20BF192A0E0000AB7171 /* DDASLLogCapture.h */; settings = {ATTRIBUTES = (Public, ); }; };
		18F3BF8D1A81DF5600692297 /* DDDispatchQueueLogFormatter.h in Headers */ = {isa = PBXBuildFile; fileRef = DA9C20CD192A0E0000AB7171 /* DDDispatchQueueLogFormatter.h */; settings = {ATTRIBUTES = (Public, ); }; };
		18F3BF8E1A81DF5600692297 /* DDLog+LOGV.h in Headers */ = {isa = PBXBuildFile; fileRef = DA9C20C7192A0E0000AB7171 /* DDLog+LOGV.h */; settings = {ATTRIBUTES = (Public, ); }; };
		18F3BF8F1A81DF5600692297 /* DDLegacyMacros.h in Headers */ = {isa = PBXBuildFile; fileRef = E58079621A032F92008819CA /* DDLegacyMacros.h */; settings = {ATTRIBUTES = (Public, ); }; };
		18F3BF901A81DF5600692297 /* DDAbstractDatabaseLogger.h in Headers */ = {isa = PBXBuildFile; fileRef = DA9C20BD192A0E0000AB7171 /* DDAbstractDatabaseLogger.h */; settings = {ATTRIBUTES = (Public, ); }; };
		18F3BF911A81DF5600692297 /* DDLogMacros.h in Headers */ = {isa = PBXBuildFile; fileRef = E5D89BA61994749300C180CF /* DDLogMacros.h */; settings = {ATTRIBUTES = (Public, ); }; };
		18F3BF921A81DF5600692297 /* DDTTYLogger.h in Headers */ = {isa = PBXBuildFile; fileRef = DA9C20C8192A0E0000AB7171 /* DDTTYLogger.h */; settings = {ATTRIBUTES = (Public, ); }; };
		18F3BF931A81DF5600692297 /* DDLog.h in Headers */ = {isa = PBXBuildFile; fileRef = DA9C20C5192A0E0000AB7171 /* DDLog.h */; settings = {ATTRIBUTES = (Public, ); }; };
		18F3BF941A81DF5600692297 /* DDASLLogger.h in Headers */ = {isa = PBXBuildFile; fileRef = DA9C20C1192A0E0000AB7171 /* DDASLLogger.h */; settings = {ATTRIBUTES = (Public, ); }; };
		18F3BF951A81DF5600692297 /* DDMultiFormatter.h in Headers */ = {isa = PBXBuildFile; fileRef = DA9C20CF192A0E0000AB7171 /* DDMultiFormatter.h */; settings = {ATTRIBUTES = (Public, ); }; };
		18F3BF961A81DF5600692297 /* CocoaLumberjack.h in Headers */ = {isa = PBXBuildFile; fileRef = 18F3BF151A81D9A400692297 /* CocoaLumberjack.h */; settings = {ATTRIBUTES = (Public, ); }; };
		18F3BF971A81DF5600692297 /* DDFileLogger.h in Headers */ = {isa = PBXBuildFile; fileRef = DA9C20C3192A0E0000AB7171 /* DDFileLogger.h */; settings = {ATTRIBUTES = (Public, ); }; };
		18F3BF991A81DF5600692297 /* DDLog.m in Sources */ = {isa = PBXBuildFile; fileRef = DA9C20C6192A0E0000AB7171 /* DDLog.m */; };
		18F3BF9A1A81DF5600692297 /* DDASLLogCapture.m in Sources */ = {isa = PBXBuildFile; fileRef = DA9C20C0192A0E0000AB7171 /* DDASLLogCapture.m */; };
		18F3BF9B1A81DF5600692297 /* DDContextFilterLogFormatter.m in Sources */ = {isa = PBXBuildFile; fileRef = DA9C20CC192A0E0000AB7171 /* DDContextFilterLogFormatter.m */; };
		18F3BF9C1A81DF5600692297 /* DDDispatchQueueLogFormatter.m in Sources */ = {isa = PBXBuildFile; fileRef = DA9C20CE192A0E0000AB7171 /* DDDispatchQueueLogFormatter.m */; };
		18F3BF9D1A81DF5600692297 /* DDFileLogger.m in Sources */ = {isa = PBXBuildFile; fileRef = DA9C20C4192A0E0000AB7171 /* DDFileLogger.m */; };
		18F3BF9E1A81DF5600692297 /* DDTTYLogger.m in Sources */ = {isa = PBXBuildFile; fileRef = DA9C20C9192A0E0000AB7171 /* DDTTYLogger.m */; };
		18F3BF9F1A81DF5600692297 /* DDMultiFormatter.m in Sources */ = {isa = PBXBuildFile; fileRef = DA9C20D0192A0E0000AB7171 /* DDMultiFormatter.m */; };
		18F3BFA01A81DF5600692297 /* DDAbstractDatabaseLogger.m in Sources */ = {isa = PBXBuildFile; fileRef = DA9C20BE192A0E0000AB7171 /* DDAbstractDatabaseLogger.m */; };
		18F3BFA11A81DF5600692297 /* DDASLLogger.m in Sources */ = {isa = PBXBuildFile; fileRef = DA9C20C2192A0E0000AB7171 /* DDASLLogger.m */; };
		18F3BFBB1A81DFA200692297 /* CocoaLumberjack.swift in Sources */ = {isa = PBXBuildFile; fileRef = 55BCB5C619D4BB6E0096E784 /* CocoaLumberjack.swift */; };
		18F3BFBD1A81DFA200692297 /* CocoaLumberjack.framework in Frameworks */ = {isa = PBXBuildFile; fileRef = DCB3185114EB418E001CFBEE /* CocoaLumberjack.framework */; };
		18F3BFCE1A81DFEB00692297 /* CocoaLumberjackSwift.framework in Frameworks */ = {isa = PBXBuildFile; fileRef = 18F3BFC21A81DFA200692297 /* CocoaLumberjackSwift.framework */; };
		18F3BFCF1A81DFEB00692297 /* CocoaLumberjackSwift.framework in Embed Frameworks */ = {isa = PBXBuildFile; fileRef = 18F3BFC21A81DFA200692297 /* CocoaLumberjackSwift.framework */; settings = {ATTRIBUTES = (CodeSignOnCopy, RemoveHeadersOnCopy, ); }; };
		18F3BFF71A81E0C800692297 /* main.m in Sources */ = {isa = PBXBuildFile; fileRef = 18F3BFF61A81E0C800692297 /* main.m */; };
		18F3BFFA1A81E0C800692297 /* AppDelegate.m in Sources */ = {isa = PBXBuildFile; fileRef = 18F3BFF91A81E0C800692297 /* AppDelegate.m */; };
		18F3BFFD1A81E0C800692297 /* ViewController.m in Sources */ = {isa = PBXBuildFile; fileRef = 18F3BFFC1A81E0C800692297 /* ViewController.m */; };
		18F3C0001A81E0C800692297 /* Main.storyboard in Resources */ = {isa = PBXBuildFile; fileRef = 18F3BFFE1A81E0C800692297 /* Main.storyboard */; };
		18F3C0021A81E0C800692297 /* Images.xcassets in Resources */ = {isa = PBXBuildFile; fileRef = 18F3C0011A81E0C800692297 /* Images.xcassets */; };
		18F3C0051A81E0C800692297 /* LaunchScreen.xib in Resources */ = {isa = PBXBuildFile; fileRef = 18F3C0031A81E0C800692297 /* LaunchScreen.xib */; };
		18F3C0181A81E14000692297 /* DDContextFilterLogFormatter.m in Sources */ = {isa = PBXBuildFile; fileRef = DA9C20CC192A0E0000AB7171 /* DDContextFilterLogFormatter.m */; };
		18F3C0191A81E14000692297 /* DDDispatchQueueLogFormatter.m in Sources */ = {isa = PBXBuildFile; fileRef = DA9C20CE192A0E0000AB7171 /* DDDispatchQueueLogFormatter.m */; };
		18F3C01A1A81E14000692297 /* DDMultiFormatter.m in Sources */ = {isa = PBXBuildFile; fileRef = DA9C20D0192A0E0000AB7171 /* DDMultiFormatter.m */; };
		18F3C01B1A81E14E00692297 /* DDAbstractDatabaseLogger.m in Sources */ = {isa = PBXBuildFile; fileRef = DA9C20BE192A0E0000AB7171 /* DDAbstractDatabaseLogger.m */; };
		18F3C01C1A81E14E00692297 /* DDASLLogCapture.m in Sources */ = {isa = PBXBuildFile; fileRef = DA9C20C0192A0E0000AB7171 /* DDASLLogCapture.m */; };
		18F3C01D1A81E14E00692297 /* DDASLLogger.m in Sources */ = {isa = PBXBuildFile; fileRef = DA9C20C2192A0E0000AB7171 /* DDASLLogger.m */; };
		18F3C01E1A81E14E00692297 /* DDFileLogger.m in Sources */ = {isa = PBXBuildFile; fileRef = DA9C20C4192A0E0000AB7171 /* DDFileLogger.m */; };
		18F3C01F1A81E14E00692297 /* DDLog.m in Sources */ = {isa = PBXBuildFile; fileRef = DA9C20C6192A0E0000AB7171 /* DDLog.m */; };
		18F3C0201A81E14E00692297 /* DDTTYLogger.m in Sources */ = {isa = PBXBuildFile; fileRef = DA9C20C9192A0E0000AB7171 /* DDTTYLogger.m */; };
		18F3C0211A81E21600692297 /* libCocoaLumberjack-iOS-Static.a in Frameworks */ = {isa = PBXBuildFile; fileRef = 18F3BFD71A81E06E00692297 /* libCocoaLumberjack-iOS-Static.a */; };
		5541B4161A5B5B9200A374A9 /* InfoPlist.strings in Resources */ = {isa = PBXBuildFile; fileRef = 5541B4151A5B5B9200A374A9 /* InfoPlist.strings */; };
		5541B4181A5B5C9A00A374A9 /* MainMenu.xib in Resources */ = {isa = PBXBuildFile; fileRef = 5541B4171A5B5C9A00A374A9 /* MainMenu.xib */; };
		5541B41E1A5B62FD00A374A9 /* CocoaLumberjack.framework in Embed Frameworks */ = {isa = PBXBuildFile; fileRef = DCB3185114EB418E001CFBEE /* CocoaLumberjack.framework */; settings = {ATTRIBUTES = (CodeSignOnCopy, RemoveHeadersOnCopy, ); }; };
		55C5F2891B1E39A700EBC776 /* CocoaLumberjackSwift.framework in Embed Frameworks */ = {isa = PBXBuildFile; fileRef = 18F3BF0F1A81D8B700692297 /* CocoaLumberjackSwift.framework */; settings = {ATTRIBUTES = (CodeSignOnCopy, RemoveHeadersOnCopy, ); }; };
		55C5F28A1B1E39EB00EBC776 /* CocoaLumberjack.framework in Embed Frameworks */ = {isa = PBXBuildFile; fileRef = 18F3BFA71A81DF5600692297 /* CocoaLumberjack.framework */; settings = {ATTRIBUTES = (CodeSignOnCopy, RemoveHeadersOnCopy, ); }; };
		55CCBF0619BA679200957A39 /* AppDelegate.swift in Sources */ = {isa = PBXBuildFile; fileRef = 55CCBF0519BA679200957A39 /* AppDelegate.swift */; };
		55CCBF0819BA679200957A39 /* Images.xcassets in Resources */ = {isa = PBXBuildFile; fileRef = 55CCBF0719BA679200957A39 /* Images.xcassets */; };
		55CCBF2019BA67CB00957A39 /* CocoaLumberjack.framework in Frameworks */ = {isa = PBXBuildFile; fileRef = DCB3185114EB418E001CFBEE /* CocoaLumberjack.framework */; };
		55F88BF81B3CB15C00E31255 /* CocoaLumberjackSwift.h in Headers */ = {isa = PBXBuildFile; fileRef = 55F88BF71B3CB15C00E31255 /* CocoaLumberjackSwift.h */; settings = {ATTRIBUTES = (Public, ); }; };
		55F88BF91B3CB15C00E31255 /* CocoaLumberjackSwift.h in Headers */ = {isa = PBXBuildFile; fileRef = 55F88BF71B3CB15C00E31255 /* CocoaLumberjackSwift.h */; settings = {ATTRIBUTES = (Public, ); }; };
		DA9C20D1192A0E0000AB7171 /* DDAbstractDatabaseLogger.h in Headers */ = {isa = PBXBuildFile; fileRef = DA9C20BD192A0E0000AB7171 /* DDAbstractDatabaseLogger.h */; settings = {ATTRIBUTES = (Public, ); }; };
		DA9C20D2192A0E0000AB7171 /* DDAbstractDatabaseLogger.m in Sources */ = {isa = PBXBuildFile; fileRef = DA9C20BE192A0E0000AB7171 /* DDAbstractDatabaseLogger.m */; };
		DA9C20D3192A0E0000AB7171 /* DDASLLogCapture.h in Headers */ = {isa = PBXBuildFile; fileRef = DA9C20BF192A0E0000AB7171 /* DDASLLogCapture.h */; settings = {ATTRIBUTES = (Public, ); }; };
		DA9C20D4192A0E0000AB7171 /* DDASLLogCapture.m in Sources */ = {isa = PBXBuildFile; fileRef = DA9C20C0192A0E0000AB7171 /* DDASLLogCapture.m */; };
		DA9C20D5192A0E0000AB7171 /* DDASLLogger.h in Headers */ = {isa = PBXBuildFile; fileRef = DA9C20C1192A0E0000AB7171 /* DDASLLogger.h */; settings = {ATTRIBUTES = (Public, ); }; };
		DA9C20D6192A0E0000AB7171 /* DDASLLogger.m in Sources */ = {isa = PBXBuildFile; fileRef = DA9C20C2192A0E0000AB7171 /* DDASLLogger.m */; };
		DA9C20D7192A0E0000AB7171 /* DDFileLogger.h in Headers */ = {isa = PBXBuildFile; fileRef = DA9C20C3192A0E0000AB7171 /* DDFileLogger.h */; settings = {ATTRIBUTES = (Public, ); }; };
		DA9C20D8192A0E0000AB7171 /* DDFileLogger.m in Sources */ = {isa = PBXBuildFile; fileRef = DA9C20C4192A0E0000AB7171 /* DDFileLogger.m */; };
		DA9C20D9192A0E0000AB7171 /* DDLog.h in Headers */ = {isa = PBXBuildFile; fileRef = DA9C20C5192A0E0000AB7171 /* DDLog.h */; settings = {ATTRIBUTES = (Public, ); }; };
		DA9C20DA192A0E0000AB7171 /* DDLog.m in Sources */ = {isa = PBXBuildFile; fileRef = DA9C20C6192A0E0000AB7171 /* DDLog.m */; };
		DA9C20DB192A0E0000AB7171 /* DDLog+LOGV.h in Headers */ = {isa = PBXBuildFile; fileRef = DA9C20C7192A0E0000AB7171 /* DDLog+LOGV.h */; settings = {ATTRIBUTES = (Public, ); }; };
		DA9C20DC192A0E0000AB7171 /* DDTTYLogger.h in Headers */ = {isa = PBXBuildFile; fileRef = DA9C20C8192A0E0000AB7171 /* DDTTYLogger.h */; settings = {ATTRIBUTES = (Public, ); }; };
		DA9C20DD192A0E0000AB7171 /* DDTTYLogger.m in Sources */ = {isa = PBXBuildFile; fileRef = DA9C20C9192A0E0000AB7171 /* DDTTYLogger.m */; };
		DA9C20DE192A0E0000AB7171 /* DDContextFilterLogFormatter.h in Headers */ = {isa = PBXBuildFile; fileRef = DA9C20CB192A0E0000AB7171 /* DDContextFilterLogFormatter.h */; settings = {ATTRIBUTES = (Public, ); }; };
		DA9C20DF192A0E0000AB7171 /* DDContextFilterLogFormatter.m in Sources */ = {isa = PBXBuildFile; fileRef = DA9C20CC192A0E0000AB7171 /* DDContextFilterLogFormatter.m */; };
		DA9C20E0192A0E0000AB7171 /* DDDispatchQueueLogFormatter.h in Headers */ = {isa = PBXBuildFile; fileRef = DA9C20CD192A0E0000AB7171 /* DDDispatchQueueLogFormatter.h */; settings = {ATTRIBUTES = (Public, ); }; };
		DA9C20E1192A0E0000AB7171 /* DDDispatchQueueLogFormatter.m in Sources */ = {isa = PBXBuildFile; fileRef = DA9C20CE192A0E0000AB7171 /* DDDispatchQueueLogFormatter.m */; };
		DA9C20E2192A0E0000AB7171 /* DDMultiFormatter.h in Headers */ = {isa = PBXBuildFile; fileRef = DA9C20CF192A0E0000AB7171 /* DDMultiFormatter.h */; settings = {ATTRIBUTES = (Public, ); }; };
		DA9C20E3192A0E0000AB7171 /* DDMultiFormatter.m in Sources */ = {isa = PBXBuildFile; fileRef = DA9C20D0192A0E0000AB7171 /* DDMultiFormatter.m */; };
		DCB318D214ED6C3B001CFBEE /* InfoPlist.strings in Resources */ = {isa = PBXBuildFile; fileRef = DCB318D014ED6C3B001CFBEE /* InfoPlist.strings */; };
		DCB318D414ED6C3B001CFBEE /* main.m in Sources */ = {isa = PBXBuildFile; fileRef = DCB318D314ED6C3B001CFBEE /* main.m */; };
		DCB318D814ED6C3B001CFBEE /* Credits.rtf in Resources */ = {isa = PBXBuildFile; fileRef = DCB318D614ED6C3B001CFBEE /* Credits.rtf */; };
		DCB318DB14ED6C3B001CFBEE /* AppDelegate.m in Sources */ = {isa = PBXBuildFile; fileRef = DCB318DA14ED6C3B001CFBEE /* AppDelegate.m */; };
		DCB318DE14ED6C3B001CFBEE /* MainMenu.xib in Resources */ = {isa = PBXBuildFile; fileRef = DCB318DC14ED6C3B001CFBEE /* MainMenu.xib */; };
		E58079631A032F92008819CA /* DDLegacyMacros.h in Headers */ = {isa = PBXBuildFile; fileRef = E58079621A032F92008819CA /* DDLegacyMacros.h */; settings = {ATTRIBUTES = (Public, ); }; };
		E5D89BA81994749300C180CF /* DDAssertMacros.h in Headers */ = {isa = PBXBuildFile; fileRef = E5D89BA51994749300C180CF /* DDAssertMacros.h */; settings = {ATTRIBUTES = (Public, ); }; };
		E5D89BA91994749300C180CF /* DDLogMacros.h in Headers */ = {isa = PBXBuildFile; fileRef = E5D89BA61994749300C180CF /* DDLogMacros.h */; settings = {ATTRIBUTES = (Public, ); }; };
		E5D89BAD199494B600C180CF /* CocoaLumberjack.framework in Frameworks */ = {isa = PBXBuildFile; fileRef = DCB3185114EB418E001CFBEE /* CocoaLumberjack.framework */; };
/* End PBXBuildFile section */

/* Begin PBXContainerItemProxy section */
		18F3BEF81A81D8B700692297 /* PBXContainerItemProxy */ = {
			isa = PBXContainerItemProxy;
			containerPortal = DCB3184714EB418D001CFBEE /* Project object */;
			proxyType = 1;
			remoteGlobalIDString = DCB3185014EB418E001CFBEE;
			remoteInfo = CocoaLumberjack;
		};
		18F3BFAB1A81DFA200692297 /* PBXContainerItemProxy */ = {
			isa = PBXContainerItemProxy;
			containerPortal = DCB3184714EB418D001CFBEE /* Project object */;
			proxyType = 1;
			remoteGlobalIDString = DCB3185014EB418E001CFBEE;
			remoteInfo = CocoaLumberjack;
		};
		18F3BFD01A81DFEC00692297 /* PBXContainerItemProxy */ = {
			isa = PBXContainerItemProxy;
			containerPortal = DCB3184714EB418D001CFBEE /* Project object */;
			proxyType = 1;
			remoteGlobalIDString = 18F3BFA91A81DFA200692297;
			remoteInfo = "CocoaLumberjackSwift-iOS";
		};
		55C5F2871B1E399100EBC776 /* PBXContainerItemProxy */ = {
			isa = PBXContainerItemProxy;
			containerPortal = DCB3184714EB418D001CFBEE /* Project object */;
			proxyType = 1;
			remoteGlobalIDString = 18F3BEF61A81D8B700692297;
			remoteInfo = CocoaLumberjackSwift;
		};
		DCB318E214ED6C43001CFBEE /* PBXContainerItemProxy */ = {
			isa = PBXContainerItemProxy;
			containerPortal = DCB3184714EB418D001CFBEE /* Project object */;
			proxyType = 1;
			remoteGlobalIDString = DCB3185014EB418E001CFBEE;
			remoteInfo = Lumberjack;
		};
/* End PBXContainerItemProxy section */

/* Begin PBXCopyFilesBuildPhase section */
		18F3BFD21A81DFEC00692297 /* Embed Frameworks */ = {
			isa = PBXCopyFilesBuildPhase;
			buildActionMask = 2147483647;
			dstPath = "";
			dstSubfolderSpec = 10;
			files = (
				55C5F28A1B1E39EB00EBC776 /* CocoaLumberjack.framework in Embed Frameworks */,
				18F3BFCF1A81DFEB00692297 /* CocoaLumberjackSwift.framework in Embed Frameworks */,
			);
			name = "Embed Frameworks";
			runOnlyForDeploymentPostprocessing = 0;
		};
		18F3BFD51A81E06E00692297 /* CopyFiles */ = {
			isa = PBXCopyFilesBuildPhase;
			buildActionMask = 2147483647;
			dstPath = "include/$(PRODUCT_NAME)";
			dstSubfolderSpec = 16;
			files = (
			);
			runOnlyForDeploymentPostprocessing = 0;
		};
		5541B41D1A5B62EB00A374A9 /* Embed Frameworks */ = {
			isa = PBXCopyFilesBuildPhase;
			buildActionMask = 2147483647;
			dstPath = "";
			dstSubfolderSpec = 10;
			files = (
				55C5F2891B1E39A700EBC776 /* CocoaLumberjackSwift.framework in Embed Frameworks */,
				5541B41E1A5B62FD00A374A9 /* CocoaLumberjack.framework in Embed Frameworks */,
			);
			name = "Embed Frameworks";
			runOnlyForDeploymentPostprocessing = 0;
		};
/* End PBXCopyFilesBuildPhase section */

/* Begin PBXFileReference section */
		18F3BF0F1A81D8B700692297 /* CocoaLumberjackSwift.framework */ = {isa = PBXFileReference; explicitFileType = wrapper.framework; includeInIndex = 0; path = CocoaLumberjackSwift.framework; sourceTree = BUILT_PRODUCTS_DIR; };
		18F3BF151A81D9A400692297 /* CocoaLumberjack.h */ = {isa = PBXFileReference; fileEncoding = 4; lastKnownFileType = sourcecode.c.h; path = CocoaLumberjack.h; sourceTree = "<group>"; };
		18F3BF5F1A81DD2E00692297 /* iOSSwiftTest.app */ = {isa = PBXFileReference; explicitFileType = wrapper.application; includeInIndex = 0; path = iOSSwiftTest.app; sourceTree = BUILT_PRODUCTS_DIR; };
		18F3BF621A81DD2E00692297 /* Info.plist */ = {isa = PBXFileReference; lastKnownFileType = text.plist.xml; path = Info.plist; sourceTree = "<group>"; };
		18F3BF631A81DD2E00692297 /* AppDelegate.swift */ = {isa = PBXFileReference; lastKnownFileType = sourcecode.swift; path = AppDelegate.swift; sourceTree = "<group>"; };
		18F3BF651A81DD2E00692297 /* ViewController.swift */ = {isa = PBXFileReference; lastKnownFileType = sourcecode.swift; path = ViewController.swift; sourceTree = "<group>"; };
		18F3BF6A1A81DD2E00692297 /* Images.xcassets */ = {isa = PBXFileReference; lastKnownFileType = folder.assetcatalog; path = Images.xcassets; sourceTree = "<group>"; };
		18F3BFA71A81DF5600692297 /* CocoaLumberjack.framework */ = {isa = PBXFileReference; explicitFileType = wrapper.framework; includeInIndex = 0; path = CocoaLumberjack.framework; sourceTree = BUILT_PRODUCTS_DIR; };
		18F3BFC21A81DFA200692297 /* CocoaLumberjackSwift.framework */ = {isa = PBXFileReference; explicitFileType = wrapper.framework; includeInIndex = 0; path = CocoaLumberjackSwift.framework; sourceTree = BUILT_PRODUCTS_DIR; };
		18F3BFD71A81E06E00692297 /* libCocoaLumberjack-iOS-Static.a */ = {isa = PBXFileReference; explicitFileType = archive.ar; includeInIndex = 0; path = "libCocoaLumberjack-iOS-Static.a"; sourceTree = BUILT_PRODUCTS_DIR; };
		18F3BFF21A81E0C700692297 /* iOSLibStaticTest.app */ = {isa = PBXFileReference; explicitFileType = wrapper.application; includeInIndex = 0; path = iOSLibStaticTest.app; sourceTree = BUILT_PRODUCTS_DIR; };
		18F3BFF51A81E0C800692297 /* Info.plist */ = {isa = PBXFileReference; lastKnownFileType = text.plist.xml; path = Info.plist; sourceTree = "<group>"; };
		18F3BFF61A81E0C800692297 /* main.m */ = {isa = PBXFileReference; lastKnownFileType = sourcecode.c.objc; path = main.m; sourceTree = "<group>"; };
		18F3BFF81A81E0C800692297 /* AppDelegate.h */ = {isa = PBXFileReference; lastKnownFileType = sourcecode.c.h; path = AppDelegate.h; sourceTree = "<group>"; };
		18F3BFF91A81E0C800692297 /* AppDelegate.m */ = {isa = PBXFileReference; lastKnownFileType = sourcecode.c.objc; path = AppDelegate.m; sourceTree = "<group>"; };
		18F3BFFB1A81E0C800692297 /* ViewController.h */ = {isa = PBXFileReference; lastKnownFileType = sourcecode.c.h; path = ViewController.h; sourceTree = "<group>"; };
		18F3BFFC1A81E0C800692297 /* ViewController.m */ = {isa = PBXFileReference; lastKnownFileType = sourcecode.c.objc; path = ViewController.m; sourceTree = "<group>"; };
		18F3BFFF1A81E0C800692297 /* Base */ = {isa = PBXFileReference; lastKnownFileType = file.storyboard; name = Base; path = Base.lproj/Main.storyboard; sourceTree = "<group>"; };
		18F3C0011A81E0C800692297 /* Images.xcassets */ = {isa = PBXFileReference; lastKnownFileType = folder.assetcatalog; path = Images.xcassets; sourceTree = "<group>"; };
		18F3C0041A81E0C800692297 /* Base */ = {isa = PBXFileReference; lastKnownFileType = file.xib; name = Base; path = Base.lproj/LaunchScreen.xib; sourceTree = "<group>"; };
		5541B4151A5B5B9200A374A9 /* InfoPlist.strings */ = {isa = PBXFileReference; fileEncoding = 4; lastKnownFileType = text.plist.strings; path = InfoPlist.strings; sourceTree = "<group>"; };
		5541B4171A5B5C9A00A374A9 /* MainMenu.xib */ = {isa = PBXFileReference; fileEncoding = 4; lastKnownFileType = file.xib; path = MainMenu.xib; sourceTree = "<group>"; };
		555E014A19FACB600063F058 /* CocoaLumberjack.modulemap */ = {isa = PBXFileReference; lastKnownFileType = "sourcecode.module-map"; path = CocoaLumberjack.modulemap; sourceTree = "<group>"; usesTabs = 1; };
		55BCB5C619D4BB6E0096E784 /* CocoaLumberjack.swift */ = {isa = PBXFileReference; fileEncoding = 4; lastKnownFileType = sourcecode.swift; path = CocoaLumberjack.swift; sourceTree = "<group>"; };
		55BE8BF319DF196300979D7F /* Formatter.swift */ = {isa = PBXFileReference; fileEncoding = 4; lastKnownFileType = sourcecode.swift; path = Formatter.swift; sourceTree = "<group>"; };
		55CCBEFF19BA679200957A39 /* SwiftTest.app */ = {isa = PBXFileReference; explicitFileType = wrapper.application; includeInIndex = 0; path = SwiftTest.app; sourceTree = BUILT_PRODUCTS_DIR; };
		55CCBF0219BA679200957A39 /* Info.plist */ = {isa = PBXFileReference; lastKnownFileType = text.plist.xml; path = Info.plist; sourceTree = "<group>"; };
		55CCBF0519BA679200957A39 /* AppDelegate.swift */ = {isa = PBXFileReference; lastKnownFileType = sourcecode.swift; path = AppDelegate.swift; sourceTree = "<group>"; };
		55CCBF0719BA679200957A39 /* Images.xcassets */ = {isa = PBXFileReference; lastKnownFileType = folder.assetcatalog; path = Images.xcassets; sourceTree = "<group>"; };
		55F88BF71B3CB15C00E31255 /* CocoaLumberjackSwift.h */ = {isa = PBXFileReference; fileEncoding = 4; lastKnownFileType = sourcecode.c.h; path = CocoaLumberjackSwift.h; sourceTree = "<group>"; };
		DA9C20BD192A0E0000AB7171 /* DDAbstractDatabaseLogger.h */ = {isa = PBXFileReference; fileEncoding = 4; lastKnownFileType = sourcecode.c.h; path = DDAbstractDatabaseLogger.h; sourceTree = "<group>"; };
		DA9C20BE192A0E0000AB7171 /* DDAbstractDatabaseLogger.m */ = {isa = PBXFileReference; fileEncoding = 4; lastKnownFileType = sourcecode.c.objc; path = DDAbstractDatabaseLogger.m; sourceTree = "<group>"; };
		DA9C20BF192A0E0000AB7171 /* DDASLLogCapture.h */ = {isa = PBXFileReference; fileEncoding = 4; lastKnownFileType = sourcecode.c.h; path = DDASLLogCapture.h; sourceTree = "<group>"; };
		DA9C20C0192A0E0000AB7171 /* DDASLLogCapture.m */ = {isa = PBXFileReference; fileEncoding = 4; lastKnownFileType = sourcecode.c.objc; path = DDASLLogCapture.m; sourceTree = "<group>"; };
		DA9C20C1192A0E0000AB7171 /* DDASLLogger.h */ = {isa = PBXFileReference; fileEncoding = 4; lastKnownFileType = sourcecode.c.h; path = DDASLLogger.h; sourceTree = "<group>"; };
		DA9C20C2192A0E0000AB7171 /* DDASLLogger.m */ = {isa = PBXFileReference; fileEncoding = 4; lastKnownFileType = sourcecode.c.objc; path = DDASLLogger.m; sourceTree = "<group>"; };
		DA9C20C3192A0E0000AB7171 /* DDFileLogger.h */ = {isa = PBXFileReference; fileEncoding = 4; lastKnownFileType = sourcecode.c.h; path = DDFileLogger.h; sourceTree = "<group>"; };
		DA9C20C4192A0E0000AB7171 /* DDFileLogger.m */ = {isa = PBXFileReference; fileEncoding = 4; lastKnownFileType = sourcecode.c.objc; path = DDFileLogger.m; sourceTree = "<group>"; };
		DA9C20C5192A0E0000AB7171 /* DDLog.h */ = {isa = PBXFileReference; fileEncoding = 4; lastKnownFileType = sourcecode.c.h; path = DDLog.h; sourceTree = "<group>"; };
		DA9C20C6192A0E0000AB7171 /* DDLog.m */ = {isa = PBXFileReference; fileEncoding = 4; lastKnownFileType = sourcecode.c.objc; path = DDLog.m; sourceTree = "<group>"; };
		DA9C20C7192A0E0000AB7171 /* DDLog+LOGV.h */ = {isa = PBXFileReference; fileEncoding = 4; lastKnownFileType = sourcecode.c.h; path = "DDLog+LOGV.h"; sourceTree = "<group>"; };
		DA9C20C8192A0E0000AB7171 /* DDTTYLogger.h */ = {isa = PBXFileReference; fileEncoding = 4; lastKnownFileType = sourcecode.c.h; path = DDTTYLogger.h; sourceTree = "<group>"; };
		DA9C20C9192A0E0000AB7171 /* DDTTYLogger.m */ = {isa = PBXFileReference; fileEncoding = 4; lastKnownFileType = sourcecode.c.objc; path = DDTTYLogger.m; sourceTree = "<group>"; };
		DA9C20CB192A0E0000AB7171 /* DDContextFilterLogFormatter.h */ = {isa = PBXFileReference; fileEncoding = 4; lastKnownFileType = sourcecode.c.h; path = DDContextFilterLogFormatter.h; sourceTree = "<group>"; };
		DA9C20CC192A0E0000AB7171 /* DDContextFilterLogFormatter.m */ = {isa = PBXFileReference; fileEncoding = 4; lastKnownFileType = sourcecode.c.objc; path = DDContextFilterLogFormatter.m; sourceTree = "<group>"; };
		DA9C20CD192A0E0000AB7171 /* DDDispatchQueueLogFormatter.h */ = {isa = PBXFileReference; fileEncoding = 4; lastKnownFileType = sourcecode.c.h; path = DDDispatchQueueLogFormatter.h; sourceTree = "<group>"; };
		DA9C20CE192A0E0000AB7171 /* DDDispatchQueueLogFormatter.m */ = {isa = PBXFileReference; fileEncoding = 4; lastKnownFileType = sourcecode.c.objc; path = DDDispatchQueueLogFormatter.m; sourceTree = "<group>"; };
		DA9C20CF192A0E0000AB7171 /* DDMultiFormatter.h */ = {isa = PBXFileReference; fileEncoding = 4; lastKnownFileType = sourcecode.c.h; path = DDMultiFormatter.h; sourceTree = "<group>"; };
		DA9C20D0192A0E0000AB7171 /* DDMultiFormatter.m */ = {isa = PBXFileReference; fileEncoding = 4; lastKnownFileType = sourcecode.c.objc; path = DDMultiFormatter.m; sourceTree = "<group>"; };
		DCB3185114EB418E001CFBEE /* CocoaLumberjack.framework */ = {isa = PBXFileReference; explicitFileType = wrapper.framework; includeInIndex = 0; path = CocoaLumberjack.framework; sourceTree = BUILT_PRODUCTS_DIR; };
		DCB3185914EB418E001CFBEE /* Foundation.framework */ = {isa = PBXFileReference; lastKnownFileType = wrapper.framework; name = Foundation.framework; path = System/Library/Frameworks/Foundation.framework; sourceTree = SDKROOT; };
		DCB3185C14EB418E001CFBEE /* CocoaLumberjack-Info.plist */ = {isa = PBXFileReference; lastKnownFileType = text.plist.xml; path = "CocoaLumberjack-Info.plist"; sourceTree = "<group>"; };
		DCB3186014EB418E001CFBEE /* CocoaLumberjack-Prefix.pch */ = {isa = PBXFileReference; lastKnownFileType = sourcecode.c.h; path = "CocoaLumberjack-Prefix.pch"; sourceTree = "<group>"; };
		DCB318CA14ED6C3B001CFBEE /* FmwkTest.app */ = {isa = PBXFileReference; explicitFileType = wrapper.application; includeInIndex = 0; path = FmwkTest.app; sourceTree = BUILT_PRODUCTS_DIR; };
		DCB318CF14ED6C3B001CFBEE /* FmwkTest-Info.plist */ = {isa = PBXFileReference; lastKnownFileType = text.plist.xml; path = "FmwkTest-Info.plist"; sourceTree = "<group>"; };
		DCB318D114ED6C3B001CFBEE /* en */ = {isa = PBXFileReference; lastKnownFileType = text.plist.strings; name = en; path = en.lproj/InfoPlist.strings; sourceTree = "<group>"; };
		DCB318D314ED6C3B001CFBEE /* main.m */ = {isa = PBXFileReference; lastKnownFileType = sourcecode.c.objc; path = main.m; sourceTree = "<group>"; };
		DCB318D514ED6C3B001CFBEE /* FmwkTest-Prefix.pch */ = {isa = PBXFileReference; lastKnownFileType = sourcecode.c.h; path = "FmwkTest-Prefix.pch"; sourceTree = "<group>"; };
		DCB318D714ED6C3B001CFBEE /* en */ = {isa = PBXFileReference; lastKnownFileType = text.rtf; name = en; path = en.lproj/Credits.rtf; sourceTree = "<group>"; };
		DCB318D914ED6C3B001CFBEE /* AppDelegate.h */ = {isa = PBXFileReference; lastKnownFileType = sourcecode.c.h; path = AppDelegate.h; sourceTree = "<group>"; };
		DCB318DA14ED6C3B001CFBEE /* AppDelegate.m */ = {isa = PBXFileReference; lastKnownFileType = sourcecode.c.objc; path = AppDelegate.m; sourceTree = "<group>"; };
		DCB318DD14ED6C3B001CFBEE /* en */ = {isa = PBXFileReference; lastKnownFileType = file.xib; name = en; path = en.lproj/MainMenu.xib; sourceTree = "<group>"; };
		E58078F91A01C92F008819CA /* CocoaLumberjackSwift-Info.plist */ = {isa = PBXFileReference; lastKnownFileType = text.plist.xml; path = "CocoaLumberjackSwift-Info.plist"; sourceTree = "<group>"; };
		E58079621A032F92008819CA /* DDLegacyMacros.h */ = {isa = PBXFileReference; fileEncoding = 4; lastKnownFileType = sourcecode.c.h; path = DDLegacyMacros.h; sourceTree = "<group>"; };
		E5D89BA41994749300C180CF /* CocoaLumberjack.h */ = {isa = PBXFileReference; fileEncoding = 4; lastKnownFileType = sourcecode.c.h; path = CocoaLumberjack.h; sourceTree = "<group>"; };
		E5D89BA51994749300C180CF /* DDAssertMacros.h */ = {isa = PBXFileReference; fileEncoding = 4; lastKnownFileType = sourcecode.c.h; path = DDAssertMacros.h; sourceTree = "<group>"; };
		E5D89BA61994749300C180CF /* DDLogMacros.h */ = {isa = PBXFileReference; fileEncoding = 4; lastKnownFileType = sourcecode.c.h; path = DDLogMacros.h; sourceTree = "<group>"; };
/* End PBXFileReference section */

/* Begin PBXFrameworksBuildPhase section */
		18F3BF091A81D8B700692297 /* Frameworks */ = {
			isa = PBXFrameworksBuildPhase;
			buildActionMask = 2147483647;
			files = (
				18F3BF0A1A81D8B700692297 /* CocoaLumberjack.framework in Frameworks */,
			);
			runOnlyForDeploymentPostprocessing = 0;
		};
		18F3BF5C1A81DD2E00692297 /* Frameworks */ = {
			isa = PBXFrameworksBuildPhase;
			buildActionMask = 2147483647;
			files = (
				18F3BFCE1A81DFEB00692297 /* CocoaLumberjackSwift.framework in Frameworks */,
			);
			runOnlyForDeploymentPostprocessing = 0;
		};
		18F3BFA21A81DF5600692297 /* Frameworks */ = {
			isa = PBXFrameworksBuildPhase;
			buildActionMask = 2147483647;
			files = (
			);
			runOnlyForDeploymentPostprocessing = 0;
		};
		18F3BFBC1A81DFA200692297 /* Frameworks */ = {
			isa = PBXFrameworksBuildPhase;
			buildActionMask = 2147483647;
			files = (
				18F3BFBD1A81DFA200692297 /* CocoaLumberjack.framework in Frameworks */,
			);
			runOnlyForDeploymentPostprocessing = 0;
		};
		18F3BFD41A81E06E00692297 /* Frameworks */ = {
			isa = PBXFrameworksBuildPhase;
			buildActionMask = 2147483647;
			files = (
			);
			runOnlyForDeploymentPostprocessing = 0;
		};
		18F3BFEF1A81E0C700692297 /* Frameworks */ = {
			isa = PBXFrameworksBuildPhase;
			buildActionMask = 2147483647;
			files = (
				18F3C0211A81E21600692297 /* libCocoaLumberjack-iOS-Static.a in Frameworks */,
			);
			runOnlyForDeploymentPostprocessing = 0;
		};
		55CCBEFC19BA679200957A39 /* Frameworks */ = {
			isa = PBXFrameworksBuildPhase;
			buildActionMask = 2147483647;
			files = (
				55CCBF2019BA67CB00957A39 /* CocoaLumberjack.framework in Frameworks */,
			);
			runOnlyForDeploymentPostprocessing = 0;
		};
		DCB3184D14EB418E001CFBEE /* Frameworks */ = {
			isa = PBXFrameworksBuildPhase;
			buildActionMask = 2147483647;
			files = (
			);
			runOnlyForDeploymentPostprocessing = 0;
		};
		DCB318C714ED6C3B001CFBEE /* Frameworks */ = {
			isa = PBXFrameworksBuildPhase;
			buildActionMask = 2147483647;
			files = (
				E5D89BAD199494B600C180CF /* CocoaLumberjack.framework in Frameworks */,
			);
			runOnlyForDeploymentPostprocessing = 0;
		};
/* End PBXFrameworksBuildPhase section */

/* Begin PBXGroup section */
		18F3BF601A81DD2E00692297 /* iOSSwiftTest */ = {
			isa = PBXGroup;
			children = (
				55BE8BF319DF196300979D7F /* Formatter.swift */,
				18F3BF631A81DD2E00692297 /* AppDelegate.swift */,
				18F3BF651A81DD2E00692297 /* ViewController.swift */,
				18F3BF6A1A81DD2E00692297 /* Images.xcassets */,
				18F3BF611A81DD2E00692297 /* Supporting Files */,
			);
			name = iOSSwiftTest;
			path = Framework/iOSSwift;
			sourceTree = "<group>";
		};
		18F3BF611A81DD2E00692297 /* Supporting Files */ = {
			isa = PBXGroup;
			children = (
				18F3BF621A81DD2E00692297 /* Info.plist */,
			);
			name = "Supporting Files";
			sourceTree = "<group>";
		};
		18F3BFF31A81E0C800692297 /* iOSLibStaticTest */ = {
			isa = PBXGroup;
			children = (
				18F3BFF81A81E0C800692297 /* AppDelegate.h */,
				18F3BFF91A81E0C800692297 /* AppDelegate.m */,
				18F3BFFB1A81E0C800692297 /* ViewController.h */,
				18F3BFFC1A81E0C800692297 /* ViewController.m */,
				18F3BFFE1A81E0C800692297 /* Main.storyboard */,
				18F3C0011A81E0C800692297 /* Images.xcassets */,
				18F3C0031A81E0C800692297 /* LaunchScreen.xib */,
				18F3BFF41A81E0C800692297 /* Supporting Files */,
			);
			name = iOSLibStaticTest;
			path = Framework/iOSLibStaticTest;
			sourceTree = "<group>";
		};
		18F3BFF41A81E0C800692297 /* Supporting Files */ = {
			isa = PBXGroup;
			children = (
				18F3BFF51A81E0C800692297 /* Info.plist */,
				18F3BFF61A81E0C800692297 /* main.m */,
			);
			name = "Supporting Files";
			sourceTree = "<group>";
		};
		55CCBF0019BA679200957A39 /* SwiftTest */ = {
			isa = PBXGroup;
			children = (
				55CCBF0519BA679200957A39 /* AppDelegate.swift */,
				55CCBF0719BA679200957A39 /* Images.xcassets */,
				55CCBF0119BA679200957A39 /* Supporting Files */,
			);
			name = SwiftTest;
			path = Framework/SwiftTest;
			sourceTree = "<group>";
		};
		55CCBF0119BA679200957A39 /* Supporting Files */ = {
			isa = PBXGroup;
			children = (
				55CCBF0219BA679200957A39 /* Info.plist */,
				5541B4151A5B5B9200A374A9 /* InfoPlist.strings */,
				5541B4171A5B5C9A00A374A9 /* MainMenu.xib */,
			);
			name = "Supporting Files";
			sourceTree = "<group>";
		};
		DA9C20CA192A0E0000AB7171 /* Extensions */ = {
			isa = PBXGroup;
			children = (
				DA9C20CB192A0E0000AB7171 /* DDContextFilterLogFormatter.h */,
				DA9C20CC192A0E0000AB7171 /* DDContextFilterLogFormatter.m */,
				DA9C20CD192A0E0000AB7171 /* DDDispatchQueueLogFormatter.h */,
				DA9C20CE192A0E0000AB7171 /* DDDispatchQueueLogFormatter.m */,
				DA9C20CF192A0E0000AB7171 /* DDMultiFormatter.h */,
				DA9C20D0192A0E0000AB7171 /* DDMultiFormatter.m */,
			);
			path = Extensions;
			sourceTree = "<group>";
		};
		DCB3184514EB418D001CFBEE = {
			isa = PBXGroup;
			children = (
				DCB3185A14EB418E001CFBEE /* Lumberjack */,
				DCB3185B14EB418E001CFBEE /* Supporting Files */,
				DCB318CD14ED6C3B001CFBEE /* FmwkTest */,
				55CCBF0019BA679200957A39 /* SwiftTest */,
				18F3BF601A81DD2E00692297 /* iOSSwiftTest */,
				18F3BFF31A81E0C800692297 /* iOSLibStaticTest */,
				DCB3185314EB418E001CFBEE /* Frameworks */,
				DCB3185214EB418E001CFBEE /* Products */,
			);
			sourceTree = "<group>";
			usesTabs = 0;
		};
		DCB3185214EB418E001CFBEE /* Products */ = {
			isa = PBXGroup;
			children = (
				DCB3185114EB418E001CFBEE /* CocoaLumberjack.framework */,
				DCB318CA14ED6C3B001CFBEE /* FmwkTest.app */,
				55CCBEFF19BA679200957A39 /* SwiftTest.app */,
				18F3BF0F1A81D8B700692297 /* CocoaLumberjackSwift.framework */,
				18F3BF5F1A81DD2E00692297 /* iOSSwiftTest.app */,
				18F3BFA71A81DF5600692297 /* CocoaLumberjack.framework */,
				18F3BFC21A81DFA200692297 /* CocoaLumberjackSwift.framework */,
				18F3BFD71A81E06E00692297 /* libCocoaLumberjack-iOS-Static.a */,
				18F3BFF21A81E0C700692297 /* iOSLibStaticTest.app */,
			);
			name = Products;
			sourceTree = "<group>";
		};
		DCB3185314EB418E001CFBEE /* Frameworks */ = {
			isa = PBXGroup;
			children = (
				DCB3185614EB418E001CFBEE /* Other Frameworks */,
			);
			name = Frameworks;
			sourceTree = "<group>";
		};
		DCB3185614EB418E001CFBEE /* Other Frameworks */ = {
			isa = PBXGroup;
			children = (
				DCB3185914EB418E001CFBEE /* Foundation.framework */,
			);
			name = "Other Frameworks";
			sourceTree = "<group>";
		};
		DCB3185A14EB418E001CFBEE /* Lumberjack */ = {
			isa = PBXGroup;
			children = (
				E5D89BA41994749300C180CF /* CocoaLumberjack.h */,
				55BCB5C619D4BB6E0096E784 /* CocoaLumberjack.swift */,
				E5D89BA61994749300C180CF /* DDLogMacros.h */,
				E5D89BA51994749300C180CF /* DDAssertMacros.h */,
				E58079621A032F92008819CA /* DDLegacyMacros.h */,
				DA9C20C7192A0E0000AB7171 /* DDLog+LOGV.h */,
				DA9C20BD192A0E0000AB7171 /* DDAbstractDatabaseLogger.h */,
				DA9C20BE192A0E0000AB7171 /* DDAbstractDatabaseLogger.m */,
				DA9C20BF192A0E0000AB7171 /* DDASLLogCapture.h */,
				DA9C20C0192A0E0000AB7171 /* DDASLLogCapture.m */,
				DA9C20C1192A0E0000AB7171 /* DDASLLogger.h */,
				DA9C20C2192A0E0000AB7171 /* DDASLLogger.m */,
				DA9C20C3192A0E0000AB7171 /* DDFileLogger.h */,
				DA9C20C4192A0E0000AB7171 /* DDFileLogger.m */,
				DA9C20C5192A0E0000AB7171 /* DDLog.h */,
				DA9C20C6192A0E0000AB7171 /* DDLog.m */,
				DA9C20C8192A0E0000AB7171 /* DDTTYLogger.h */,
				DA9C20C9192A0E0000AB7171 /* DDTTYLogger.m */,
				DA9C20CA192A0E0000AB7171 /* Extensions */,
			);
			name = Lumberjack;
			path = Classes;
			sourceTree = "<group>";
		};
		DCB3185B14EB418E001CFBEE /* Supporting Files */ = {
			isa = PBXGroup;
			children = (
				18F3BF151A81D9A400692297 /* CocoaLumberjack.h */,
				DCB3185C14EB418E001CFBEE /* CocoaLumberjack-Info.plist */,
				555E014A19FACB600063F058 /* CocoaLumberjack.modulemap */,
				DCB3186014EB418E001CFBEE /* CocoaLumberjack-Prefix.pch */,
				E58078F91A01C92F008819CA /* CocoaLumberjackSwift-Info.plist */,
				55F88BF71B3CB15C00E31255 /* CocoaLumberjackSwift.h */,
			);
			name = "Supporting Files";
			path = Framework/Lumberjack;
			sourceTree = "<group>";
		};
		DCB318CD14ED6C3B001CFBEE /* FmwkTest */ = {
			isa = PBXGroup;
			children = (
				DCB318D914ED6C3B001CFBEE /* AppDelegate.h */,
				DCB318DA14ED6C3B001CFBEE /* AppDelegate.m */,
				DCB318DC14ED6C3B001CFBEE /* MainMenu.xib */,
				DCB318CE14ED6C3B001CFBEE /* Supporting Files */,
			);
			name = FmwkTest;
			path = Framework/FmwkTest;
			sourceTree = "<group>";
		};
		DCB318CE14ED6C3B001CFBEE /* Supporting Files */ = {
			isa = PBXGroup;
			children = (
				DCB318CF14ED6C3B001CFBEE /* FmwkTest-Info.plist */,
				DCB318D014ED6C3B001CFBEE /* InfoPlist.strings */,
				DCB318D314ED6C3B001CFBEE /* main.m */,
				DCB318D514ED6C3B001CFBEE /* FmwkTest-Prefix.pch */,
				DCB318D614ED6C3B001CFBEE /* Credits.rtf */,
			);
			name = "Supporting Files";
			sourceTree = "<group>";
		};
/* End PBXGroup section */

/* Begin PBXHeadersBuildPhase section */
		18F3BEF91A81D8B700692297 /* Headers */ = {
			isa = PBXHeadersBuildPhase;
			buildActionMask = 2147483647;
			files = (
				55F88BF81B3CB15C00E31255 /* CocoaLumberjackSwift.h in Headers */,
			);
			runOnlyForDeploymentPostprocessing = 0;
		};
		18F3BF891A81DF5600692297 /* Headers */ = {
			isa = PBXHeadersBuildPhase;
			buildActionMask = 2147483647;
			files = (
				18F3BF8A1A81DF5600692297 /* DDContextFilterLogFormatter.h in Headers */,
				18F3BF8B1A81DF5600692297 /* DDAssertMacros.h in Headers */,
				18F3BF8C1A81DF5600692297 /* DDASLLogCapture.h in Headers */,
				18F3BF8D1A81DF5600692297 /* DDDispatchQueueLogFormatter.h in Headers */,
				18F3BF8E1A81DF5600692297 /* DDLog+LOGV.h in Headers */,
				18F3BF8F1A81DF5600692297 /* DDLegacyMacros.h in Headers */,
				18F3BF901A81DF5600692297 /* DDAbstractDatabaseLogger.h in Headers */,
				18F3BF911A81DF5600692297 /* DDLogMacros.h in Headers */,
				18F3BF921A81DF5600692297 /* DDTTYLogger.h in Headers */,
				18F3BF931A81DF5600692297 /* DDLog.h in Headers */,
				18F3BF941A81DF5600692297 /* DDASLLogger.h in Headers */,
				18F3BF951A81DF5600692297 /* DDMultiFormatter.h in Headers */,
				18F3BF961A81DF5600692297 /* CocoaLumberjack.h in Headers */,
				18F3BF971A81DF5600692297 /* DDFileLogger.h in Headers */,
			);
			runOnlyForDeploymentPostprocessing = 0;
		};
		18F3BFAC1A81DFA200692297 /* Headers */ = {
			isa = PBXHeadersBuildPhase;
			buildActionMask = 2147483647;
			files = (
				55F88BF91B3CB15C00E31255 /* CocoaLumberjackSwift.h in Headers */,
			);
			runOnlyForDeploymentPostprocessing = 0;
		};
		DCB3184E14EB418E001CFBEE /* Headers */ = {
			isa = PBXHeadersBuildPhase;
			buildActionMask = 2147483647;
			files = (
				DA9C20DE192A0E0000AB7171 /* DDContextFilterLogFormatter.h in Headers */,
				E5D89BA81994749300C180CF /* DDAssertMacros.h in Headers */,
				DA9C20D3192A0E0000AB7171 /* DDASLLogCapture.h in Headers */,
				DA9C20E0192A0E0000AB7171 /* DDDispatchQueueLogFormatter.h in Headers */,
				DA9C20DB192A0E0000AB7171 /* DDLog+LOGV.h in Headers */,
				E58079631A032F92008819CA /* DDLegacyMacros.h in Headers */,
				DA9C20D1192A0E0000AB7171 /* DDAbstractDatabaseLogger.h in Headers */,
				E5D89BA91994749300C180CF /* DDLogMacros.h in Headers */,
				DA9C20DC192A0E0000AB7171 /* DDTTYLogger.h in Headers */,
				DA9C20D9192A0E0000AB7171 /* DDLog.h in Headers */,
				DA9C20D5192A0E0000AB7171 /* DDASLLogger.h in Headers */,
				DA9C20E2192A0E0000AB7171 /* DDMultiFormatter.h in Headers */,
				18F3BF161A81D9A400692297 /* CocoaLumberjack.h in Headers */,
				DA9C20D7192A0E0000AB7171 /* DDFileLogger.h in Headers */,
			);
			runOnlyForDeploymentPostprocessing = 0;
		};
/* End PBXHeadersBuildPhase section */

/* Begin PBXNativeTarget section */
		18F3BEF61A81D8B700692297 /* CocoaLumberjackSwift */ = {
			isa = PBXNativeTarget;
			buildConfigurationList = 18F3BF0C1A81D8B700692297 /* Build configuration list for PBXNativeTarget "CocoaLumberjackSwift" */;
			buildPhases = (
				18F3BEF91A81D8B700692297 /* Headers */,
				18F3BF071A81D8B700692297 /* Sources */,
				18F3BF091A81D8B700692297 /* Frameworks */,
				18F3BF0B1A81D8B700692297 /* Resources */,
			);
			buildRules = (
			);
			dependencies = (
				18F3BEF71A81D8B700692297 /* PBXTargetDependency */,
			);
			name = CocoaLumberjackSwift;
			productName = Lumberjack;
			productReference = 18F3BF0F1A81D8B700692297 /* CocoaLumberjackSwift.framework */;
			productType = "com.apple.product-type.framework";
		};
		18F3BF5E1A81DD2E00692297 /* iOSSwiftTest */ = {
			isa = PBXNativeTarget;
			buildConfigurationList = 18F3BF7B1A81DD2E00692297 /* Build configuration list for PBXNativeTarget "iOSSwiftTest" */;
			buildPhases = (
				18F3BF5B1A81DD2E00692297 /* Sources */,
				18F3BF5C1A81DD2E00692297 /* Frameworks */,
				18F3BF5D1A81DD2E00692297 /* Resources */,
				18F3BFD21A81DFEC00692297 /* Embed Frameworks */,
			);
			buildRules = (
			);
			dependencies = (
				18F3BFD11A81DFEC00692297 /* PBXTargetDependency */,
			);
			name = iOSSwiftTest;
			productName = iOSSwiftTest;
			productReference = 18F3BF5F1A81DD2E00692297 /* iOSSwiftTest.app */;
			productType = "com.apple.product-type.application";
		};
		18F3BF881A81DF5600692297 /* CocoaLumberjack-iOS */ = {
			isa = PBXNativeTarget;
			buildConfigurationList = 18F3BFA41A81DF5600692297 /* Build configuration list for PBXNativeTarget "CocoaLumberjack-iOS" */;
			buildPhases = (
				18F3BF891A81DF5600692297 /* Headers */,
				18F3BF981A81DF5600692297 /* Sources */,
				18F3BFA21A81DF5600692297 /* Frameworks */,
				18F3BFA31A81DF5600692297 /* Resources */,
			);
			buildRules = (
			);
			dependencies = (
			);
			name = "CocoaLumberjack-iOS";
			productName = Lumberjack;
			productReference = 18F3BFA71A81DF5600692297 /* CocoaLumberjack.framework */;
			productType = "com.apple.product-type.framework";
		};
		18F3BFA91A81DFA200692297 /* CocoaLumberjackSwift-iOS */ = {
			isa = PBXNativeTarget;
			buildConfigurationList = 18F3BFBF1A81DFA200692297 /* Build configuration list for PBXNativeTarget "CocoaLumberjackSwift-iOS" */;
			buildPhases = (
				18F3BFAC1A81DFA200692297 /* Headers */,
				18F3BFBA1A81DFA200692297 /* Sources */,
				18F3BFBC1A81DFA200692297 /* Frameworks */,
				18F3BFBE1A81DFA200692297 /* Resources */,
			);
			buildRules = (
			);
			dependencies = (
				18F3BFAA1A81DFA200692297 /* PBXTargetDependency */,
			);
			name = "CocoaLumberjackSwift-iOS";
			productName = Lumberjack;
			productReference = 18F3BFC21A81DFA200692297 /* CocoaLumberjackSwift.framework */;
			productType = "com.apple.product-type.framework";
		};
		18F3BFD61A81E06E00692297 /* CocoaLumberjack-iOS-Static */ = {
			isa = PBXNativeTarget;
			buildConfigurationList = 18F3BFE81A81E06E00692297 /* Build configuration list for PBXNativeTarget "CocoaLumberjack-iOS-Static" */;
			buildPhases = (
				18F3BFD31A81E06E00692297 /* Sources */,
				18F3BFD41A81E06E00692297 /* Frameworks */,
				18F3BFD51A81E06E00692297 /* CopyFiles */,
			);
			buildRules = (
			);
			dependencies = (
			);
			name = "CocoaLumberjack-iOS-Static";
			productName = "CocoaLumberjack-iOS-Static";
			productReference = 18F3BFD71A81E06E00692297 /* libCocoaLumberjack-iOS-Static.a */;
			productType = "com.apple.product-type.library.static";
		};
		18F3BFF11A81E0C700692297 /* iOSLibStaticTest */ = {
			isa = PBXNativeTarget;
			buildConfigurationList = 18F3C0121A81E0C800692297 /* Build configuration list for PBXNativeTarget "iOSLibStaticTest" */;
			buildPhases = (
				18F3BFEE1A81E0C700692297 /* Sources */,
				18F3BFEF1A81E0C700692297 /* Frameworks */,
				18F3BFF01A81E0C700692297 /* Resources */,
			);
			buildRules = (
			);
			dependencies = (
			);
			name = iOSLibStaticTest;
			productName = iOSLibStaticTest;
			productReference = 18F3BFF21A81E0C700692297 /* iOSLibStaticTest.app */;
			productType = "com.apple.product-type.application";
		};
		55CCBEFE19BA679200957A39 /* SwiftTest */ = {
			isa = PBXNativeTarget;
			buildConfigurationList = 55CCBF1C19BA679200957A39 /* Build configuration list for PBXNativeTarget "SwiftTest" */;
			buildPhases = (
				55CCBEFB19BA679200957A39 /* Sources */,
				55CCBEFC19BA679200957A39 /* Frameworks */,
				55CCBEFD19BA679200957A39 /* Resources */,
				5541B41D1A5B62EB00A374A9 /* Embed Frameworks */,
			);
			buildRules = (
			);
			dependencies = (
				55C5F2881B1E399100EBC776 /* PBXTargetDependency */,
			);
			name = SwiftTest;
			productName = SwiftTest;
			productReference = 55CCBEFF19BA679200957A39 /* SwiftTest.app */;
			productType = "com.apple.product-type.application";
		};
		DCB3185014EB418E001CFBEE /* CocoaLumberjack */ = {
			isa = PBXNativeTarget;
			buildConfigurationList = DCB3186614EB418E001CFBEE /* Build configuration list for PBXNativeTarget "CocoaLumberjack" */;
			buildPhases = (
				DCB3184E14EB418E001CFBEE /* Headers */,
				DCB3184C14EB418E001CFBEE /* Sources */,
				DCB3184D14EB418E001CFBEE /* Frameworks */,
				DCB3184F14EB418E001CFBEE /* Resources */,
			);
			buildRules = (
			);
			dependencies = (
			);
			name = CocoaLumberjack;
			productName = Lumberjack;
			productReference = DCB3185114EB418E001CFBEE /* CocoaLumberjack.framework */;
			productType = "com.apple.product-type.framework";
		};
		DCB318C914ED6C3B001CFBEE /* FmwkTest */ = {
			isa = PBXNativeTarget;
			buildConfigurationList = DCB318DF14ED6C3B001CFBEE /* Build configuration list for PBXNativeTarget "FmwkTest" */;
			buildPhases = (
				DCB318C614ED6C3B001CFBEE /* Sources */,
				DCB318C714ED6C3B001CFBEE /* Frameworks */,
				DCB318C814ED6C3B001CFBEE /* Resources */,
			);
			buildRules = (
			);
			dependencies = (
				DCB318E314ED6C43001CFBEE /* PBXTargetDependency */,
			);
			name = FmwkTest;
			productName = FmwkTest;
			productReference = DCB318CA14ED6C3B001CFBEE /* FmwkTest.app */;
			productType = "com.apple.product-type.application";
		};
/* End PBXNativeTarget section */

/* Begin PBXProject section */
		DCB3184714EB418D001CFBEE /* Project object */ = {
			isa = PBXProject;
			attributes = {
<<<<<<< HEAD
				LastSwiftUpdateCheck = 0700;
				LastUpgradeCheck = 0600;
=======
				LastUpgradeCheck = 0630;
>>>>>>> 5e958484
				TargetAttributes = {
					18F3BF5E1A81DD2E00692297 = {
						CreatedOnToolsVersion = 6.1.1;
					};
					18F3BFD61A81E06E00692297 = {
						CreatedOnToolsVersion = 6.1.1;
					};
					18F3BFF11A81E0C700692297 = {
						CreatedOnToolsVersion = 6.1.1;
					};
					55CCBEFE19BA679200957A39 = {
						CreatedOnToolsVersion = 6.0;
					};
				};
			};
			buildConfigurationList = DCB3184A14EB418D001CFBEE /* Build configuration list for PBXProject "Lumberjack" */;
			compatibilityVersion = "Xcode 3.2";
			developmentRegion = English;
			hasScannedForEncodings = 0;
			knownRegions = (
				en,
				Base,
			);
			mainGroup = DCB3184514EB418D001CFBEE;
			productRefGroup = DCB3185214EB418E001CFBEE /* Products */;
			projectDirPath = "";
			projectRoot = "";
			targets = (
				DCB3185014EB418E001CFBEE /* CocoaLumberjack */,
				18F3BEF61A81D8B700692297 /* CocoaLumberjackSwift */,
				18F3BF881A81DF5600692297 /* CocoaLumberjack-iOS */,
				18F3BFA91A81DFA200692297 /* CocoaLumberjackSwift-iOS */,
				18F3BFD61A81E06E00692297 /* CocoaLumberjack-iOS-Static */,
				DCB318C914ED6C3B001CFBEE /* FmwkTest */,
				55CCBEFE19BA679200957A39 /* SwiftTest */,
				18F3BF5E1A81DD2E00692297 /* iOSSwiftTest */,
				18F3BFF11A81E0C700692297 /* iOSLibStaticTest */,
			);
		};
/* End PBXProject section */

/* Begin PBXResourcesBuildPhase section */
		18F3BF0B1A81D8B700692297 /* Resources */ = {
			isa = PBXResourcesBuildPhase;
			buildActionMask = 2147483647;
			files = (
			);
			runOnlyForDeploymentPostprocessing = 0;
		};
		18F3BF5D1A81DD2E00692297 /* Resources */ = {
			isa = PBXResourcesBuildPhase;
			buildActionMask = 2147483647;
			files = (
				18F3BF6B1A81DD2E00692297 /* Images.xcassets in Resources */,
			);
			runOnlyForDeploymentPostprocessing = 0;
		};
		18F3BFA31A81DF5600692297 /* Resources */ = {
			isa = PBXResourcesBuildPhase;
			buildActionMask = 2147483647;
			files = (
			);
			runOnlyForDeploymentPostprocessing = 0;
		};
		18F3BFBE1A81DFA200692297 /* Resources */ = {
			isa = PBXResourcesBuildPhase;
			buildActionMask = 2147483647;
			files = (
			);
			runOnlyForDeploymentPostprocessing = 0;
		};
		18F3BFF01A81E0C700692297 /* Resources */ = {
			isa = PBXResourcesBuildPhase;
			buildActionMask = 2147483647;
			files = (
				18F3C0001A81E0C800692297 /* Main.storyboard in Resources */,
				18F3C0051A81E0C800692297 /* LaunchScreen.xib in Resources */,
				18F3C0021A81E0C800692297 /* Images.xcassets in Resources */,
			);
			runOnlyForDeploymentPostprocessing = 0;
		};
		55CCBEFD19BA679200957A39 /* Resources */ = {
			isa = PBXResourcesBuildPhase;
			buildActionMask = 2147483647;
			files = (
				55CCBF0819BA679200957A39 /* Images.xcassets in Resources */,
				5541B4161A5B5B9200A374A9 /* InfoPlist.strings in Resources */,
				5541B4181A5B5C9A00A374A9 /* MainMenu.xib in Resources */,
			);
			runOnlyForDeploymentPostprocessing = 0;
		};
		DCB3184F14EB418E001CFBEE /* Resources */ = {
			isa = PBXResourcesBuildPhase;
			buildActionMask = 2147483647;
			files = (
			);
			runOnlyForDeploymentPostprocessing = 0;
		};
		DCB318C814ED6C3B001CFBEE /* Resources */ = {
			isa = PBXResourcesBuildPhase;
			buildActionMask = 2147483647;
			files = (
				DCB318D214ED6C3B001CFBEE /* InfoPlist.strings in Resources */,
				DCB318D814ED6C3B001CFBEE /* Credits.rtf in Resources */,
				DCB318DE14ED6C3B001CFBEE /* MainMenu.xib in Resources */,
			);
			runOnlyForDeploymentPostprocessing = 0;
		};
/* End PBXResourcesBuildPhase section */

/* Begin PBXSourcesBuildPhase section */
		18F3BF071A81D8B700692297 /* Sources */ = {
			isa = PBXSourcesBuildPhase;
			buildActionMask = 2147483647;
			files = (
				18F3BF081A81D8B700692297 /* CocoaLumberjack.swift in Sources */,
			);
			runOnlyForDeploymentPostprocessing = 0;
		};
		18F3BF5B1A81DD2E00692297 /* Sources */ = {
			isa = PBXSourcesBuildPhase;
			buildActionMask = 2147483647;
			files = (
				18F3BF811A81DD7800692297 /* Formatter.swift in Sources */,
				18F3BF661A81DD2E00692297 /* ViewController.swift in Sources */,
				18F3BF641A81DD2E00692297 /* AppDelegate.swift in Sources */,
			);
			runOnlyForDeploymentPostprocessing = 0;
		};
		18F3BF981A81DF5600692297 /* Sources */ = {
			isa = PBXSourcesBuildPhase;
			buildActionMask = 2147483647;
			files = (
				18F3BF991A81DF5600692297 /* DDLog.m in Sources */,
				18F3BF9A1A81DF5600692297 /* DDASLLogCapture.m in Sources */,
				18F3BF9B1A81DF5600692297 /* DDContextFilterLogFormatter.m in Sources */,
				18F3BF9C1A81DF5600692297 /* DDDispatchQueueLogFormatter.m in Sources */,
				18F3BF9D1A81DF5600692297 /* DDFileLogger.m in Sources */,
				18F3BF9E1A81DF5600692297 /* DDTTYLogger.m in Sources */,
				18F3BF9F1A81DF5600692297 /* DDMultiFormatter.m in Sources */,
				18F3BFA01A81DF5600692297 /* DDAbstractDatabaseLogger.m in Sources */,
				18F3BFA11A81DF5600692297 /* DDASLLogger.m in Sources */,
			);
			runOnlyForDeploymentPostprocessing = 0;
		};
		18F3BFBA1A81DFA200692297 /* Sources */ = {
			isa = PBXSourcesBuildPhase;
			buildActionMask = 2147483647;
			files = (
				18F3BFBB1A81DFA200692297 /* CocoaLumberjack.swift in Sources */,
			);
			runOnlyForDeploymentPostprocessing = 0;
		};
		18F3BFD31A81E06E00692297 /* Sources */ = {
			isa = PBXSourcesBuildPhase;
			buildActionMask = 2147483647;
			files = (
				18F3C01A1A81E14000692297 /* DDMultiFormatter.m in Sources */,
				18F3C0181A81E14000692297 /* DDContextFilterLogFormatter.m in Sources */,
				18F3C01D1A81E14E00692297 /* DDASLLogger.m in Sources */,
				18F3C0201A81E14E00692297 /* DDTTYLogger.m in Sources */,
				18F3C01E1A81E14E00692297 /* DDFileLogger.m in Sources */,
				18F3C01F1A81E14E00692297 /* DDLog.m in Sources */,
				18F3C01B1A81E14E00692297 /* DDAbstractDatabaseLogger.m in Sources */,
				18F3C0191A81E14000692297 /* DDDispatchQueueLogFormatter.m in Sources */,
				18F3C01C1A81E14E00692297 /* DDASLLogCapture.m in Sources */,
			);
			runOnlyForDeploymentPostprocessing = 0;
		};
		18F3BFEE1A81E0C700692297 /* Sources */ = {
			isa = PBXSourcesBuildPhase;
			buildActionMask = 2147483647;
			files = (
				18F3BFFD1A81E0C800692297 /* ViewController.m in Sources */,
				18F3BFFA1A81E0C800692297 /* AppDelegate.m in Sources */,
				18F3BFF71A81E0C800692297 /* main.m in Sources */,
			);
			runOnlyForDeploymentPostprocessing = 0;
		};
		55CCBEFB19BA679200957A39 /* Sources */ = {
			isa = PBXSourcesBuildPhase;
			buildActionMask = 2147483647;
			files = (
				55CCBF0619BA679200957A39 /* AppDelegate.swift in Sources */,
			);
			runOnlyForDeploymentPostprocessing = 0;
		};
		DCB3184C14EB418E001CFBEE /* Sources */ = {
			isa = PBXSourcesBuildPhase;
			buildActionMask = 2147483647;
			files = (
				DA9C20DA192A0E0000AB7171 /* DDLog.m in Sources */,
				DA9C20D4192A0E0000AB7171 /* DDASLLogCapture.m in Sources */,
				DA9C20DF192A0E0000AB7171 /* DDContextFilterLogFormatter.m in Sources */,
				DA9C20E1192A0E0000AB7171 /* DDDispatchQueueLogFormatter.m in Sources */,
				DA9C20D8192A0E0000AB7171 /* DDFileLogger.m in Sources */,
				DA9C20DD192A0E0000AB7171 /* DDTTYLogger.m in Sources */,
				DA9C20E3192A0E0000AB7171 /* DDMultiFormatter.m in Sources */,
				DA9C20D2192A0E0000AB7171 /* DDAbstractDatabaseLogger.m in Sources */,
				DA9C20D6192A0E0000AB7171 /* DDASLLogger.m in Sources */,
			);
			runOnlyForDeploymentPostprocessing = 0;
		};
		DCB318C614ED6C3B001CFBEE /* Sources */ = {
			isa = PBXSourcesBuildPhase;
			buildActionMask = 2147483647;
			files = (
				DCB318D414ED6C3B001CFBEE /* main.m in Sources */,
				DCB318DB14ED6C3B001CFBEE /* AppDelegate.m in Sources */,
			);
			runOnlyForDeploymentPostprocessing = 0;
		};
/* End PBXSourcesBuildPhase section */

/* Begin PBXTargetDependency section */
		18F3BEF71A81D8B700692297 /* PBXTargetDependency */ = {
			isa = PBXTargetDependency;
			target = DCB3185014EB418E001CFBEE /* CocoaLumberjack */;
			targetProxy = 18F3BEF81A81D8B700692297 /* PBXContainerItemProxy */;
		};
		18F3BFAA1A81DFA200692297 /* PBXTargetDependency */ = {
			isa = PBXTargetDependency;
			target = DCB3185014EB418E001CFBEE /* CocoaLumberjack */;
			targetProxy = 18F3BFAB1A81DFA200692297 /* PBXContainerItemProxy */;
		};
		18F3BFD11A81DFEC00692297 /* PBXTargetDependency */ = {
			isa = PBXTargetDependency;
			target = 18F3BFA91A81DFA200692297 /* CocoaLumberjackSwift-iOS */;
			targetProxy = 18F3BFD01A81DFEC00692297 /* PBXContainerItemProxy */;
		};
		55C5F2881B1E399100EBC776 /* PBXTargetDependency */ = {
			isa = PBXTargetDependency;
			target = 18F3BEF61A81D8B700692297 /* CocoaLumberjackSwift */;
			targetProxy = 55C5F2871B1E399100EBC776 /* PBXContainerItemProxy */;
		};
		DCB318E314ED6C43001CFBEE /* PBXTargetDependency */ = {
			isa = PBXTargetDependency;
			target = DCB3185014EB418E001CFBEE /* CocoaLumberjack */;
			targetProxy = DCB318E214ED6C43001CFBEE /* PBXContainerItemProxy */;
		};
/* End PBXTargetDependency section */

/* Begin PBXVariantGroup section */
		18F3BFFE1A81E0C800692297 /* Main.storyboard */ = {
			isa = PBXVariantGroup;
			children = (
				18F3BFFF1A81E0C800692297 /* Base */,
			);
			name = Main.storyboard;
			sourceTree = "<group>";
		};
		18F3C0031A81E0C800692297 /* LaunchScreen.xib */ = {
			isa = PBXVariantGroup;
			children = (
				18F3C0041A81E0C800692297 /* Base */,
			);
			name = LaunchScreen.xib;
			sourceTree = "<group>";
		};
		DCB318D014ED6C3B001CFBEE /* InfoPlist.strings */ = {
			isa = PBXVariantGroup;
			children = (
				DCB318D114ED6C3B001CFBEE /* en */,
			);
			name = InfoPlist.strings;
			sourceTree = "<group>";
		};
		DCB318D614ED6C3B001CFBEE /* Credits.rtf */ = {
			isa = PBXVariantGroup;
			children = (
				DCB318D714ED6C3B001CFBEE /* en */,
			);
			name = Credits.rtf;
			sourceTree = "<group>";
		};
		DCB318DC14ED6C3B001CFBEE /* MainMenu.xib */ = {
			isa = PBXVariantGroup;
			children = (
				DCB318DD14ED6C3B001CFBEE /* en */,
			);
			name = MainMenu.xib;
			sourceTree = "<group>";
		};
/* End PBXVariantGroup section */

/* Begin XCBuildConfiguration section */
		18F3BF0D1A81D8B700692297 /* Debug */ = {
			isa = XCBuildConfiguration;
			buildSettings = {
				CLANG_ENABLE_MODULES = YES;
				COMBINE_HIDPI_IMAGES = YES;
				DEFINES_MODULE = YES;
				DYLIB_COMPATIBILITY_VERSION = 1;
				DYLIB_CURRENT_VERSION = 1;
				DYLIB_INSTALL_NAME_BASE = "@rpath";
				FRAMEWORK_VERSION = A;
				GCC_PRECOMPILE_PREFIX_HEADER = YES;
				GCC_PREFIX_HEADER = "$(SRCROOT)/Framework/Lumberjack/Lumberjack-Prefix.pch";
				INFOPLIST_FILE = "Framework/Lumberjack/CocoaLumberjackSwift-Info.plist";
				IPHONEOS_DEPLOYMENT_TARGET = 8.0;
				LD_RUNPATH_SEARCH_PATHS = "$(inherited) @executable_path/../Frameworks @loader_path/Frameworks";
				MACOSX_DEPLOYMENT_TARGET = 10.9;
				PRODUCT_NAME = CocoaLumberjackSwift;
				SDKROOT = macosx;
				SKIP_INSTALL = YES;
				SUPPORTED_PLATFORMS = "iphonesimulator iphoneos macosx";
				SWIFT_OPTIMIZATION_LEVEL = "-Onone";
				VALID_ARCHS = "arm64 armv7 armv7s i386 x86_64";
				WRAPPER_EXTENSION = framework;
			};
			name = Debug;
		};
		18F3BF0E1A81D8B700692297 /* Release */ = {
			isa = XCBuildConfiguration;
			buildSettings = {
				CLANG_ENABLE_MODULES = YES;
				COMBINE_HIDPI_IMAGES = YES;
				DEFINES_MODULE = YES;
				DYLIB_COMPATIBILITY_VERSION = 1;
				DYLIB_CURRENT_VERSION = 1;
				DYLIB_INSTALL_NAME_BASE = "@rpath";
				FRAMEWORK_VERSION = A;
				GCC_PRECOMPILE_PREFIX_HEADER = YES;
				GCC_PREFIX_HEADER = "$(SRCROOT)/Framework/Lumberjack/Lumberjack-Prefix.pch";
				INFOPLIST_FILE = "Framework/Lumberjack/CocoaLumberjackSwift-Info.plist";
				IPHONEOS_DEPLOYMENT_TARGET = 8.0;
				LD_RUNPATH_SEARCH_PATHS = "$(inherited) @executable_path/../Frameworks @loader_path/Frameworks";
				MACOSX_DEPLOYMENT_TARGET = 10.9;
				PRODUCT_NAME = CocoaLumberjackSwift;
				SDKROOT = macosx;
				SKIP_INSTALL = YES;
				SUPPORTED_PLATFORMS = "iphonesimulator iphoneos macosx";
				VALID_ARCHS = "arm64 armv7 armv7s i386 x86_64";
				WRAPPER_EXTENSION = framework;
			};
			name = Release;
		};
		18F3BF7C1A81DD2E00692297 /* Debug */ = {
			isa = XCBuildConfiguration;
			buildSettings = {
				ASSETCATALOG_COMPILER_APPICON_NAME = AppIcon;
				CLANG_CXX_LANGUAGE_STANDARD = "gnu++0x";
				CLANG_CXX_LIBRARY = "libc++";
				EMBEDDED_CONTENT_CONTAINS_SWIFT = YES;
				GCC_PREPROCESSOR_DEFINITIONS = (
					"DEBUG=1",
					"$(inherited)",
				);
				INFOPLIST_FILE = "$(SRCROOT)/Framework/iOSSwift/Info.plist";
				IPHONEOS_DEPLOYMENT_TARGET = 8.1;
				LD_RUNPATH_SEARCH_PATHS = "$(inherited) @executable_path/Frameworks";
				PRODUCT_NAME = "$(TARGET_NAME)";
				SDKROOT = iphoneos;
			};
			name = Debug;
		};
		18F3BF7D1A81DD2E00692297 /* Release */ = {
			isa = XCBuildConfiguration;
			buildSettings = {
				ASSETCATALOG_COMPILER_APPICON_NAME = AppIcon;
				CLANG_CXX_LANGUAGE_STANDARD = "gnu++0x";
				CLANG_CXX_LIBRARY = "libc++";
				EMBEDDED_CONTENT_CONTAINS_SWIFT = YES;
				ENABLE_NS_ASSERTIONS = NO;
				INFOPLIST_FILE = "$(SRCROOT)/Framework/iOSSwift/Info.plist";
				IPHONEOS_DEPLOYMENT_TARGET = 8.1;
				LD_RUNPATH_SEARCH_PATHS = "$(inherited) @executable_path/Frameworks";
				PRODUCT_NAME = "$(TARGET_NAME)";
				SDKROOT = iphoneos;
				VALIDATE_PRODUCT = YES;
			};
			name = Release;
		};
		18F3BFA51A81DF5600692297 /* Debug */ = {
			isa = XCBuildConfiguration;
			buildSettings = {
				CLANG_ENABLE_MODULES = YES;
				CLANG_WARN_OBJC_IMPLICIT_ATOMIC_PROPERTIES = YES;
				COMBINE_HIDPI_IMAGES = YES;
				DEFINES_MODULE = YES;
				DYLIB_COMPATIBILITY_VERSION = 1;
				DYLIB_CURRENT_VERSION = 1;
				DYLIB_INSTALL_NAME_BASE = "@rpath";
				FRAMEWORK_VERSION = A;
				GCC_PRECOMPILE_PREFIX_HEADER = YES;
				GCC_PREFIX_HEADER = "$(SRCROOT)/Framework/Lumberjack/CocoaLumberjack-Prefix.pch";
				INFOPLIST_FILE = "Framework/Lumberjack/CocoaLumberjack-Info.plist";
				IPHONEOS_DEPLOYMENT_TARGET = 8.0;
				LD_RUNPATH_SEARCH_PATHS = "$(inherited) @executable_path/../Frameworks @loader_path/Frameworks";
				MODULEMAP_FILE = Framework/Lumberjack/CocoaLumberjack.modulemap;
				PRODUCT_NAME = CocoaLumberjack;
				SDKROOT = iphoneos;
				SKIP_INSTALL = YES;
				SUPPORTED_PLATFORMS = "iphonesimulator iphoneos macosx";
				SWIFT_OPTIMIZATION_LEVEL = "-Onone";
				VALID_ARCHS = "arm64 armv7 armv7s i386 x86_64";
				WRAPPER_EXTENSION = framework;
			};
			name = Debug;
		};
		18F3BFA61A81DF5600692297 /* Release */ = {
			isa = XCBuildConfiguration;
			buildSettings = {
				CLANG_ENABLE_MODULES = YES;
				CLANG_WARN_OBJC_IMPLICIT_ATOMIC_PROPERTIES = YES;
				COMBINE_HIDPI_IMAGES = YES;
				DEFINES_MODULE = YES;
				DYLIB_COMPATIBILITY_VERSION = 1;
				DYLIB_CURRENT_VERSION = 1;
				DYLIB_INSTALL_NAME_BASE = "@rpath";
				FRAMEWORK_VERSION = A;
				GCC_PRECOMPILE_PREFIX_HEADER = YES;
				GCC_PREFIX_HEADER = "$(SRCROOT)/Framework/Lumberjack/CocoaLumberjack-Prefix.pch";
				INFOPLIST_FILE = "Framework/Lumberjack/CocoaLumberjack-Info.plist";
				IPHONEOS_DEPLOYMENT_TARGET = 8.0;
				LD_RUNPATH_SEARCH_PATHS = "$(inherited) @executable_path/../Frameworks @loader_path/Frameworks";
				MODULEMAP_FILE = Framework/Lumberjack/CocoaLumberjack.modulemap;
				PRODUCT_NAME = CocoaLumberjack;
				SDKROOT = iphoneos;
				SKIP_INSTALL = YES;
				SUPPORTED_PLATFORMS = "iphonesimulator iphoneos macosx";
				VALID_ARCHS = "arm64 armv7 armv7s i386 x86_64";
				WRAPPER_EXTENSION = framework;
			};
			name = Release;
		};
		18F3BFC01A81DFA200692297 /* Debug */ = {
			isa = XCBuildConfiguration;
			buildSettings = {
				CLANG_ENABLE_MODULES = YES;
				COMBINE_HIDPI_IMAGES = YES;
				DEFINES_MODULE = YES;
				DYLIB_COMPATIBILITY_VERSION = 1;
				DYLIB_CURRENT_VERSION = 1;
				DYLIB_INSTALL_NAME_BASE = "@rpath";
				FRAMEWORK_VERSION = A;
				GCC_PRECOMPILE_PREFIX_HEADER = YES;
				GCC_PREFIX_HEADER = "$(SRCROOT)/Framework/Lumberjack/Lumberjack-Prefix.pch";
				INFOPLIST_FILE = "$(SRCROOT)/Framework/Lumberjack/CocoaLumberjackSwift-Info.plist";
				IPHONEOS_DEPLOYMENT_TARGET = 8.0;
				LD_RUNPATH_SEARCH_PATHS = "$(inherited) @executable_path/../Frameworks @loader_path/Frameworks";
				MACOSX_DEPLOYMENT_TARGET = 10.9;
				PRODUCT_NAME = CocoaLumberjackSwift;
				SDKROOT = iphoneos;
				SKIP_INSTALL = YES;
				SUPPORTED_PLATFORMS = "iphonesimulator iphoneos macosx";
				SWIFT_OPTIMIZATION_LEVEL = "-Onone";
				VALID_ARCHS = "arm64 armv7 armv7s i386 x86_64";
				WRAPPER_EXTENSION = framework;
			};
			name = Debug;
		};
		18F3BFC11A81DFA200692297 /* Release */ = {
			isa = XCBuildConfiguration;
			buildSettings = {
				CLANG_ENABLE_MODULES = YES;
				COMBINE_HIDPI_IMAGES = YES;
				DEFINES_MODULE = YES;
				DYLIB_COMPATIBILITY_VERSION = 1;
				DYLIB_CURRENT_VERSION = 1;
				DYLIB_INSTALL_NAME_BASE = "@rpath";
				FRAMEWORK_VERSION = A;
				GCC_PRECOMPILE_PREFIX_HEADER = YES;
				GCC_PREFIX_HEADER = "$(SRCROOT)/Framework/Lumberjack/Lumberjack-Prefix.pch";
				INFOPLIST_FILE = "$(SRCROOT)/Framework/Lumberjack/CocoaLumberjackSwift-Info.plist";
				IPHONEOS_DEPLOYMENT_TARGET = 8.0;
				LD_RUNPATH_SEARCH_PATHS = "$(inherited) @executable_path/../Frameworks @loader_path/Frameworks";
				MACOSX_DEPLOYMENT_TARGET = 10.9;
				PRODUCT_NAME = CocoaLumberjackSwift;
				SDKROOT = iphoneos;
				SKIP_INSTALL = YES;
				SUPPORTED_PLATFORMS = "iphonesimulator iphoneos macosx";
				VALID_ARCHS = "arm64 armv7 armv7s i386 x86_64";
				WRAPPER_EXTENSION = framework;
			};
			name = Release;
		};
		18F3BFE91A81E06E00692297 /* Debug */ = {
			isa = XCBuildConfiguration;
			buildSettings = {
				ARCHS = (
					"$(ARCHS_STANDARD)",
					armv7s,
				);
				CLANG_CXX_LANGUAGE_STANDARD = "gnu++0x";
				CLANG_CXX_LIBRARY = "libc++";
				GCC_PREPROCESSOR_DEFINITIONS = (
					"DEBUG=1",
					"$(inherited)",
				);
				IPHONEOS_DEPLOYMENT_TARGET = 8.1;
				OTHER_LDFLAGS = "-ObjC";
				PRODUCT_NAME = "$(TARGET_NAME)";
				SDKROOT = iphoneos;
				SKIP_INSTALL = YES;
			};
			name = Debug;
		};
		18F3BFEA1A81E06E00692297 /* Release */ = {
			isa = XCBuildConfiguration;
			buildSettings = {
				ARCHS = (
					"$(ARCHS_STANDARD)",
					armv7s,
				);
				CLANG_CXX_LANGUAGE_STANDARD = "gnu++0x";
				CLANG_CXX_LIBRARY = "libc++";
				ENABLE_NS_ASSERTIONS = NO;
				IPHONEOS_DEPLOYMENT_TARGET = 8.1;
				OTHER_LDFLAGS = "-ObjC";
				PRODUCT_NAME = "$(TARGET_NAME)";
				SDKROOT = iphoneos;
				SKIP_INSTALL = YES;
				VALIDATE_PRODUCT = YES;
			};
			name = Release;
		};
		18F3C0131A81E0C800692297 /* Debug */ = {
			isa = XCBuildConfiguration;
			buildSettings = {
				ASSETCATALOG_COMPILER_APPICON_NAME = AppIcon;
				CLANG_CXX_LANGUAGE_STANDARD = "gnu++0x";
				CLANG_CXX_LIBRARY = "libc++";
				GCC_PREPROCESSOR_DEFINITIONS = (
					"DEBUG=1",
					"$(inherited)",
				);
				INFOPLIST_FILE = Framework/iOSLibStaticTest/Info.plist;
				IPHONEOS_DEPLOYMENT_TARGET = 8.1;
				LD_RUNPATH_SEARCH_PATHS = "$(inherited) @executable_path/Frameworks";
				PRODUCT_NAME = "$(TARGET_NAME)";
				SDKROOT = iphoneos;
			};
			name = Debug;
		};
		18F3C0141A81E0C800692297 /* Release */ = {
			isa = XCBuildConfiguration;
			buildSettings = {
				ASSETCATALOG_COMPILER_APPICON_NAME = AppIcon;
				CLANG_CXX_LANGUAGE_STANDARD = "gnu++0x";
				CLANG_CXX_LIBRARY = "libc++";
				ENABLE_NS_ASSERTIONS = NO;
				INFOPLIST_FILE = Framework/iOSLibStaticTest/Info.plist;
				IPHONEOS_DEPLOYMENT_TARGET = 8.1;
				LD_RUNPATH_SEARCH_PATHS = "$(inherited) @executable_path/Frameworks";
				PRODUCT_NAME = "$(TARGET_NAME)";
				SDKROOT = iphoneos;
				VALIDATE_PRODUCT = YES;
			};
			name = Release;
		};
		55CCBF1819BA679200957A39 /* Debug */ = {
			isa = XCBuildConfiguration;
			buildSettings = {
				ASSETCATALOG_COMPILER_APPICON_NAME = AppIcon;
				CLANG_CXX_LANGUAGE_STANDARD = "gnu++0x";
				CLANG_CXX_LIBRARY = "libc++";
				CLANG_ENABLE_MODULES = YES;
				COMBINE_HIDPI_IMAGES = YES;
				EMBEDDED_CONTENT_CONTAINS_SWIFT = YES;
				GCC_PREPROCESSOR_DEFINITIONS = (
					"DEBUG=1",
					"$(inherited)",
				);
				INFOPLIST_FILE = "$(SRCROOT)/Framework/SwiftTest/Info.plist";
				LD_RUNPATH_SEARCH_PATHS = "$(inherited) @executable_path/../Frameworks";
				MACOSX_DEPLOYMENT_TARGET = 10.9;
				MTL_ENABLE_DEBUG_INFO = YES;
				PRODUCT_NAME = "$(TARGET_NAME)";
			};
			name = Debug;
		};
		55CCBF1919BA679200957A39 /* Release */ = {
			isa = XCBuildConfiguration;
			buildSettings = {
				ASSETCATALOG_COMPILER_APPICON_NAME = AppIcon;
				CLANG_CXX_LANGUAGE_STANDARD = "gnu++0x";
				CLANG_CXX_LIBRARY = "libc++";
				CLANG_ENABLE_MODULES = YES;
				COMBINE_HIDPI_IMAGES = YES;
				EMBEDDED_CONTENT_CONTAINS_SWIFT = YES;
				ENABLE_NS_ASSERTIONS = NO;
				INFOPLIST_FILE = "$(SRCROOT)/Framework/SwiftTest/Info.plist";
				LD_RUNPATH_SEARCH_PATHS = "$(inherited) @executable_path/../Frameworks";
				MACOSX_DEPLOYMENT_TARGET = 10.9;
				MTL_ENABLE_DEBUG_INFO = NO;
				PRODUCT_NAME = "$(TARGET_NAME)";
			};
			name = Release;
		};
		DCB3186414EB418E001CFBEE /* Debug */ = {
			isa = XCBuildConfiguration;
			buildSettings = {
				ALWAYS_SEARCH_USER_PATHS = NO;
				CLANG_ENABLE_MODULES = YES;
				CLANG_ENABLE_OBJC_ARC = YES;
				CLANG_WARN_BOOL_CONVERSION = YES;
				CLANG_WARN_CONSTANT_CONVERSION = YES;
				CLANG_WARN_DIRECT_OBJC_ISA_USAGE = YES_ERROR;
				CLANG_WARN_EMPTY_BODY = YES;
				CLANG_WARN_ENUM_CONVERSION = YES;
				CLANG_WARN_INT_CONVERSION = YES;
				CLANG_WARN_OBJC_ROOT_CLASS = YES_ERROR;
				CLANG_WARN_UNREACHABLE_CODE = YES;
				CLANG_WARN__DUPLICATE_METHOD_MATCH = YES;
				CODE_SIGN_IDENTITY = "";
				"CODE_SIGN_IDENTITY[sdk=iphoneos*]" = "iPhone Developer";
				COPY_PHASE_STRIP = NO;
				ENABLE_STRICT_OBJC_MSGSEND = YES;
				GCC_C_LANGUAGE_STANDARD = gnu99;
				GCC_DYNAMIC_NO_PIC = NO;
				GCC_ENABLE_OBJC_EXCEPTIONS = YES;
				GCC_NO_COMMON_BLOCKS = YES;
				GCC_OPTIMIZATION_LEVEL = 0;
				GCC_PREPROCESSOR_DEFINITIONS = (
					"DEBUG=1",
					"$(inherited)",
				);
				GCC_SYMBOLS_PRIVATE_EXTERN = NO;
				GCC_VERSION = com.apple.compilers.llvm.clang.1_0;
				GCC_WARN_64_TO_32_BIT_CONVERSION = YES;
				GCC_WARN_ABOUT_MISSING_PROTOTYPES = YES;
				GCC_WARN_ABOUT_RETURN_TYPE = YES_ERROR;
				GCC_WARN_UNDECLARED_SELECTOR = YES;
				GCC_WARN_UNINITIALIZED_AUTOS = YES_AGGRESSIVE;
				GCC_WARN_UNUSED_FUNCTION = YES;
				GCC_WARN_UNUSED_VARIABLE = YES;
				IPHONEOS_DEPLOYMENT_TARGET = 5.0;
				MACOSX_DEPLOYMENT_TARGET = 10.7;
				MTL_ENABLE_DEBUG_INFO = YES;
				ONLY_ACTIVE_ARCH = YES;
				SDKROOT = macosx;
				SWIFT_OPTIMIZATION_LEVEL = "-Onone";
			};
			name = Debug;
		};
		DCB3186514EB418E001CFBEE /* Release */ = {
			isa = XCBuildConfiguration;
			buildSettings = {
				ALWAYS_SEARCH_USER_PATHS = NO;
				CLANG_ENABLE_MODULES = YES;
				CLANG_ENABLE_OBJC_ARC = YES;
				CLANG_WARN_BOOL_CONVERSION = YES;
				CLANG_WARN_CONSTANT_CONVERSION = YES;
				CLANG_WARN_DIRECT_OBJC_ISA_USAGE = YES_ERROR;
				CLANG_WARN_EMPTY_BODY = YES;
				CLANG_WARN_ENUM_CONVERSION = YES;
				CLANG_WARN_INT_CONVERSION = YES;
				CLANG_WARN_OBJC_ROOT_CLASS = YES_ERROR;
				CLANG_WARN_UNREACHABLE_CODE = YES;
				CLANG_WARN__DUPLICATE_METHOD_MATCH = YES;
				CODE_SIGN_IDENTITY = "";
				"CODE_SIGN_IDENTITY[sdk=iphoneos*]" = "iPhone Developer";
				COPY_PHASE_STRIP = YES;
				DEBUG_INFORMATION_FORMAT = "dwarf-with-dsym";
				ENABLE_STRICT_OBJC_MSGSEND = YES;
				GCC_C_LANGUAGE_STANDARD = gnu99;
				GCC_ENABLE_OBJC_EXCEPTIONS = YES;
				GCC_NO_COMMON_BLOCKS = YES;
				GCC_VERSION = com.apple.compilers.llvm.clang.1_0;
				GCC_WARN_64_TO_32_BIT_CONVERSION = YES;
				GCC_WARN_ABOUT_MISSING_PROTOTYPES = YES;
				GCC_WARN_ABOUT_RETURN_TYPE = YES_ERROR;
				GCC_WARN_UNDECLARED_SELECTOR = YES;
				GCC_WARN_UNINITIALIZED_AUTOS = YES_AGGRESSIVE;
				GCC_WARN_UNUSED_FUNCTION = YES;
				GCC_WARN_UNUSED_VARIABLE = YES;
				IPHONEOS_DEPLOYMENT_TARGET = 5.0;
				MACOSX_DEPLOYMENT_TARGET = 10.7;
				MTL_ENABLE_DEBUG_INFO = NO;
				SDKROOT = macosx;
			};
			name = Release;
		};
		DCB3186714EB418E001CFBEE /* Debug */ = {
			isa = XCBuildConfiguration;
			buildSettings = {
				CLANG_ENABLE_MODULES = YES;
				CLANG_WARN_OBJC_IMPLICIT_ATOMIC_PROPERTIES = YES;
				COMBINE_HIDPI_IMAGES = YES;
				DEFINES_MODULE = YES;
				DYLIB_COMPATIBILITY_VERSION = 1;
				DYLIB_CURRENT_VERSION = 1;
				DYLIB_INSTALL_NAME_BASE = "@rpath";
				FRAMEWORK_VERSION = A;
				GCC_PRECOMPILE_PREFIX_HEADER = YES;
				GCC_PREFIX_HEADER = "$(SRCROOT)/Framework/Lumberjack/CocoaLumberjack-Prefix.pch";
				INFOPLIST_FILE = "Framework/Lumberjack/CocoaLumberjack-Info.plist";
				IPHONEOS_DEPLOYMENT_TARGET = 8.0;
				LD_RUNPATH_SEARCH_PATHS = "$(inherited) @executable_path/../Frameworks @loader_path/Frameworks";
				MODULEMAP_FILE = Framework/Lumberjack/CocoaLumberjack.modulemap;
				PRODUCT_NAME = "$(TARGET_NAME)";
				SDKROOT = macosx;
				SKIP_INSTALL = YES;
				SUPPORTED_PLATFORMS = "iphonesimulator iphoneos macosx";
				SWIFT_OPTIMIZATION_LEVEL = "-Onone";
				VALID_ARCHS = "arm64 armv7 armv7s i386 x86_64";
				WRAPPER_EXTENSION = framework;
			};
			name = Debug;
		};
		DCB3186814EB418E001CFBEE /* Release */ = {
			isa = XCBuildConfiguration;
			buildSettings = {
				CLANG_ENABLE_MODULES = YES;
				CLANG_WARN_OBJC_IMPLICIT_ATOMIC_PROPERTIES = YES;
				COMBINE_HIDPI_IMAGES = YES;
				DEFINES_MODULE = YES;
				DYLIB_COMPATIBILITY_VERSION = 1;
				DYLIB_CURRENT_VERSION = 1;
				DYLIB_INSTALL_NAME_BASE = "@rpath";
				FRAMEWORK_VERSION = A;
				GCC_PRECOMPILE_PREFIX_HEADER = YES;
				GCC_PREFIX_HEADER = "$(SRCROOT)/Framework/Lumberjack/CocoaLumberjack-Prefix.pch";
				INFOPLIST_FILE = "Framework/Lumberjack/CocoaLumberjack-Info.plist";
				IPHONEOS_DEPLOYMENT_TARGET = 8.0;
				LD_RUNPATH_SEARCH_PATHS = "$(inherited) @executable_path/../Frameworks @loader_path/Frameworks";
				MODULEMAP_FILE = Framework/Lumberjack/CocoaLumberjack.modulemap;
				PRODUCT_NAME = "$(TARGET_NAME)";
				SDKROOT = macosx;
				SKIP_INSTALL = YES;
				SUPPORTED_PLATFORMS = "iphonesimulator iphoneos macosx";
				VALID_ARCHS = "arm64 armv7 armv7s i386 x86_64";
				WRAPPER_EXTENSION = framework;
			};
			name = Release;
		};
		DCB318E014ED6C3B001CFBEE /* Debug */ = {
			isa = XCBuildConfiguration;
			buildSettings = {
				COMBINE_HIDPI_IMAGES = YES;
				GCC_PRECOMPILE_PREFIX_HEADER = YES;
				GCC_PREFIX_HEADER = "Framework/FmwkTest/FmwkTest-Prefix.pch";
				INFOPLIST_FILE = "$(SRCROOT)/Framework/FmwkTest/FmwkTest-Info.plist";
				PRODUCT_NAME = "$(TARGET_NAME)";
				WRAPPER_EXTENSION = app;
			};
			name = Debug;
		};
		DCB318E114ED6C3B001CFBEE /* Release */ = {
			isa = XCBuildConfiguration;
			buildSettings = {
				COMBINE_HIDPI_IMAGES = YES;
				GCC_PRECOMPILE_PREFIX_HEADER = YES;
				GCC_PREFIX_HEADER = "Framework/FmwkTest/FmwkTest-Prefix.pch";
				INFOPLIST_FILE = "$(SRCROOT)/Framework/FmwkTest/FmwkTest-Info.plist";
				PRODUCT_NAME = "$(TARGET_NAME)";
				WRAPPER_EXTENSION = app;
			};
			name = Release;
		};
/* End XCBuildConfiguration section */

/* Begin XCConfigurationList section */
		18F3BF0C1A81D8B700692297 /* Build configuration list for PBXNativeTarget "CocoaLumberjackSwift" */ = {
			isa = XCConfigurationList;
			buildConfigurations = (
				18F3BF0D1A81D8B700692297 /* Debug */,
				18F3BF0E1A81D8B700692297 /* Release */,
			);
			defaultConfigurationIsVisible = 0;
			defaultConfigurationName = Release;
		};
		18F3BF7B1A81DD2E00692297 /* Build configuration list for PBXNativeTarget "iOSSwiftTest" */ = {
			isa = XCConfigurationList;
			buildConfigurations = (
				18F3BF7C1A81DD2E00692297 /* Debug */,
				18F3BF7D1A81DD2E00692297 /* Release */,
			);
			defaultConfigurationIsVisible = 0;
			defaultConfigurationName = Release;
		};
		18F3BFA41A81DF5600692297 /* Build configuration list for PBXNativeTarget "CocoaLumberjack-iOS" */ = {
			isa = XCConfigurationList;
			buildConfigurations = (
				18F3BFA51A81DF5600692297 /* Debug */,
				18F3BFA61A81DF5600692297 /* Release */,
			);
			defaultConfigurationIsVisible = 0;
			defaultConfigurationName = Release;
		};
		18F3BFBF1A81DFA200692297 /* Build configuration list for PBXNativeTarget "CocoaLumberjackSwift-iOS" */ = {
			isa = XCConfigurationList;
			buildConfigurations = (
				18F3BFC01A81DFA200692297 /* Debug */,
				18F3BFC11A81DFA200692297 /* Release */,
			);
			defaultConfigurationIsVisible = 0;
			defaultConfigurationName = Release;
		};
		18F3BFE81A81E06E00692297 /* Build configuration list for PBXNativeTarget "CocoaLumberjack-iOS-Static" */ = {
			isa = XCConfigurationList;
			buildConfigurations = (
				18F3BFE91A81E06E00692297 /* Debug */,
				18F3BFEA1A81E06E00692297 /* Release */,
			);
			defaultConfigurationIsVisible = 0;
			defaultConfigurationName = Release;
		};
		18F3C0121A81E0C800692297 /* Build configuration list for PBXNativeTarget "iOSLibStaticTest" */ = {
			isa = XCConfigurationList;
			buildConfigurations = (
				18F3C0131A81E0C800692297 /* Debug */,
				18F3C0141A81E0C800692297 /* Release */,
			);
			defaultConfigurationIsVisible = 0;
			defaultConfigurationName = Release;
		};
		55CCBF1C19BA679200957A39 /* Build configuration list for PBXNativeTarget "SwiftTest" */ = {
			isa = XCConfigurationList;
			buildConfigurations = (
				55CCBF1819BA679200957A39 /* Debug */,
				55CCBF1919BA679200957A39 /* Release */,
			);
			defaultConfigurationIsVisible = 0;
			defaultConfigurationName = Release;
		};
		DCB3184A14EB418D001CFBEE /* Build configuration list for PBXProject "Lumberjack" */ = {
			isa = XCConfigurationList;
			buildConfigurations = (
				DCB3186414EB418E001CFBEE /* Debug */,
				DCB3186514EB418E001CFBEE /* Release */,
			);
			defaultConfigurationIsVisible = 0;
			defaultConfigurationName = Release;
		};
		DCB3186614EB418E001CFBEE /* Build configuration list for PBXNativeTarget "CocoaLumberjack" */ = {
			isa = XCConfigurationList;
			buildConfigurations = (
				DCB3186714EB418E001CFBEE /* Debug */,
				DCB3186814EB418E001CFBEE /* Release */,
			);
			defaultConfigurationIsVisible = 0;
			defaultConfigurationName = Release;
		};
		DCB318DF14ED6C3B001CFBEE /* Build configuration list for PBXNativeTarget "FmwkTest" */ = {
			isa = XCConfigurationList;
			buildConfigurations = (
				DCB318E014ED6C3B001CFBEE /* Debug */,
				DCB318E114ED6C3B001CFBEE /* Release */,
			);
			defaultConfigurationIsVisible = 0;
			defaultConfigurationName = Release;
		};
/* End XCConfigurationList section */
	};
	rootObject = DCB3184714EB418D001CFBEE /* Project object */;
}<|MERGE_RESOLUTION|>--- conflicted
+++ resolved
@@ -740,12 +740,8 @@
 		DCB3184714EB418D001CFBEE /* Project object */ = {
 			isa = PBXProject;
 			attributes = {
-<<<<<<< HEAD
 				LastSwiftUpdateCheck = 0700;
 				LastUpgradeCheck = 0600;
-=======
-				LastUpgradeCheck = 0630;
->>>>>>> 5e958484
 				TargetAttributes = {
 					18F3BF5E1A81DD2E00692297 = {
 						CreatedOnToolsVersion = 6.1.1;
