// !$*UTF8*$!
{
	archiveVersion = 1;
	classes = {
	};
	objectVersion = 46;
	objects = {

/* Begin PBXBuildFile section */
		18F3BF081A81D8B700692297 /* CocoaLumberjack.swift in Sources */ = {isa = PBXBuildFile; fileRef = 55BCB5C619D4BB6E0096E784 /* CocoaLumberjack.swift */; };
		18F3BF0A1A81D8B700692297 /* CocoaLumberjack.framework in Frameworks */ = {isa = PBXBuildFile; fileRef = DCB3185114EB418E001CFBEE /* CocoaLumberjack.framework */; };
		18F3BF161A81D9A400692297 /* CocoaLumberjack.h in Headers */ = {isa = PBXBuildFile; fileRef = 18F3BF151A81D9A400692297 /* CocoaLumberjack.h */; settings = {ATTRIBUTES = (Public, ); }; };
		18F3BF641A81DD2E00692297 /* AppDelegate.swift in Sources */ = {isa = PBXBuildFile; fileRef = 18F3BF631A81DD2E00692297 /* AppDelegate.swift */; };
		18F3BF661A81DD2E00692297 /* ViewController.swift in Sources */ = {isa = PBXBuildFile; fileRef = 18F3BF651A81DD2E00692297 /* ViewController.swift */; };
		18F3BF6B1A81DD2E00692297 /* Images.xcassets in Resources */ = {isa = PBXBuildFile; fileRef = 18F3BF6A1A81DD2E00692297 /* Images.xcassets */; };
		18F3BF811A81DD7800692297 /* Formatter.swift in Sources */ = {isa = PBXBuildFile; fileRef = 55BE8BF319DF196300979D7F /* Formatter.swift */; };
		18F3BFF71A81E0C800692297 /* main.m in Sources */ = {isa = PBXBuildFile; fileRef = 18F3BFF61A81E0C800692297 /* main.m */; };
		18F3BFFA1A81E0C800692297 /* AppDelegate.m in Sources */ = {isa = PBXBuildFile; fileRef = 18F3BFF91A81E0C800692297 /* AppDelegate.m */; };
		18F3BFFD1A81E0C800692297 /* ViewController.m in Sources */ = {isa = PBXBuildFile; fileRef = 18F3BFFC1A81E0C800692297 /* ViewController.m */; };
		18F3C0001A81E0C800692297 /* Main.storyboard in Resources */ = {isa = PBXBuildFile; fileRef = 18F3BFFE1A81E0C800692297 /* Main.storyboard */; };
		18F3C0021A81E0C800692297 /* Images.xcassets in Resources */ = {isa = PBXBuildFile; fileRef = 18F3C0011A81E0C800692297 /* Images.xcassets */; };
		18F3C0051A81E0C800692297 /* LaunchScreen.xib in Resources */ = {isa = PBXBuildFile; fileRef = 18F3C0031A81E0C800692297 /* LaunchScreen.xib */; };
		18F3C0181A81E14000692297 /* DDContextFilterLogFormatter.m in Sources */ = {isa = PBXBuildFile; fileRef = DA9C20CC192A0E0000AB7171 /* DDContextFilterLogFormatter.m */; };
		18F3C0191A81E14000692297 /* DDDispatchQueueLogFormatter.m in Sources */ = {isa = PBXBuildFile; fileRef = DA9C20CE192A0E0000AB7171 /* DDDispatchQueueLogFormatter.m */; };
		18F3C01A1A81E14000692297 /* DDMultiFormatter.m in Sources */ = {isa = PBXBuildFile; fileRef = DA9C20D0192A0E0000AB7171 /* DDMultiFormatter.m */; };
		18F3C01B1A81E14E00692297 /* DDAbstractDatabaseLogger.m in Sources */ = {isa = PBXBuildFile; fileRef = DA9C20BE192A0E0000AB7171 /* DDAbstractDatabaseLogger.m */; };
		18F3C01C1A81E14E00692297 /* DDASLLogCapture.m in Sources */ = {isa = PBXBuildFile; fileRef = DA9C20C0192A0E0000AB7171 /* DDASLLogCapture.m */; };
		18F3C01D1A81E14E00692297 /* DDASLLogger.m in Sources */ = {isa = PBXBuildFile; fileRef = DA9C20C2192A0E0000AB7171 /* DDASLLogger.m */; };
		18F3C01E1A81E14E00692297 /* DDFileLogger.m in Sources */ = {isa = PBXBuildFile; fileRef = DA9C20C4192A0E0000AB7171 /* DDFileLogger.m */; };
		18F3C01F1A81E14E00692297 /* DDLog.m in Sources */ = {isa = PBXBuildFile; fileRef = DA9C20C6192A0E0000AB7171 /* DDLog.m */; };
		18F3C0201A81E14E00692297 /* DDTTYLogger.m in Sources */ = {isa = PBXBuildFile; fileRef = DA9C20C9192A0E0000AB7171 /* DDTTYLogger.m */; };
		18F3C0211A81E21600692297 /* libCocoaLumberjack-iOS-Static.a in Frameworks */ = {isa = PBXBuildFile; fileRef = 18F3BFD71A81E06E00692297 /* libCocoaLumberjack-iOS-Static.a */; };
		19190EF31B84DAED008D059E /* DDContextFilterLogFormatter.h in Headers */ = {isa = PBXBuildFile; fileRef = DA9C20CB192A0E0000AB7171 /* DDContextFilterLogFormatter.h */; settings = {ATTRIBUTES = (Public, ); }; };
		19190EF41B84DAF2008D059E /* DDAssertMacros.h in Headers */ = {isa = PBXBuildFile; fileRef = E5D89BA51994749300C180CF /* DDAssertMacros.h */; settings = {ATTRIBUTES = (Public, ); }; };
		19190EF51B84DAF8008D059E /* DDASLLogCapture.h in Headers */ = {isa = PBXBuildFile; fileRef = DA9C20BF192A0E0000AB7171 /* DDASLLogCapture.h */; settings = {ATTRIBUTES = (Public, ); }; };
		19190EF61B84DAFD008D059E /* DDDispatchQueueLogFormatter.h in Headers */ = {isa = PBXBuildFile; fileRef = DA9C20CD192A0E0000AB7171 /* DDDispatchQueueLogFormatter.h */; settings = {ATTRIBUTES = (Public, ); }; };
		19190EF71B84DB02008D059E /* DDLog+LOGV.h in Headers */ = {isa = PBXBuildFile; fileRef = DA9C20C7192A0E0000AB7171 /* DDLog+LOGV.h */; settings = {ATTRIBUTES = (Public, ); }; };
		19190EF81B84DB07008D059E /* DDLegacyMacros.h in Headers */ = {isa = PBXBuildFile; fileRef = E58079621A032F92008819CA /* DDLegacyMacros.h */; settings = {ATTRIBUTES = (Public, ); }; };
		19190EF91B84DB0D008D059E /* DDAbstractDatabaseLogger.h in Headers */ = {isa = PBXBuildFile; fileRef = DA9C20BD192A0E0000AB7171 /* DDAbstractDatabaseLogger.h */; settings = {ATTRIBUTES = (Public, ); }; };
		19190EFA1B84DB17008D059E /* DDLogMacros.h in Headers */ = {isa = PBXBuildFile; fileRef = E5D89BA61994749300C180CF /* DDLogMacros.h */; settings = {ATTRIBUTES = (Public, ); }; };
		19190EFB1B84DB1C008D059E /* DDTTYLogger.h in Headers */ = {isa = PBXBuildFile; fileRef = DA9C20C8192A0E0000AB7171 /* DDTTYLogger.h */; settings = {ATTRIBUTES = (Public, ); }; };
		19190EFC1B84DB21008D059E /* DDLog.h in Headers */ = {isa = PBXBuildFile; fileRef = DA9C20C5192A0E0000AB7171 /* DDLog.h */; settings = {ATTRIBUTES = (Public, ); }; };
		19190EFD1B84DB26008D059E /* DDASLLogger.h in Headers */ = {isa = PBXBuildFile; fileRef = DA9C20C1192A0E0000AB7171 /* DDASLLogger.h */; settings = {ATTRIBUTES = (Public, ); }; };
		19190EFE1B84DB2C008D059E /* DDMultiFormatter.h in Headers */ = {isa = PBXBuildFile; fileRef = DA9C20CF192A0E0000AB7171 /* DDMultiFormatter.h */; settings = {ATTRIBUTES = (Public, ); }; };
		19190EFF1B84DB31008D059E /* CocoaLumberjack.h in Headers */ = {isa = PBXBuildFile; fileRef = E5D89BA41994749300C180CF /* CocoaLumberjack.h */; settings = {ATTRIBUTES = (Public, ); }; };
		19190F001B84DB36008D059E /* DDFileLogger.h in Headers */ = {isa = PBXBuildFile; fileRef = DA9C20C3192A0E0000AB7171 /* DDFileLogger.h */; settings = {ATTRIBUTES = (Public, ); }; };
		19190F011B84DB42008D059E /* DDLog.m in Sources */ = {isa = PBXBuildFile; fileRef = DA9C20C6192A0E0000AB7171 /* DDLog.m */; };
		19190F021B84DB45008D059E /* DDASLLogCapture.m in Sources */ = {isa = PBXBuildFile; fileRef = DA9C20C0192A0E0000AB7171 /* DDASLLogCapture.m */; };
		19190F031B84DB49008D059E /* DDContextFilterLogFormatter.m in Sources */ = {isa = PBXBuildFile; fileRef = DA9C20CC192A0E0000AB7171 /* DDContextFilterLogFormatter.m */; };
		19190F041B84DB51008D059E /* DDDispatchQueueLogFormatter.m in Sources */ = {isa = PBXBuildFile; fileRef = DA9C20CE192A0E0000AB7171 /* DDDispatchQueueLogFormatter.m */; };
		19190F051B84DB5C008D059E /* DDFileLogger.m in Sources */ = {isa = PBXBuildFile; fileRef = DA9C20C4192A0E0000AB7171 /* DDFileLogger.m */; };
		19190F061B84DB61008D059E /* DDTTYLogger.m in Sources */ = {isa = PBXBuildFile; fileRef = DA9C20C9192A0E0000AB7171 /* DDTTYLogger.m */; };
		19190F071B84DB66008D059E /* DDMultiFormatter.m in Sources */ = {isa = PBXBuildFile; fileRef = DA9C20D0192A0E0000AB7171 /* DDMultiFormatter.m */; };
		19190F081B84DB6C008D059E /* DDAbstractDatabaseLogger.m in Sources */ = {isa = PBXBuildFile; fileRef = DA9C20BE192A0E0000AB7171 /* DDAbstractDatabaseLogger.m */; };
		19190F091B84DB72008D059E /* DDASLLogger.m in Sources */ = {isa = PBXBuildFile; fileRef = DA9C20C2192A0E0000AB7171 /* DDASLLogger.m */; };
		19190F0A1B84DB97008D059E /* CocoaLumberjackSwift.h in Headers */ = {isa = PBXBuildFile; fileRef = 55F88BF71B3CB15C00E31255 /* CocoaLumberjackSwift.h */; settings = {ATTRIBUTES = (Public, ); }; };
		19190F0B1B84DB9F008D059E /* CocoaLumberjack.swift in Sources */ = {isa = PBXBuildFile; fileRef = 55BCB5C619D4BB6E0096E784 /* CocoaLumberjack.swift */; };
		19190F0C1B84DBAA008D059E /* CocoaLumberjack.framework in Frameworks */ = {isa = PBXBuildFile; fileRef = 19190EDE1B84D812008D059E /* CocoaLumberjack.framework */; };
		19190F0E1B84DBCE008D059E /* CocoaLumberjack.framework in Embed Frameworks */ = {isa = PBXBuildFile; fileRef = 19190EDE1B84D812008D059E /* CocoaLumberjack.framework */; settings = {ATTRIBUTES = (CodeSignOnCopy, RemoveHeadersOnCopy, ); }; };
		19190F121B84DBCE008D059E /* CocoaLumberjackSwift.framework in Embed Frameworks */ = {isa = PBXBuildFile; fileRef = 19190EEB1B84D826008D059E /* CocoaLumberjackSwift.framework */; settings = {ATTRIBUTES = (CodeSignOnCopy, RemoveHeadersOnCopy, ); }; };
		19190F181B84DF5B008D059E /* CocoaLumberjackSwift.framework in Frameworks */ = {isa = PBXBuildFile; fileRef = 19190EEB1B84D826008D059E /* CocoaLumberjackSwift.framework */; };
		19EC146B1B84D134000EC2E7 /* Interface.storyboard in Resources */ = {isa = PBXBuildFile; fileRef = 19EC14691B84D134000EC2E7 /* Interface.storyboard */; };
		19EC146D1B84D134000EC2E7 /* Assets.xcassets in Resources */ = {isa = PBXBuildFile; fileRef = 19EC146C1B84D134000EC2E7 /* Assets.xcassets */; };
		19EC14741B84D135000EC2E7 /* watchOSSwiftTest Extension.appex in Embed App Extensions */ = {isa = PBXBuildFile; fileRef = 19EC14731B84D134000EC2E7 /* watchOSSwiftTest Extension.appex */; settings = {ATTRIBUTES = (RemoveHeadersOnCopy, ); }; };
		19EC14791B84D135000EC2E7 /* InterfaceController.swift in Sources */ = {isa = PBXBuildFile; fileRef = 19EC14781B84D135000EC2E7 /* InterfaceController.swift */; };
		19EC147B1B84D135000EC2E7 /* ExtensionDelegate.swift in Sources */ = {isa = PBXBuildFile; fileRef = 19EC147A1B84D135000EC2E7 /* ExtensionDelegate.swift */; };
		19EC147D1B84D135000EC2E7 /* Assets.xcassets in Resources */ = {isa = PBXBuildFile; fileRef = 19EC147C1B84D135000EC2E7 /* Assets.xcassets */; };
		19EC14811B84D135000EC2E7 /* watchOSSwiftTest.app in Embed Watch Content */ = {isa = PBXBuildFile; fileRef = 19EC14671B84D134000EC2E7 /* watchOSSwiftTest.app */; };
		19EC148D1B84D1DF000EC2E7 /* Formatter.swift in Sources */ = {isa = PBXBuildFile; fileRef = 19EC148C1B84D1DF000EC2E7 /* Formatter.swift */; };
		19FF461D1B8B4E8200B43179 /* DDFileLogger.h in Headers */ = {isa = PBXBuildFile; fileRef = DA9C20C3192A0E0000AB7171 /* DDFileLogger.h */; settings = {ATTRIBUTES = (Public, ); }; };
		19FF461E1B8B4E8400B43179 /* CocoaLumberjack.h in Headers */ = {isa = PBXBuildFile; fileRef = E5D89BA41994749300C180CF /* CocoaLumberjack.h */; settings = {ATTRIBUTES = (Public, ); }; };
		19FF461F1B8B4E8800B43179 /* DDMultiFormatter.h in Headers */ = {isa = PBXBuildFile; fileRef = DA9C20CF192A0E0000AB7171 /* DDMultiFormatter.h */; settings = {ATTRIBUTES = (Public, ); }; };
		19FF46201B8B4E8D00B43179 /* DDASLLogger.h in Headers */ = {isa = PBXBuildFile; fileRef = DA9C20C1192A0E0000AB7171 /* DDASLLogger.h */; settings = {ATTRIBUTES = (Public, ); }; };
		19FF46211B8B4E9200B43179 /* DDLog.h in Headers */ = {isa = PBXBuildFile; fileRef = DA9C20C5192A0E0000AB7171 /* DDLog.h */; settings = {ATTRIBUTES = (Public, ); }; };
		19FF46221B8B4E9700B43179 /* DDTTYLogger.h in Headers */ = {isa = PBXBuildFile; fileRef = DA9C20C8192A0E0000AB7171 /* DDTTYLogger.h */; settings = {ATTRIBUTES = (Public, ); }; };
		19FF46231B8B4EA100B43179 /* DDLogMacros.h in Headers */ = {isa = PBXBuildFile; fileRef = E5D89BA61994749300C180CF /* DDLogMacros.h */; settings = {ATTRIBUTES = (Public, ); }; };
		19FF46241B8B4EA400B43179 /* DDAbstractDatabaseLogger.h in Headers */ = {isa = PBXBuildFile; fileRef = DA9C20BD192A0E0000AB7171 /* DDAbstractDatabaseLogger.h */; settings = {ATTRIBUTES = (Public, ); }; };
		19FF46251B8B4EA800B43179 /* DDLegacyMacros.h in Headers */ = {isa = PBXBuildFile; fileRef = E58079621A032F92008819CA /* DDLegacyMacros.h */; settings = {ATTRIBUTES = (Public, ); }; };
		19FF46261B8B4EAB00B43179 /* DDLog+LOGV.h in Headers */ = {isa = PBXBuildFile; fileRef = DA9C20C7192A0E0000AB7171 /* DDLog+LOGV.h */; settings = {ATTRIBUTES = (Public, ); }; };
		19FF46271B8B4EB000B43179 /* DDDispatchQueueLogFormatter.h in Headers */ = {isa = PBXBuildFile; fileRef = DA9C20CD192A0E0000AB7171 /* DDDispatchQueueLogFormatter.h */; settings = {ATTRIBUTES = (Public, ); }; };
		19FF46281B8B4EB300B43179 /* DDASLLogCapture.h in Headers */ = {isa = PBXBuildFile; fileRef = DA9C20BF192A0E0000AB7171 /* DDASLLogCapture.h */; settings = {ATTRIBUTES = (Public, ); }; };
		19FF46291B8B4EB700B43179 /* DDAssertMacros.h in Headers */ = {isa = PBXBuildFile; fileRef = E5D89BA51994749300C180CF /* DDAssertMacros.h */; settings = {ATTRIBUTES = (Public, ); }; };
		19FF462A1B8B4EBA00B43179 /* DDContextFilterLogFormatter.h in Headers */ = {isa = PBXBuildFile; fileRef = DA9C20CB192A0E0000AB7171 /* DDContextFilterLogFormatter.h */; settings = {ATTRIBUTES = (Public, ); }; };
		19FF462B1B8B4EC600B43179 /* DDASLLogger.m in Sources */ = {isa = PBXBuildFile; fileRef = DA9C20C2192A0E0000AB7171 /* DDASLLogger.m */; };
		19FF462C1B8B4ECA00B43179 /* DDAbstractDatabaseLogger.m in Sources */ = {isa = PBXBuildFile; fileRef = DA9C20BE192A0E0000AB7171 /* DDAbstractDatabaseLogger.m */; };
		19FF462D1B8B4ECE00B43179 /* DDMultiFormatter.m in Sources */ = {isa = PBXBuildFile; fileRef = DA9C20D0192A0E0000AB7171 /* DDMultiFormatter.m */; };
		19FF462E1B8B4ED200B43179 /* DDTTYLogger.m in Sources */ = {isa = PBXBuildFile; fileRef = DA9C20C9192A0E0000AB7171 /* DDTTYLogger.m */; };
		19FF462F1B8B4ED500B43179 /* DDFileLogger.m in Sources */ = {isa = PBXBuildFile; fileRef = DA9C20C4192A0E0000AB7171 /* DDFileLogger.m */; };
		19FF46301B8B4ED900B43179 /* DDDispatchQueueLogFormatter.m in Sources */ = {isa = PBXBuildFile; fileRef = DA9C20CE192A0E0000AB7171 /* DDDispatchQueueLogFormatter.m */; };
		19FF46311B8B4EDF00B43179 /* DDContextFilterLogFormatter.m in Sources */ = {isa = PBXBuildFile; fileRef = DA9C20CC192A0E0000AB7171 /* DDContextFilterLogFormatter.m */; };
		19FF46321B8B4EE500B43179 /* DDASLLogCapture.m in Sources */ = {isa = PBXBuildFile; fileRef = DA9C20C0192A0E0000AB7171 /* DDASLLogCapture.m */; };
		19FF46331B8B4EE800B43179 /* DDLog.m in Sources */ = {isa = PBXBuildFile; fileRef = DA9C20C6192A0E0000AB7171 /* DDLog.m */; };
		19FF46341B8B4EF800B43179 /* CocoaLumberjackSwift.h in Headers */ = {isa = PBXBuildFile; fileRef = 55F88BF71B3CB15C00E31255 /* CocoaLumberjackSwift.h */; settings = {ATTRIBUTES = (Public, ); }; };
		19FF46351B8B4F0700B43179 /* CocoaLumberjack.swift in Sources */ = {isa = PBXBuildFile; fileRef = 55BCB5C619D4BB6E0096E784 /* CocoaLumberjack.swift */; };
		19FF46361B8B4F0D00B43179 /* CocoaLumberjack.framework in Frameworks */ = {isa = PBXBuildFile; fileRef = 19FF46021B8B4CF400B43179 /* CocoaLumberjack.framework */; };
		19FF463D1B8B4F5100B43179 /* CocoaLumberjackSwift.framework in Frameworks */ = {isa = PBXBuildFile; fileRef = 19FF460F1B8B4D1400B43179 /* CocoaLumberjackSwift.framework */; };
		19FF463E1B8B4F5900B43179 /* CocoaLumberjack.framework in Embed Frameworks */ = {isa = PBXBuildFile; fileRef = 19FF46021B8B4CF400B43179 /* CocoaLumberjack.framework */; settings = {ATTRIBUTES = (CodeSignOnCopy, RemoveHeadersOnCopy, ); }; };
		19FF463F1B8B4F5900B43179 /* CocoaLumberjackSwift.framework in Embed Frameworks */ = {isa = PBXBuildFile; fileRef = 19FF460F1B8B4D1400B43179 /* CocoaLumberjackSwift.framework */; settings = {ATTRIBUTES = (CodeSignOnCopy, RemoveHeadersOnCopy, ); }; };
		5541B4161A5B5B9200A374A9 /* InfoPlist.strings in Resources */ = {isa = PBXBuildFile; fileRef = 5541B4151A5B5B9200A374A9 /* InfoPlist.strings */; };
		5541B4181A5B5C9A00A374A9 /* MainMenu.xib in Resources */ = {isa = PBXBuildFile; fileRef = 5541B4171A5B5C9A00A374A9 /* MainMenu.xib */; };
		5541B41E1A5B62FD00A374A9 /* CocoaLumberjack.framework in Embed Frameworks */ = {isa = PBXBuildFile; fileRef = DCB3185114EB418E001CFBEE /* CocoaLumberjack.framework */; settings = {ATTRIBUTES = (CodeSignOnCopy, RemoveHeadersOnCopy, ); }; };
		55C5F2891B1E39A700EBC776 /* CocoaLumberjackSwift.framework in Embed Frameworks */ = {isa = PBXBuildFile; fileRef = 18F3BF0F1A81D8B700692297 /* CocoaLumberjackSwift.framework */; settings = {ATTRIBUTES = (CodeSignOnCopy, RemoveHeadersOnCopy, ); }; };
		55CCBF0619BA679200957A39 /* AppDelegate.swift in Sources */ = {isa = PBXBuildFile; fileRef = 55CCBF0519BA679200957A39 /* AppDelegate.swift */; };
		55CCBF0819BA679200957A39 /* Images.xcassets in Resources */ = {isa = PBXBuildFile; fileRef = 55CCBF0719BA679200957A39 /* Images.xcassets */; };
		55CCBF2019BA67CB00957A39 /* CocoaLumberjack.framework in Frameworks */ = {isa = PBXBuildFile; fileRef = DCB3185114EB418E001CFBEE /* CocoaLumberjack.framework */; };
		55F88BF81B3CB15C00E31255 /* CocoaLumberjackSwift.h in Headers */ = {isa = PBXBuildFile; fileRef = 55F88BF71B3CB15C00E31255 /* CocoaLumberjackSwift.h */; settings = {ATTRIBUTES = (Public, ); }; };
		DA9C20D1192A0E0000AB7171 /* DDAbstractDatabaseLogger.h in Headers */ = {isa = PBXBuildFile; fileRef = DA9C20BD192A0E0000AB7171 /* DDAbstractDatabaseLogger.h */; settings = {ATTRIBUTES = (Public, ); }; };
		DA9C20D2192A0E0000AB7171 /* DDAbstractDatabaseLogger.m in Sources */ = {isa = PBXBuildFile; fileRef = DA9C20BE192A0E0000AB7171 /* DDAbstractDatabaseLogger.m */; };
		DA9C20D3192A0E0000AB7171 /* DDASLLogCapture.h in Headers */ = {isa = PBXBuildFile; fileRef = DA9C20BF192A0E0000AB7171 /* DDASLLogCapture.h */; settings = {ATTRIBUTES = (Public, ); }; };
		DA9C20D4192A0E0000AB7171 /* DDASLLogCapture.m in Sources */ = {isa = PBXBuildFile; fileRef = DA9C20C0192A0E0000AB7171 /* DDASLLogCapture.m */; };
		DA9C20D5192A0E0000AB7171 /* DDASLLogger.h in Headers */ = {isa = PBXBuildFile; fileRef = DA9C20C1192A0E0000AB7171 /* DDASLLogger.h */; settings = {ATTRIBUTES = (Public, ); }; };
		DA9C20D6192A0E0000AB7171 /* DDASLLogger.m in Sources */ = {isa = PBXBuildFile; fileRef = DA9C20C2192A0E0000AB7171 /* DDASLLogger.m */; };
		DA9C20D7192A0E0000AB7171 /* DDFileLogger.h in Headers */ = {isa = PBXBuildFile; fileRef = DA9C20C3192A0E0000AB7171 /* DDFileLogger.h */; settings = {ATTRIBUTES = (Public, ); }; };
		DA9C20D8192A0E0000AB7171 /* DDFileLogger.m in Sources */ = {isa = PBXBuildFile; fileRef = DA9C20C4192A0E0000AB7171 /* DDFileLogger.m */; };
		DA9C20D9192A0E0000AB7171 /* DDLog.h in Headers */ = {isa = PBXBuildFile; fileRef = DA9C20C5192A0E0000AB7171 /* DDLog.h */; settings = {ATTRIBUTES = (Public, ); }; };
		DA9C20DA192A0E0000AB7171 /* DDLog.m in Sources */ = {isa = PBXBuildFile; fileRef = DA9C20C6192A0E0000AB7171 /* DDLog.m */; };
		DA9C20DB192A0E0000AB7171 /* DDLog+LOGV.h in Headers */ = {isa = PBXBuildFile; fileRef = DA9C20C7192A0E0000AB7171 /* DDLog+LOGV.h */; settings = {ATTRIBUTES = (Public, ); }; };
		DA9C20DC192A0E0000AB7171 /* DDTTYLogger.h in Headers */ = {isa = PBXBuildFile; fileRef = DA9C20C8192A0E0000AB7171 /* DDTTYLogger.h */; settings = {ATTRIBUTES = (Public, ); }; };
		DA9C20DD192A0E0000AB7171 /* DDTTYLogger.m in Sources */ = {isa = PBXBuildFile; fileRef = DA9C20C9192A0E0000AB7171 /* DDTTYLogger.m */; };
		DA9C20DE192A0E0000AB7171 /* DDContextFilterLogFormatter.h in Headers */ = {isa = PBXBuildFile; fileRef = DA9C20CB192A0E0000AB7171 /* DDContextFilterLogFormatter.h */; settings = {ATTRIBUTES = (Public, ); }; };
		DA9C20DF192A0E0000AB7171 /* DDContextFilterLogFormatter.m in Sources */ = {isa = PBXBuildFile; fileRef = DA9C20CC192A0E0000AB7171 /* DDContextFilterLogFormatter.m */; };
		DA9C20E0192A0E0000AB7171 /* DDDispatchQueueLogFormatter.h in Headers */ = {isa = PBXBuildFile; fileRef = DA9C20CD192A0E0000AB7171 /* DDDispatchQueueLogFormatter.h */; settings = {ATTRIBUTES = (Public, ); }; };
		DA9C20E1192A0E0000AB7171 /* DDDispatchQueueLogFormatter.m in Sources */ = {isa = PBXBuildFile; fileRef = DA9C20CE192A0E0000AB7171 /* DDDispatchQueueLogFormatter.m */; };
		DA9C20E2192A0E0000AB7171 /* DDMultiFormatter.h in Headers */ = {isa = PBXBuildFile; fileRef = DA9C20CF192A0E0000AB7171 /* DDMultiFormatter.h */; settings = {ATTRIBUTES = (Public, ); }; };
		DA9C20E3192A0E0000AB7171 /* DDMultiFormatter.m in Sources */ = {isa = PBXBuildFile; fileRef = DA9C20D0192A0E0000AB7171 /* DDMultiFormatter.m */; };
		DCB318D214ED6C3B001CFBEE /* InfoPlist.strings in Resources */ = {isa = PBXBuildFile; fileRef = DCB318D014ED6C3B001CFBEE /* InfoPlist.strings */; };
		DCB318D414ED6C3B001CFBEE /* main.m in Sources */ = {isa = PBXBuildFile; fileRef = DCB318D314ED6C3B001CFBEE /* main.m */; };
		DCB318D814ED6C3B001CFBEE /* Credits.rtf in Resources */ = {isa = PBXBuildFile; fileRef = DCB318D614ED6C3B001CFBEE /* Credits.rtf */; };
		DCB318DB14ED6C3B001CFBEE /* AppDelegate.m in Sources */ = {isa = PBXBuildFile; fileRef = DCB318DA14ED6C3B001CFBEE /* AppDelegate.m */; };
		DCB318DE14ED6C3B001CFBEE /* MainMenu.xib in Resources */ = {isa = PBXBuildFile; fileRef = DCB318DC14ED6C3B001CFBEE /* MainMenu.xib */; };
		E58079631A032F92008819CA /* DDLegacyMacros.h in Headers */ = {isa = PBXBuildFile; fileRef = E58079621A032F92008819CA /* DDLegacyMacros.h */; settings = {ATTRIBUTES = (Public, ); }; };
		E5D89BA81994749300C180CF /* DDAssertMacros.h in Headers */ = {isa = PBXBuildFile; fileRef = E5D89BA51994749300C180CF /* DDAssertMacros.h */; settings = {ATTRIBUTES = (Public, ); }; };
		E5D89BA91994749300C180CF /* DDLogMacros.h in Headers */ = {isa = PBXBuildFile; fileRef = E5D89BA61994749300C180CF /* DDLogMacros.h */; settings = {ATTRIBUTES = (Public, ); }; };
		E5D89BAD199494B600C180CF /* CocoaLumberjack.framework in Frameworks */ = {isa = PBXBuildFile; fileRef = DCB3185114EB418E001CFBEE /* CocoaLumberjack.framework */; };
/* End PBXBuildFile section */

/* Begin PBXContainerItemProxy section */
		18F3BEF81A81D8B700692297 /* PBXContainerItemProxy */ = {
			isa = PBXContainerItemProxy;
			containerPortal = DCB3184714EB418D001CFBEE /* Project object */;
			proxyType = 1;
			remoteGlobalIDString = DCB3185014EB418E001CFBEE;
			remoteInfo = CocoaLumberjack;
		};
<<<<<<< HEAD
		19190F131B84DBCE008D059E /* PBXContainerItemProxy */ = {
			isa = PBXContainerItemProxy;
			containerPortal = DCB3184714EB418D001CFBEE /* Project object */;
			proxyType = 1;
			remoteGlobalIDString = 19190EEA1B84D826008D059E;
			remoteInfo = "CocoaLumberjackSwift-watchOS";
		};
		19190F161B84DBE2008D059E /* PBXContainerItemProxy */ = {
			isa = PBXContainerItemProxy;
			containerPortal = DCB3184714EB418D001CFBEE /* Project object */;
			proxyType = 1;
			remoteGlobalIDString = 19190EDD1B84D812008D059E;
			remoteInfo = "CocoaLumberjack-watchOS";
		};
		19EC14751B84D135000EC2E7 /* PBXContainerItemProxy */ = {
			isa = PBXContainerItemProxy;
			containerPortal = DCB3184714EB418D001CFBEE /* Project object */;
			proxyType = 1;
			remoteGlobalIDString = 19EC14721B84D134000EC2E7;
			remoteInfo = "watchOSSwiftTest Extension";
		};
		19EC147F1B84D135000EC2E7 /* PBXContainerItemProxy */ = {
			isa = PBXContainerItemProxy;
			containerPortal = DCB3184714EB418D001CFBEE /* Project object */;
			proxyType = 1;
			remoteGlobalIDString = 19EC14661B84D134000EC2E7;
			remoteInfo = watchOSSwiftTest;
		};
		19FF46371B8B4F1100B43179 /* PBXContainerItemProxy */ = {
			isa = PBXContainerItemProxy;
			containerPortal = DCB3184714EB418D001CFBEE /* Project object */;
			proxyType = 1;
			remoteGlobalIDString = 19FF46011B8B4CF400B43179;
			remoteInfo = "CocoaLumberjack-iOS";
		};
		19FF463B1B8B4F4100B43179 /* PBXContainerItemProxy */ = {
			isa = PBXContainerItemProxy;
			containerPortal = DCB3184714EB418D001CFBEE /* Project object */;
			proxyType = 1;
			remoteGlobalIDString = 19FF460E1B8B4D1400B43179;
			remoteInfo = "CocoaLumberjackSwift-iOS";
=======
		18F3BFD01A81DFEC00692297 /* PBXContainerItemProxy */ = {
			isa = PBXContainerItemProxy;
			containerPortal = DCB3184714EB418D001CFBEE /* Project object */;
			proxyType = 1;
			remoteGlobalIDString = 18F3BFA91A81DFA200692297;
			remoteInfo = "CocoaLumberjackSwift-iOS";
		};
		191DB3821B7E002E009BFE19 /* PBXContainerItemProxy */ = {
			isa = PBXContainerItemProxy;
			containerPortal = DCB3184714EB418D001CFBEE /* Project object */;
			proxyType = 1;
			remoteGlobalIDString = 18F3BF881A81DF5600692297;
			remoteInfo = "CocoaLumberjack-iOS";
>>>>>>> f9a1856a
		};
		55C5F2871B1E399100EBC776 /* PBXContainerItemProxy */ = {
			isa = PBXContainerItemProxy;
			containerPortal = DCB3184714EB418D001CFBEE /* Project object */;
			proxyType = 1;
			remoteGlobalIDString = 18F3BEF61A81D8B700692297;
			remoteInfo = CocoaLumberjackSwift;
		};
		DCB318E214ED6C43001CFBEE /* PBXContainerItemProxy */ = {
			isa = PBXContainerItemProxy;
			containerPortal = DCB3184714EB418D001CFBEE /* Project object */;
			proxyType = 1;
			remoteGlobalIDString = DCB3185014EB418E001CFBEE;
			remoteInfo = Lumberjack;
		};
/* End PBXContainerItemProxy section */

/* Begin PBXCopyFilesBuildPhase section */
		18F3BFD21A81DFEC00692297 /* Embed Frameworks */ = {
			isa = PBXCopyFilesBuildPhase;
			buildActionMask = 2147483647;
			dstPath = "";
			dstSubfolderSpec = 10;
			files = (
				19FF463E1B8B4F5900B43179 /* CocoaLumberjack.framework in Embed Frameworks */,
				19FF463F1B8B4F5900B43179 /* CocoaLumberjackSwift.framework in Embed Frameworks */,
			);
			name = "Embed Frameworks";
			runOnlyForDeploymentPostprocessing = 0;
		};
		18F3BFD51A81E06E00692297 /* CopyFiles */ = {
			isa = PBXCopyFilesBuildPhase;
			buildActionMask = 2147483647;
			dstPath = "include/$(PRODUCT_NAME)";
			dstSubfolderSpec = 16;
			files = (
			);
			runOnlyForDeploymentPostprocessing = 0;
		};
		19190F151B84DBCE008D059E /* Embed Frameworks */ = {
			isa = PBXCopyFilesBuildPhase;
			buildActionMask = 2147483647;
			dstPath = "";
			dstSubfolderSpec = 10;
			files = (
				19190F121B84DBCE008D059E /* CocoaLumberjackSwift.framework in Embed Frameworks */,
				19190F0E1B84DBCE008D059E /* CocoaLumberjack.framework in Embed Frameworks */,
			);
			name = "Embed Frameworks";
			runOnlyForDeploymentPostprocessing = 0;
		};
		19EC14871B84D135000EC2E7 /* Embed App Extensions */ = {
			isa = PBXCopyFilesBuildPhase;
			buildActionMask = 2147483647;
			dstPath = "";
			dstSubfolderSpec = 13;
			files = (
				19EC14741B84D135000EC2E7 /* watchOSSwiftTest Extension.appex in Embed App Extensions */,
			);
			name = "Embed App Extensions";
			runOnlyForDeploymentPostprocessing = 0;
		};
		19EC14891B84D135000EC2E7 /* Embed Watch Content */ = {
			isa = PBXCopyFilesBuildPhase;
			buildActionMask = 2147483647;
			dstPath = "$(CONTENTS_FOLDER_PATH)/Watch";
			dstSubfolderSpec = 16;
			files = (
				19EC14811B84D135000EC2E7 /* watchOSSwiftTest.app in Embed Watch Content */,
			);
			name = "Embed Watch Content";
			runOnlyForDeploymentPostprocessing = 0;
		};
		5541B41D1A5B62EB00A374A9 /* Embed Frameworks */ = {
			isa = PBXCopyFilesBuildPhase;
			buildActionMask = 2147483647;
			dstPath = "";
			dstSubfolderSpec = 10;
			files = (
				55C5F2891B1E39A700EBC776 /* CocoaLumberjackSwift.framework in Embed Frameworks */,
				5541B41E1A5B62FD00A374A9 /* CocoaLumberjack.framework in Embed Frameworks */,
			);
			name = "Embed Frameworks";
			runOnlyForDeploymentPostprocessing = 0;
		};
/* End PBXCopyFilesBuildPhase section */

/* Begin PBXFileReference section */
		18F3BF0F1A81D8B700692297 /* CocoaLumberjackSwift.framework */ = {isa = PBXFileReference; explicitFileType = wrapper.framework; includeInIndex = 0; path = CocoaLumberjackSwift.framework; sourceTree = BUILT_PRODUCTS_DIR; };
		18F3BF151A81D9A400692297 /* CocoaLumberjack.h */ = {isa = PBXFileReference; fileEncoding = 4; lastKnownFileType = sourcecode.c.h; path = CocoaLumberjack.h; sourceTree = "<group>"; };
		18F3BF5F1A81DD2E00692297 /* iOSSwiftTest.app */ = {isa = PBXFileReference; explicitFileType = wrapper.application; includeInIndex = 0; path = iOSSwiftTest.app; sourceTree = BUILT_PRODUCTS_DIR; };
		18F3BF621A81DD2E00692297 /* Info.plist */ = {isa = PBXFileReference; lastKnownFileType = text.plist.xml; path = Info.plist; sourceTree = "<group>"; };
		18F3BF631A81DD2E00692297 /* AppDelegate.swift */ = {isa = PBXFileReference; lastKnownFileType = sourcecode.swift; path = AppDelegate.swift; sourceTree = "<group>"; };
		18F3BF651A81DD2E00692297 /* ViewController.swift */ = {isa = PBXFileReference; lastKnownFileType = sourcecode.swift; path = ViewController.swift; sourceTree = "<group>"; };
		18F3BF6A1A81DD2E00692297 /* Images.xcassets */ = {isa = PBXFileReference; lastKnownFileType = folder.assetcatalog; path = Images.xcassets; sourceTree = "<group>"; };
		18F3BFD71A81E06E00692297 /* libCocoaLumberjack-iOS-Static.a */ = {isa = PBXFileReference; explicitFileType = archive.ar; includeInIndex = 0; path = "libCocoaLumberjack-iOS-Static.a"; sourceTree = BUILT_PRODUCTS_DIR; };
		18F3BFF21A81E0C700692297 /* iOSLibStaticTest.app */ = {isa = PBXFileReference; explicitFileType = wrapper.application; includeInIndex = 0; path = iOSLibStaticTest.app; sourceTree = BUILT_PRODUCTS_DIR; };
		18F3BFF51A81E0C800692297 /* Info.plist */ = {isa = PBXFileReference; lastKnownFileType = text.plist.xml; path = Info.plist; sourceTree = "<group>"; };
		18F3BFF61A81E0C800692297 /* main.m */ = {isa = PBXFileReference; lastKnownFileType = sourcecode.c.objc; path = main.m; sourceTree = "<group>"; };
		18F3BFF81A81E0C800692297 /* AppDelegate.h */ = {isa = PBXFileReference; lastKnownFileType = sourcecode.c.h; path = AppDelegate.h; sourceTree = "<group>"; };
		18F3BFF91A81E0C800692297 /* AppDelegate.m */ = {isa = PBXFileReference; lastKnownFileType = sourcecode.c.objc; path = AppDelegate.m; sourceTree = "<group>"; };
		18F3BFFB1A81E0C800692297 /* ViewController.h */ = {isa = PBXFileReference; lastKnownFileType = sourcecode.c.h; path = ViewController.h; sourceTree = "<group>"; };
		18F3BFFC1A81E0C800692297 /* ViewController.m */ = {isa = PBXFileReference; lastKnownFileType = sourcecode.c.objc; path = ViewController.m; sourceTree = "<group>"; };
		18F3BFFF1A81E0C800692297 /* Base */ = {isa = PBXFileReference; lastKnownFileType = file.storyboard; name = Base; path = Base.lproj/Main.storyboard; sourceTree = "<group>"; };
		18F3C0011A81E0C800692297 /* Images.xcassets */ = {isa = PBXFileReference; lastKnownFileType = folder.assetcatalog; path = Images.xcassets; sourceTree = "<group>"; };
		18F3C0041A81E0C800692297 /* Base */ = {isa = PBXFileReference; lastKnownFileType = file.xib; name = Base; path = Base.lproj/LaunchScreen.xib; sourceTree = "<group>"; };
		19190EDE1B84D812008D059E /* CocoaLumberjack.framework */ = {isa = PBXFileReference; explicitFileType = wrapper.framework; includeInIndex = 0; path = CocoaLumberjack.framework; sourceTree = BUILT_PRODUCTS_DIR; };
		19190EEB1B84D826008D059E /* CocoaLumberjackSwift.framework */ = {isa = PBXFileReference; explicitFileType = wrapper.framework; includeInIndex = 0; path = CocoaLumberjackSwift.framework; sourceTree = BUILT_PRODUCTS_DIR; };
		19EC14671B84D134000EC2E7 /* watchOSSwiftTest.app */ = {isa = PBXFileReference; explicitFileType = wrapper.application; includeInIndex = 0; path = watchOSSwiftTest.app; sourceTree = BUILT_PRODUCTS_DIR; };
		19EC146A1B84D134000EC2E7 /* Base */ = {isa = PBXFileReference; lastKnownFileType = file.storyboard; name = Base; path = Base.lproj/Interface.storyboard; sourceTree = "<group>"; };
		19EC146C1B84D134000EC2E7 /* Assets.xcassets */ = {isa = PBXFileReference; lastKnownFileType = folder.assetcatalog; path = Assets.xcassets; sourceTree = "<group>"; };
		19EC146E1B84D134000EC2E7 /* Info.plist */ = {isa = PBXFileReference; lastKnownFileType = text.plist.xml; path = Info.plist; sourceTree = "<group>"; };
		19EC14731B84D134000EC2E7 /* watchOSSwiftTest Extension.appex */ = {isa = PBXFileReference; explicitFileType = "wrapper.app-extension"; includeInIndex = 0; path = "watchOSSwiftTest Extension.appex"; sourceTree = BUILT_PRODUCTS_DIR; };
		19EC14781B84D135000EC2E7 /* InterfaceController.swift */ = {isa = PBXFileReference; lastKnownFileType = sourcecode.swift; path = InterfaceController.swift; sourceTree = "<group>"; };
		19EC147A1B84D135000EC2E7 /* ExtensionDelegate.swift */ = {isa = PBXFileReference; lastKnownFileType = sourcecode.swift; path = ExtensionDelegate.swift; sourceTree = "<group>"; };
		19EC147C1B84D135000EC2E7 /* Assets.xcassets */ = {isa = PBXFileReference; lastKnownFileType = folder.assetcatalog; path = Assets.xcassets; sourceTree = "<group>"; };
		19EC147E1B84D135000EC2E7 /* Info.plist */ = {isa = PBXFileReference; lastKnownFileType = text.plist.xml; path = Info.plist; sourceTree = "<group>"; };
		19EC148C1B84D1DF000EC2E7 /* Formatter.swift */ = {isa = PBXFileReference; fileEncoding = 4; lastKnownFileType = sourcecode.swift; path = Formatter.swift; sourceTree = "<group>"; };
		19FF46021B8B4CF400B43179 /* CocoaLumberjack.framework */ = {isa = PBXFileReference; explicitFileType = wrapper.framework; includeInIndex = 0; path = CocoaLumberjack.framework; sourceTree = BUILT_PRODUCTS_DIR; };
		19FF460F1B8B4D1400B43179 /* CocoaLumberjackSwift.framework */ = {isa = PBXFileReference; explicitFileType = wrapper.framework; includeInIndex = 0; path = CocoaLumberjackSwift.framework; sourceTree = BUILT_PRODUCTS_DIR; };
		5541B4151A5B5B9200A374A9 /* InfoPlist.strings */ = {isa = PBXFileReference; fileEncoding = 4; lastKnownFileType = text.plist.strings; path = InfoPlist.strings; sourceTree = "<group>"; };
		5541B4171A5B5C9A00A374A9 /* MainMenu.xib */ = {isa = PBXFileReference; fileEncoding = 4; lastKnownFileType = file.xib; path = MainMenu.xib; sourceTree = "<group>"; };
		555E014A19FACB600063F058 /* CocoaLumberjack.modulemap */ = {isa = PBXFileReference; lastKnownFileType = "sourcecode.module-map"; path = CocoaLumberjack.modulemap; sourceTree = "<group>"; usesTabs = 1; };
		55BCB5C619D4BB6E0096E784 /* CocoaLumberjack.swift */ = {isa = PBXFileReference; fileEncoding = 4; lastKnownFileType = sourcecode.swift; path = CocoaLumberjack.swift; sourceTree = "<group>"; };
		55BE8BF319DF196300979D7F /* Formatter.swift */ = {isa = PBXFileReference; fileEncoding = 4; lastKnownFileType = sourcecode.swift; path = Formatter.swift; sourceTree = "<group>"; };
		55CCBEFF19BA679200957A39 /* SwiftTest.app */ = {isa = PBXFileReference; explicitFileType = wrapper.application; includeInIndex = 0; path = SwiftTest.app; sourceTree = BUILT_PRODUCTS_DIR; };
		55CCBF0219BA679200957A39 /* Info.plist */ = {isa = PBXFileReference; lastKnownFileType = text.plist.xml; path = Info.plist; sourceTree = "<group>"; };
		55CCBF0519BA679200957A39 /* AppDelegate.swift */ = {isa = PBXFileReference; lastKnownFileType = sourcecode.swift; path = AppDelegate.swift; sourceTree = "<group>"; };
		55CCBF0719BA679200957A39 /* Images.xcassets */ = {isa = PBXFileReference; lastKnownFileType = folder.assetcatalog; path = Images.xcassets; sourceTree = "<group>"; };
		55F88BF71B3CB15C00E31255 /* CocoaLumberjackSwift.h */ = {isa = PBXFileReference; fileEncoding = 4; lastKnownFileType = sourcecode.c.h; path = CocoaLumberjackSwift.h; sourceTree = "<group>"; };
		DA9C20BD192A0E0000AB7171 /* DDAbstractDatabaseLogger.h */ = {isa = PBXFileReference; fileEncoding = 4; lastKnownFileType = sourcecode.c.h; path = DDAbstractDatabaseLogger.h; sourceTree = "<group>"; };
		DA9C20BE192A0E0000AB7171 /* DDAbstractDatabaseLogger.m */ = {isa = PBXFileReference; fileEncoding = 4; lastKnownFileType = sourcecode.c.objc; path = DDAbstractDatabaseLogger.m; sourceTree = "<group>"; };
		DA9C20BF192A0E0000AB7171 /* DDASLLogCapture.h */ = {isa = PBXFileReference; fileEncoding = 4; lastKnownFileType = sourcecode.c.h; path = DDASLLogCapture.h; sourceTree = "<group>"; };
		DA9C20C0192A0E0000AB7171 /* DDASLLogCapture.m */ = {isa = PBXFileReference; fileEncoding = 4; lastKnownFileType = sourcecode.c.objc; path = DDASLLogCapture.m; sourceTree = "<group>"; };
		DA9C20C1192A0E0000AB7171 /* DDASLLogger.h */ = {isa = PBXFileReference; fileEncoding = 4; lastKnownFileType = sourcecode.c.h; path = DDASLLogger.h; sourceTree = "<group>"; };
		DA9C20C2192A0E0000AB7171 /* DDASLLogger.m */ = {isa = PBXFileReference; fileEncoding = 4; lastKnownFileType = sourcecode.c.objc; path = DDASLLogger.m; sourceTree = "<group>"; };
		DA9C20C3192A0E0000AB7171 /* DDFileLogger.h */ = {isa = PBXFileReference; fileEncoding = 4; lastKnownFileType = sourcecode.c.h; path = DDFileLogger.h; sourceTree = "<group>"; };
		DA9C20C4192A0E0000AB7171 /* DDFileLogger.m */ = {isa = PBXFileReference; fileEncoding = 4; lastKnownFileType = sourcecode.c.objc; path = DDFileLogger.m; sourceTree = "<group>"; };
		DA9C20C5192A0E0000AB7171 /* DDLog.h */ = {isa = PBXFileReference; fileEncoding = 4; lastKnownFileType = sourcecode.c.h; path = DDLog.h; sourceTree = "<group>"; };
		DA9C20C6192A0E0000AB7171 /* DDLog.m */ = {isa = PBXFileReference; fileEncoding = 4; lastKnownFileType = sourcecode.c.objc; path = DDLog.m; sourceTree = "<group>"; };
		DA9C20C7192A0E0000AB7171 /* DDLog+LOGV.h */ = {isa = PBXFileReference; fileEncoding = 4; lastKnownFileType = sourcecode.c.h; path = "DDLog+LOGV.h"; sourceTree = "<group>"; };
		DA9C20C8192A0E0000AB7171 /* DDTTYLogger.h */ = {isa = PBXFileReference; fileEncoding = 4; lastKnownFileType = sourcecode.c.h; path = DDTTYLogger.h; sourceTree = "<group>"; };
		DA9C20C9192A0E0000AB7171 /* DDTTYLogger.m */ = {isa = PBXFileReference; fileEncoding = 4; lastKnownFileType = sourcecode.c.objc; path = DDTTYLogger.m; sourceTree = "<group>"; };
		DA9C20CB192A0E0000AB7171 /* DDContextFilterLogFormatter.h */ = {isa = PBXFileReference; fileEncoding = 4; lastKnownFileType = sourcecode.c.h; path = DDContextFilterLogFormatter.h; sourceTree = "<group>"; };
		DA9C20CC192A0E0000AB7171 /* DDContextFilterLogFormatter.m */ = {isa = PBXFileReference; fileEncoding = 4; lastKnownFileType = sourcecode.c.objc; path = DDContextFilterLogFormatter.m; sourceTree = "<group>"; };
		DA9C20CD192A0E0000AB7171 /* DDDispatchQueueLogFormatter.h */ = {isa = PBXFileReference; fileEncoding = 4; lastKnownFileType = sourcecode.c.h; path = DDDispatchQueueLogFormatter.h; sourceTree = "<group>"; };
		DA9C20CE192A0E0000AB7171 /* DDDispatchQueueLogFormatter.m */ = {isa = PBXFileReference; fileEncoding = 4; lastKnownFileType = sourcecode.c.objc; path = DDDispatchQueueLogFormatter.m; sourceTree = "<group>"; };
		DA9C20CF192A0E0000AB7171 /* DDMultiFormatter.h */ = {isa = PBXFileReference; fileEncoding = 4; lastKnownFileType = sourcecode.c.h; path = DDMultiFormatter.h; sourceTree = "<group>"; };
		DA9C20D0192A0E0000AB7171 /* DDMultiFormatter.m */ = {isa = PBXFileReference; fileEncoding = 4; lastKnownFileType = sourcecode.c.objc; path = DDMultiFormatter.m; sourceTree = "<group>"; };
		DCB3185114EB418E001CFBEE /* CocoaLumberjack.framework */ = {isa = PBXFileReference; explicitFileType = wrapper.framework; includeInIndex = 0; path = CocoaLumberjack.framework; sourceTree = BUILT_PRODUCTS_DIR; };
		DCB3185914EB418E001CFBEE /* Foundation.framework */ = {isa = PBXFileReference; lastKnownFileType = wrapper.framework; name = Foundation.framework; path = System/Library/Frameworks/Foundation.framework; sourceTree = SDKROOT; };
		DCB3185C14EB418E001CFBEE /* CocoaLumberjack-Info.plist */ = {isa = PBXFileReference; lastKnownFileType = text.plist.xml; path = "CocoaLumberjack-Info.plist"; sourceTree = "<group>"; };
		DCB3186014EB418E001CFBEE /* CocoaLumberjack-Prefix.pch */ = {isa = PBXFileReference; lastKnownFileType = sourcecode.c.h; path = "CocoaLumberjack-Prefix.pch"; sourceTree = "<group>"; };
		DCB318CA14ED6C3B001CFBEE /* FmwkTest.app */ = {isa = PBXFileReference; explicitFileType = wrapper.application; includeInIndex = 0; path = FmwkTest.app; sourceTree = BUILT_PRODUCTS_DIR; };
		DCB318CF14ED6C3B001CFBEE /* FmwkTest-Info.plist */ = {isa = PBXFileReference; lastKnownFileType = text.plist.xml; path = "FmwkTest-Info.plist"; sourceTree = "<group>"; };
		DCB318D114ED6C3B001CFBEE /* en */ = {isa = PBXFileReference; lastKnownFileType = text.plist.strings; name = en; path = en.lproj/InfoPlist.strings; sourceTree = "<group>"; };
		DCB318D314ED6C3B001CFBEE /* main.m */ = {isa = PBXFileReference; lastKnownFileType = sourcecode.c.objc; path = main.m; sourceTree = "<group>"; };
		DCB318D514ED6C3B001CFBEE /* FmwkTest-Prefix.pch */ = {isa = PBXFileReference; lastKnownFileType = sourcecode.c.h; path = "FmwkTest-Prefix.pch"; sourceTree = "<group>"; };
		DCB318D714ED6C3B001CFBEE /* en */ = {isa = PBXFileReference; lastKnownFileType = text.rtf; name = en; path = en.lproj/Credits.rtf; sourceTree = "<group>"; };
		DCB318D914ED6C3B001CFBEE /* AppDelegate.h */ = {isa = PBXFileReference; lastKnownFileType = sourcecode.c.h; path = AppDelegate.h; sourceTree = "<group>"; };
		DCB318DA14ED6C3B001CFBEE /* AppDelegate.m */ = {isa = PBXFileReference; lastKnownFileType = sourcecode.c.objc; path = AppDelegate.m; sourceTree = "<group>"; };
		DCB318DD14ED6C3B001CFBEE /* en */ = {isa = PBXFileReference; lastKnownFileType = file.xib; name = en; path = en.lproj/MainMenu.xib; sourceTree = "<group>"; };
		E58078F91A01C92F008819CA /* CocoaLumberjackSwift-Info.plist */ = {isa = PBXFileReference; lastKnownFileType = text.plist.xml; path = "CocoaLumberjackSwift-Info.plist"; sourceTree = "<group>"; };
		E58079621A032F92008819CA /* DDLegacyMacros.h */ = {isa = PBXFileReference; fileEncoding = 4; lastKnownFileType = sourcecode.c.h; path = DDLegacyMacros.h; sourceTree = "<group>"; };
		E5D89BA41994749300C180CF /* CocoaLumberjack.h */ = {isa = PBXFileReference; fileEncoding = 4; lastKnownFileType = sourcecode.c.h; path = CocoaLumberjack.h; sourceTree = "<group>"; };
		E5D89BA51994749300C180CF /* DDAssertMacros.h */ = {isa = PBXFileReference; fileEncoding = 4; lastKnownFileType = sourcecode.c.h; path = DDAssertMacros.h; sourceTree = "<group>"; };
		E5D89BA61994749300C180CF /* DDLogMacros.h */ = {isa = PBXFileReference; fileEncoding = 4; lastKnownFileType = sourcecode.c.h; path = DDLogMacros.h; sourceTree = "<group>"; };
/* End PBXFileReference section */

/* Begin PBXFrameworksBuildPhase section */
		18F3BF091A81D8B700692297 /* Frameworks */ = {
			isa = PBXFrameworksBuildPhase;
			buildActionMask = 2147483647;
			files = (
				18F3BF0A1A81D8B700692297 /* CocoaLumberjack.framework in Frameworks */,
			);
			runOnlyForDeploymentPostprocessing = 0;
		};
		18F3BF5C1A81DD2E00692297 /* Frameworks */ = {
			isa = PBXFrameworksBuildPhase;
			buildActionMask = 2147483647;
			files = (
				19FF463D1B8B4F5100B43179 /* CocoaLumberjackSwift.framework in Frameworks */,
			);
			runOnlyForDeploymentPostprocessing = 0;
		};
		18F3BFD41A81E06E00692297 /* Frameworks */ = {
			isa = PBXFrameworksBuildPhase;
			buildActionMask = 2147483647;
			files = (
			);
			runOnlyForDeploymentPostprocessing = 0;
		};
		18F3BFEF1A81E0C700692297 /* Frameworks */ = {
			isa = PBXFrameworksBuildPhase;
			buildActionMask = 2147483647;
			files = (
				18F3C0211A81E21600692297 /* libCocoaLumberjack-iOS-Static.a in Frameworks */,
			);
			runOnlyForDeploymentPostprocessing = 0;
		};
		19190EDA1B84D812008D059E /* Frameworks */ = {
			isa = PBXFrameworksBuildPhase;
			buildActionMask = 2147483647;
			files = (
			);
			runOnlyForDeploymentPostprocessing = 0;
		};
		19190EE71B84D826008D059E /* Frameworks */ = {
			isa = PBXFrameworksBuildPhase;
			buildActionMask = 2147483647;
			files = (
				19190F0C1B84DBAA008D059E /* CocoaLumberjack.framework in Frameworks */,
			);
			runOnlyForDeploymentPostprocessing = 0;
		};
		19EC14701B84D134000EC2E7 /* Frameworks */ = {
			isa = PBXFrameworksBuildPhase;
			buildActionMask = 2147483647;
			files = (
				19190F181B84DF5B008D059E /* CocoaLumberjackSwift.framework in Frameworks */,
			);
			runOnlyForDeploymentPostprocessing = 0;
		};
		19FF45FE1B8B4CF400B43179 /* Frameworks */ = {
			isa = PBXFrameworksBuildPhase;
			buildActionMask = 2147483647;
			files = (
			);
			runOnlyForDeploymentPostprocessing = 0;
		};
		19FF460B1B8B4D1400B43179 /* Frameworks */ = {
			isa = PBXFrameworksBuildPhase;
			buildActionMask = 2147483647;
			files = (
				19FF46361B8B4F0D00B43179 /* CocoaLumberjack.framework in Frameworks */,
			);
			runOnlyForDeploymentPostprocessing = 0;
		};
		55CCBEFC19BA679200957A39 /* Frameworks */ = {
			isa = PBXFrameworksBuildPhase;
			buildActionMask = 2147483647;
			files = (
				55CCBF2019BA67CB00957A39 /* CocoaLumberjack.framework in Frameworks */,
			);
			runOnlyForDeploymentPostprocessing = 0;
		};
		DCB3184D14EB418E001CFBEE /* Frameworks */ = {
			isa = PBXFrameworksBuildPhase;
			buildActionMask = 2147483647;
			files = (
			);
			runOnlyForDeploymentPostprocessing = 0;
		};
		DCB318C714ED6C3B001CFBEE /* Frameworks */ = {
			isa = PBXFrameworksBuildPhase;
			buildActionMask = 2147483647;
			files = (
				E5D89BAD199494B600C180CF /* CocoaLumberjack.framework in Frameworks */,
			);
			runOnlyForDeploymentPostprocessing = 0;
		};
/* End PBXFrameworksBuildPhase section */

/* Begin PBXGroup section */
		18F3BF601A81DD2E00692297 /* iOSSwiftTest */ = {
			isa = PBXGroup;
			children = (
				55BE8BF319DF196300979D7F /* Formatter.swift */,
				18F3BF631A81DD2E00692297 /* AppDelegate.swift */,
				18F3BF651A81DD2E00692297 /* ViewController.swift */,
				18F3BF6A1A81DD2E00692297 /* Images.xcassets */,
				18F3BF611A81DD2E00692297 /* Supporting Files */,
			);
			name = iOSSwiftTest;
			path = Framework/iOSSwift;
			sourceTree = "<group>";
		};
		18F3BF611A81DD2E00692297 /* Supporting Files */ = {
			isa = PBXGroup;
			children = (
				18F3BF621A81DD2E00692297 /* Info.plist */,
			);
			name = "Supporting Files";
			sourceTree = "<group>";
		};
		18F3BFF31A81E0C800692297 /* iOSLibStaticTest */ = {
			isa = PBXGroup;
			children = (
				18F3BFF81A81E0C800692297 /* AppDelegate.h */,
				18F3BFF91A81E0C800692297 /* AppDelegate.m */,
				18F3BFFB1A81E0C800692297 /* ViewController.h */,
				18F3BFFC1A81E0C800692297 /* ViewController.m */,
				18F3BFFE1A81E0C800692297 /* Main.storyboard */,
				18F3C0011A81E0C800692297 /* Images.xcassets */,
				18F3C0031A81E0C800692297 /* LaunchScreen.xib */,
				18F3BFF41A81E0C800692297 /* Supporting Files */,
			);
			name = iOSLibStaticTest;
			path = Framework/iOSLibStaticTest;
			sourceTree = "<group>";
		};
		18F3BFF41A81E0C800692297 /* Supporting Files */ = {
			isa = PBXGroup;
			children = (
				18F3BFF51A81E0C800692297 /* Info.plist */,
				18F3BFF61A81E0C800692297 /* main.m */,
			);
			name = "Supporting Files";
			sourceTree = "<group>";
		};
		19EC14681B84D134000EC2E7 /* watchOSSwiftTest */ = {
			isa = PBXGroup;
			children = (
				19EC14691B84D134000EC2E7 /* Interface.storyboard */,
				19EC146C1B84D134000EC2E7 /* Assets.xcassets */,
				19EC146E1B84D134000EC2E7 /* Info.plist */,
			);
			name = watchOSSwiftTest;
			path = Framework/watchOSSwiftTest;
			sourceTree = "<group>";
		};
		19EC14771B84D135000EC2E7 /* watchOSSwiftTest Extension */ = {
			isa = PBXGroup;
			children = (
				19EC148C1B84D1DF000EC2E7 /* Formatter.swift */,
				19EC14781B84D135000EC2E7 /* InterfaceController.swift */,
				19EC147A1B84D135000EC2E7 /* ExtensionDelegate.swift */,
				19EC147C1B84D135000EC2E7 /* Assets.xcassets */,
				19EC147E1B84D135000EC2E7 /* Info.plist */,
			);
			name = "watchOSSwiftTest Extension";
			path = "Framework/watchOSSwiftTest Extension";
			sourceTree = "<group>";
		};
		55CCBF0019BA679200957A39 /* SwiftTest */ = {
			isa = PBXGroup;
			children = (
				55CCBF0519BA679200957A39 /* AppDelegate.swift */,
				55CCBF0719BA679200957A39 /* Images.xcassets */,
				55CCBF0119BA679200957A39 /* Supporting Files */,
			);
			name = SwiftTest;
			path = Framework/SwiftTest;
			sourceTree = "<group>";
		};
		55CCBF0119BA679200957A39 /* Supporting Files */ = {
			isa = PBXGroup;
			children = (
				55CCBF0219BA679200957A39 /* Info.plist */,
				5541B4151A5B5B9200A374A9 /* InfoPlist.strings */,
				5541B4171A5B5C9A00A374A9 /* MainMenu.xib */,
			);
			name = "Supporting Files";
			sourceTree = "<group>";
		};
		DA9C20CA192A0E0000AB7171 /* Extensions */ = {
			isa = PBXGroup;
			children = (
				DA9C20CB192A0E0000AB7171 /* DDContextFilterLogFormatter.h */,
				DA9C20CC192A0E0000AB7171 /* DDContextFilterLogFormatter.m */,
				DA9C20CD192A0E0000AB7171 /* DDDispatchQueueLogFormatter.h */,
				DA9C20CE192A0E0000AB7171 /* DDDispatchQueueLogFormatter.m */,
				DA9C20CF192A0E0000AB7171 /* DDMultiFormatter.h */,
				DA9C20D0192A0E0000AB7171 /* DDMultiFormatter.m */,
			);
			path = Extensions;
			sourceTree = "<group>";
		};
		DCB3184514EB418D001CFBEE = {
			isa = PBXGroup;
			children = (
				DCB3185A14EB418E001CFBEE /* Lumberjack */,
				DCB3185B14EB418E001CFBEE /* Supporting Files */,
				DCB318CD14ED6C3B001CFBEE /* FmwkTest */,
				55CCBF0019BA679200957A39 /* SwiftTest */,
				18F3BF601A81DD2E00692297 /* iOSSwiftTest */,
				19EC14681B84D134000EC2E7 /* watchOSSwiftTest */,
				19EC14771B84D135000EC2E7 /* watchOSSwiftTest Extension */,
				18F3BFF31A81E0C800692297 /* iOSLibStaticTest */,
				DCB3185314EB418E001CFBEE /* Frameworks */,
				DCB3185214EB418E001CFBEE /* Products */,
			);
			sourceTree = "<group>";
			usesTabs = 0;
		};
		DCB3185214EB418E001CFBEE /* Products */ = {
			isa = PBXGroup;
			children = (
				DCB3185114EB418E001CFBEE /* CocoaLumberjack.framework */,
				DCB318CA14ED6C3B001CFBEE /* FmwkTest.app */,
				55CCBEFF19BA679200957A39 /* SwiftTest.app */,
				18F3BF0F1A81D8B700692297 /* CocoaLumberjackSwift.framework */,
				18F3BF5F1A81DD2E00692297 /* iOSSwiftTest.app */,
				18F3BFD71A81E06E00692297 /* libCocoaLumberjack-iOS-Static.a */,
				18F3BFF21A81E0C700692297 /* iOSLibStaticTest.app */,
				19EC14671B84D134000EC2E7 /* watchOSSwiftTest.app */,
				19EC14731B84D134000EC2E7 /* watchOSSwiftTest Extension.appex */,
				19190EDE1B84D812008D059E /* CocoaLumberjack.framework */,
				19190EEB1B84D826008D059E /* CocoaLumberjackSwift.framework */,
				19FF46021B8B4CF400B43179 /* CocoaLumberjack.framework */,
				19FF460F1B8B4D1400B43179 /* CocoaLumberjackSwift.framework */,
			);
			name = Products;
			sourceTree = "<group>";
		};
		DCB3185314EB418E001CFBEE /* Frameworks */ = {
			isa = PBXGroup;
			children = (
				DCB3185614EB418E001CFBEE /* Other Frameworks */,
			);
			name = Frameworks;
			sourceTree = "<group>";
		};
		DCB3185614EB418E001CFBEE /* Other Frameworks */ = {
			isa = PBXGroup;
			children = (
				DCB3185914EB418E001CFBEE /* Foundation.framework */,
			);
			name = "Other Frameworks";
			sourceTree = "<group>";
		};
		DCB3185A14EB418E001CFBEE /* Lumberjack */ = {
			isa = PBXGroup;
			children = (
				E5D89BA41994749300C180CF /* CocoaLumberjack.h */,
				55BCB5C619D4BB6E0096E784 /* CocoaLumberjack.swift */,
				E5D89BA61994749300C180CF /* DDLogMacros.h */,
				E5D89BA51994749300C180CF /* DDAssertMacros.h */,
				E58079621A032F92008819CA /* DDLegacyMacros.h */,
				DA9C20C7192A0E0000AB7171 /* DDLog+LOGV.h */,
				DA9C20BD192A0E0000AB7171 /* DDAbstractDatabaseLogger.h */,
				DA9C20BE192A0E0000AB7171 /* DDAbstractDatabaseLogger.m */,
				DA9C20BF192A0E0000AB7171 /* DDASLLogCapture.h */,
				DA9C20C0192A0E0000AB7171 /* DDASLLogCapture.m */,
				DA9C20C1192A0E0000AB7171 /* DDASLLogger.h */,
				DA9C20C2192A0E0000AB7171 /* DDASLLogger.m */,
				DA9C20C3192A0E0000AB7171 /* DDFileLogger.h */,
				DA9C20C4192A0E0000AB7171 /* DDFileLogger.m */,
				DA9C20C5192A0E0000AB7171 /* DDLog.h */,
				DA9C20C6192A0E0000AB7171 /* DDLog.m */,
				DA9C20C8192A0E0000AB7171 /* DDTTYLogger.h */,
				DA9C20C9192A0E0000AB7171 /* DDTTYLogger.m */,
				DA9C20CA192A0E0000AB7171 /* Extensions */,
			);
			name = Lumberjack;
			path = Classes;
			sourceTree = "<group>";
		};
		DCB3185B14EB418E001CFBEE /* Supporting Files */ = {
			isa = PBXGroup;
			children = (
				18F3BF151A81D9A400692297 /* CocoaLumberjack.h */,
				DCB3185C14EB418E001CFBEE /* CocoaLumberjack-Info.plist */,
				555E014A19FACB600063F058 /* CocoaLumberjack.modulemap */,
				DCB3186014EB418E001CFBEE /* CocoaLumberjack-Prefix.pch */,
				E58078F91A01C92F008819CA /* CocoaLumberjackSwift-Info.plist */,
				55F88BF71B3CB15C00E31255 /* CocoaLumberjackSwift.h */,
			);
			name = "Supporting Files";
			path = Framework/Lumberjack;
			sourceTree = "<group>";
		};
		DCB318CD14ED6C3B001CFBEE /* FmwkTest */ = {
			isa = PBXGroup;
			children = (
				DCB318D914ED6C3B001CFBEE /* AppDelegate.h */,
				DCB318DA14ED6C3B001CFBEE /* AppDelegate.m */,
				DCB318DC14ED6C3B001CFBEE /* MainMenu.xib */,
				DCB318CE14ED6C3B001CFBEE /* Supporting Files */,
			);
			name = FmwkTest;
			path = Framework/FmwkTest;
			sourceTree = "<group>";
		};
		DCB318CE14ED6C3B001CFBEE /* Supporting Files */ = {
			isa = PBXGroup;
			children = (
				DCB318CF14ED6C3B001CFBEE /* FmwkTest-Info.plist */,
				DCB318D014ED6C3B001CFBEE /* InfoPlist.strings */,
				DCB318D314ED6C3B001CFBEE /* main.m */,
				DCB318D514ED6C3B001CFBEE /* FmwkTest-Prefix.pch */,
				DCB318D614ED6C3B001CFBEE /* Credits.rtf */,
			);
			name = "Supporting Files";
			sourceTree = "<group>";
		};
/* End PBXGroup section */

/* Begin PBXHeadersBuildPhase section */
		18F3BEF91A81D8B700692297 /* Headers */ = {
			isa = PBXHeadersBuildPhase;
			buildActionMask = 2147483647;
			files = (
				55F88BF81B3CB15C00E31255 /* CocoaLumberjackSwift.h in Headers */,
			);
			runOnlyForDeploymentPostprocessing = 0;
		};
		19190EDB1B84D812008D059E /* Headers */ = {
			isa = PBXHeadersBuildPhase;
			buildActionMask = 2147483647;
			files = (
				19190EF31B84DAED008D059E /* DDContextFilterLogFormatter.h in Headers */,
				19190EF41B84DAF2008D059E /* DDAssertMacros.h in Headers */,
				19190EF51B84DAF8008D059E /* DDASLLogCapture.h in Headers */,
				19190EF61B84DAFD008D059E /* DDDispatchQueueLogFormatter.h in Headers */,
				19190EF71B84DB02008D059E /* DDLog+LOGV.h in Headers */,
				19190EF81B84DB07008D059E /* DDLegacyMacros.h in Headers */,
				19190EF91B84DB0D008D059E /* DDAbstractDatabaseLogger.h in Headers */,
				19190EFA1B84DB17008D059E /* DDLogMacros.h in Headers */,
				19190EFB1B84DB1C008D059E /* DDTTYLogger.h in Headers */,
				19190EFC1B84DB21008D059E /* DDLog.h in Headers */,
				19190EFD1B84DB26008D059E /* DDASLLogger.h in Headers */,
				19190EFE1B84DB2C008D059E /* DDMultiFormatter.h in Headers */,
				19190EFF1B84DB31008D059E /* CocoaLumberjack.h in Headers */,
				19190F001B84DB36008D059E /* DDFileLogger.h in Headers */,
			);
			runOnlyForDeploymentPostprocessing = 0;
		};
		19190EE81B84D826008D059E /* Headers */ = {
			isa = PBXHeadersBuildPhase;
			buildActionMask = 2147483647;
			files = (
				19190F0A1B84DB97008D059E /* CocoaLumberjackSwift.h in Headers */,
			);
			runOnlyForDeploymentPostprocessing = 0;
		};
		19FF45FF1B8B4CF400B43179 /* Headers */ = {
			isa = PBXHeadersBuildPhase;
			buildActionMask = 2147483647;
			files = (
				19FF462A1B8B4EBA00B43179 /* DDContextFilterLogFormatter.h in Headers */,
				19FF46291B8B4EB700B43179 /* DDAssertMacros.h in Headers */,
				19FF46281B8B4EB300B43179 /* DDASLLogCapture.h in Headers */,
				19FF46271B8B4EB000B43179 /* DDDispatchQueueLogFormatter.h in Headers */,
				19FF46261B8B4EAB00B43179 /* DDLog+LOGV.h in Headers */,
				19FF46251B8B4EA800B43179 /* DDLegacyMacros.h in Headers */,
				19FF46241B8B4EA400B43179 /* DDAbstractDatabaseLogger.h in Headers */,
				19FF46231B8B4EA100B43179 /* DDLogMacros.h in Headers */,
				19FF46221B8B4E9700B43179 /* DDTTYLogger.h in Headers */,
				19FF46211B8B4E9200B43179 /* DDLog.h in Headers */,
				19FF46201B8B4E8D00B43179 /* DDASLLogger.h in Headers */,
				19FF461F1B8B4E8800B43179 /* DDMultiFormatter.h in Headers */,
				19FF461E1B8B4E8400B43179 /* CocoaLumberjack.h in Headers */,
				19FF461D1B8B4E8200B43179 /* DDFileLogger.h in Headers */,
			);
			runOnlyForDeploymentPostprocessing = 0;
		};
		19FF460C1B8B4D1400B43179 /* Headers */ = {
			isa = PBXHeadersBuildPhase;
			buildActionMask = 2147483647;
			files = (
				19FF46341B8B4EF800B43179 /* CocoaLumberjackSwift.h in Headers */,
			);
			runOnlyForDeploymentPostprocessing = 0;
		};
		DCB3184E14EB418E001CFBEE /* Headers */ = {
			isa = PBXHeadersBuildPhase;
			buildActionMask = 2147483647;
			files = (
				DA9C20DE192A0E0000AB7171 /* DDContextFilterLogFormatter.h in Headers */,
				E5D89BA81994749300C180CF /* DDAssertMacros.h in Headers */,
				DA9C20D3192A0E0000AB7171 /* DDASLLogCapture.h in Headers */,
				DA9C20E0192A0E0000AB7171 /* DDDispatchQueueLogFormatter.h in Headers */,
				DA9C20DB192A0E0000AB7171 /* DDLog+LOGV.h in Headers */,
				E58079631A032F92008819CA /* DDLegacyMacros.h in Headers */,
				DA9C20D1192A0E0000AB7171 /* DDAbstractDatabaseLogger.h in Headers */,
				E5D89BA91994749300C180CF /* DDLogMacros.h in Headers */,
				DA9C20DC192A0E0000AB7171 /* DDTTYLogger.h in Headers */,
				DA9C20D9192A0E0000AB7171 /* DDLog.h in Headers */,
				DA9C20D5192A0E0000AB7171 /* DDASLLogger.h in Headers */,
				DA9C20E2192A0E0000AB7171 /* DDMultiFormatter.h in Headers */,
				18F3BF161A81D9A400692297 /* CocoaLumberjack.h in Headers */,
				DA9C20D7192A0E0000AB7171 /* DDFileLogger.h in Headers */,
			);
			runOnlyForDeploymentPostprocessing = 0;
		};
/* End PBXHeadersBuildPhase section */

/* Begin PBXNativeTarget section */
		18F3BEF61A81D8B700692297 /* CocoaLumberjackSwift */ = {
			isa = PBXNativeTarget;
			buildConfigurationList = 18F3BF0C1A81D8B700692297 /* Build configuration list for PBXNativeTarget "CocoaLumberjackSwift" */;
			buildPhases = (
				18F3BEF91A81D8B700692297 /* Headers */,
				18F3BF071A81D8B700692297 /* Sources */,
				18F3BF091A81D8B700692297 /* Frameworks */,
				18F3BF0B1A81D8B700692297 /* Resources */,
			);
			buildRules = (
			);
			dependencies = (
				18F3BEF71A81D8B700692297 /* PBXTargetDependency */,
			);
			name = CocoaLumberjackSwift;
			productName = Lumberjack;
			productReference = 18F3BF0F1A81D8B700692297 /* CocoaLumberjackSwift.framework */;
			productType = "com.apple.product-type.framework";
		};
		18F3BF5E1A81DD2E00692297 /* iOSSwiftTest */ = {
			isa = PBXNativeTarget;
			buildConfigurationList = 18F3BF7B1A81DD2E00692297 /* Build configuration list for PBXNativeTarget "iOSSwiftTest" */;
			buildPhases = (
				18F3BF5B1A81DD2E00692297 /* Sources */,
				18F3BF5C1A81DD2E00692297 /* Frameworks */,
				18F3BF5D1A81DD2E00692297 /* Resources */,
				18F3BFD21A81DFEC00692297 /* Embed Frameworks */,
				19EC14891B84D135000EC2E7 /* Embed Watch Content */,
			);
			buildRules = (
			);
			dependencies = (
				19EC14801B84D135000EC2E7 /* PBXTargetDependency */,
				19FF463C1B8B4F4100B43179 /* PBXTargetDependency */,
			);
			name = iOSSwiftTest;
			productName = iOSSwiftTest;
			productReference = 18F3BF5F1A81DD2E00692297 /* iOSSwiftTest.app */;
			productType = "com.apple.product-type.application";
		};
<<<<<<< HEAD
=======
		18F3BF881A81DF5600692297 /* CocoaLumberjack-iOS */ = {
			isa = PBXNativeTarget;
			buildConfigurationList = 18F3BFA41A81DF5600692297 /* Build configuration list for PBXNativeTarget "CocoaLumberjack-iOS" */;
			buildPhases = (
				18F3BF891A81DF5600692297 /* Headers */,
				18F3BF981A81DF5600692297 /* Sources */,
				18F3BFA21A81DF5600692297 /* Frameworks */,
				18F3BFA31A81DF5600692297 /* Resources */,
			);
			buildRules = (
			);
			dependencies = (
			);
			name = "CocoaLumberjack-iOS";
			productName = Lumberjack;
			productReference = 18F3BFA71A81DF5600692297 /* CocoaLumberjack.framework */;
			productType = "com.apple.product-type.framework";
		};
		18F3BFA91A81DFA200692297 /* CocoaLumberjackSwift-iOS */ = {
			isa = PBXNativeTarget;
			buildConfigurationList = 18F3BFBF1A81DFA200692297 /* Build configuration list for PBXNativeTarget "CocoaLumberjackSwift-iOS" */;
			buildPhases = (
				18F3BFAC1A81DFA200692297 /* Headers */,
				18F3BFBA1A81DFA200692297 /* Sources */,
				18F3BFBC1A81DFA200692297 /* Frameworks */,
				18F3BFBE1A81DFA200692297 /* Resources */,
			);
			buildRules = (
			);
			dependencies = (
				191DB3831B7E002E009BFE19 /* PBXTargetDependency */,
			);
			name = "CocoaLumberjackSwift-iOS";
			productName = Lumberjack;
			productReference = 18F3BFC21A81DFA200692297 /* CocoaLumberjackSwift.framework */;
			productType = "com.apple.product-type.framework";
		};
>>>>>>> f9a1856a
		18F3BFD61A81E06E00692297 /* CocoaLumberjack-iOS-Static */ = {
			isa = PBXNativeTarget;
			buildConfigurationList = 18F3BFE81A81E06E00692297 /* Build configuration list for PBXNativeTarget "CocoaLumberjack-iOS-Static" */;
			buildPhases = (
				18F3BFD31A81E06E00692297 /* Sources */,
				18F3BFD41A81E06E00692297 /* Frameworks */,
				18F3BFD51A81E06E00692297 /* CopyFiles */,
			);
			buildRules = (
			);
			dependencies = (
			);
			name = "CocoaLumberjack-iOS-Static";
			productName = "CocoaLumberjack-iOS-Static";
			productReference = 18F3BFD71A81E06E00692297 /* libCocoaLumberjack-iOS-Static.a */;
			productType = "com.apple.product-type.library.static";
		};
		18F3BFF11A81E0C700692297 /* iOSLibStaticTest */ = {
			isa = PBXNativeTarget;
			buildConfigurationList = 18F3C0121A81E0C800692297 /* Build configuration list for PBXNativeTarget "iOSLibStaticTest" */;
			buildPhases = (
				18F3BFEE1A81E0C700692297 /* Sources */,
				18F3BFEF1A81E0C700692297 /* Frameworks */,
				18F3BFF01A81E0C700692297 /* Resources */,
			);
			buildRules = (
			);
			dependencies = (
			);
			name = iOSLibStaticTest;
			productName = iOSLibStaticTest;
			productReference = 18F3BFF21A81E0C700692297 /* iOSLibStaticTest.app */;
			productType = "com.apple.product-type.application";
		};
		19190EDD1B84D812008D059E /* CocoaLumberjack-watchOS */ = {
			isa = PBXNativeTarget;
			buildConfigurationList = 19190EE31B84D812008D059E /* Build configuration list for PBXNativeTarget "CocoaLumberjack-watchOS" */;
			buildPhases = (
				19190EDB1B84D812008D059E /* Headers */,
				19190ED91B84D812008D059E /* Sources */,
				19190EDA1B84D812008D059E /* Frameworks */,
				19190EDC1B84D812008D059E /* Resources */,
			);
			buildRules = (
			);
			dependencies = (
			);
			name = "CocoaLumberjack-watchOS";
			productName = "CocoaLumberjack-watchOS";
			productReference = 19190EDE1B84D812008D059E /* CocoaLumberjack.framework */;
			productType = "com.apple.product-type.framework";
		};
		19190EEA1B84D826008D059E /* CocoaLumberjackSwift-watchOS */ = {
			isa = PBXNativeTarget;
			buildConfigurationList = 19190EF01B84D826008D059E /* Build configuration list for PBXNativeTarget "CocoaLumberjackSwift-watchOS" */;
			buildPhases = (
				19190EE81B84D826008D059E /* Headers */,
				19190EE61B84D826008D059E /* Sources */,
				19190EE71B84D826008D059E /* Frameworks */,
				19190EE91B84D826008D059E /* Resources */,
			);
			buildRules = (
			);
			dependencies = (
				19190F171B84DBE2008D059E /* PBXTargetDependency */,
			);
			name = "CocoaLumberjackSwift-watchOS";
			productName = "CocoaLumberjackSwift-watchOS";
			productReference = 19190EEB1B84D826008D059E /* CocoaLumberjackSwift.framework */;
			productType = "com.apple.product-type.framework";
		};
		19EC14661B84D134000EC2E7 /* watchOSSwiftTest */ = {
			isa = PBXNativeTarget;
			buildConfigurationList = 19EC14881B84D135000EC2E7 /* Build configuration list for PBXNativeTarget "watchOSSwiftTest" */;
			buildPhases = (
				19EC14651B84D134000EC2E7 /* Resources */,
				19EC14871B84D135000EC2E7 /* Embed App Extensions */,
			);
			buildRules = (
			);
			dependencies = (
				19EC14761B84D135000EC2E7 /* PBXTargetDependency */,
			);
			name = watchOSSwiftTest;
			productName = watchOSSwiftTest;
			productReference = 19EC14671B84D134000EC2E7 /* watchOSSwiftTest.app */;
			productType = "com.apple.product-type.application.watchapp2";
		};
		19EC14721B84D134000EC2E7 /* watchOSSwiftTest Extension */ = {
			isa = PBXNativeTarget;
			buildConfigurationList = 19EC14861B84D135000EC2E7 /* Build configuration list for PBXNativeTarget "watchOSSwiftTest Extension" */;
			buildPhases = (
				19EC146F1B84D134000EC2E7 /* Sources */,
				19EC14701B84D134000EC2E7 /* Frameworks */,
				19EC14711B84D134000EC2E7 /* Resources */,
				19190F151B84DBCE008D059E /* Embed Frameworks */,
			);
			buildRules = (
			);
			dependencies = (
				19190F141B84DBCE008D059E /* PBXTargetDependency */,
			);
			name = "watchOSSwiftTest Extension";
			productName = "watchOSSwiftTest Extension";
			productReference = 19EC14731B84D134000EC2E7 /* watchOSSwiftTest Extension.appex */;
			productType = "com.apple.product-type.watchkit2-extension";
		};
		19FF46011B8B4CF400B43179 /* CocoaLumberjack-iOS */ = {
			isa = PBXNativeTarget;
			buildConfigurationList = 19FF46091B8B4CF400B43179 /* Build configuration list for PBXNativeTarget "CocoaLumberjack-iOS" */;
			buildPhases = (
				19FF45FF1B8B4CF400B43179 /* Headers */,
				19FF45FD1B8B4CF400B43179 /* Sources */,
				19FF45FE1B8B4CF400B43179 /* Frameworks */,
				19FF46001B8B4CF400B43179 /* Resources */,
			);
			buildRules = (
			);
			dependencies = (
			);
			name = "CocoaLumberjack-iOS";
			productName = "CocoaLumberjack-iOS";
			productReference = 19FF46021B8B4CF400B43179 /* CocoaLumberjack.framework */;
			productType = "com.apple.product-type.framework";
		};
		19FF460E1B8B4D1400B43179 /* CocoaLumberjackSwift-iOS */ = {
			isa = PBXNativeTarget;
			buildConfigurationList = 19FF46181B8B4D1400B43179 /* Build configuration list for PBXNativeTarget "CocoaLumberjackSwift-iOS" */;
			buildPhases = (
				19FF460C1B8B4D1400B43179 /* Headers */,
				19FF460A1B8B4D1400B43179 /* Sources */,
				19FF460B1B8B4D1400B43179 /* Frameworks */,
				19FF460D1B8B4D1400B43179 /* Resources */,
			);
			buildRules = (
			);
			dependencies = (
				19FF46381B8B4F1100B43179 /* PBXTargetDependency */,
			);
			name = "CocoaLumberjackSwift-iOS";
			productName = "CocoaLumberjackSwift-iOS";
			productReference = 19FF460F1B8B4D1400B43179 /* CocoaLumberjackSwift.framework */;
			productType = "com.apple.product-type.framework";
		};
		55CCBEFE19BA679200957A39 /* SwiftTest */ = {
			isa = PBXNativeTarget;
			buildConfigurationList = 55CCBF1C19BA679200957A39 /* Build configuration list for PBXNativeTarget "SwiftTest" */;
			buildPhases = (
				55CCBEFB19BA679200957A39 /* Sources */,
				55CCBEFC19BA679200957A39 /* Frameworks */,
				55CCBEFD19BA679200957A39 /* Resources */,
				5541B41D1A5B62EB00A374A9 /* Embed Frameworks */,
			);
			buildRules = (
			);
			dependencies = (
				55C5F2881B1E399100EBC776 /* PBXTargetDependency */,
			);
			name = SwiftTest;
			productName = SwiftTest;
			productReference = 55CCBEFF19BA679200957A39 /* SwiftTest.app */;
			productType = "com.apple.product-type.application";
		};
		DCB3185014EB418E001CFBEE /* CocoaLumberjack */ = {
			isa = PBXNativeTarget;
			buildConfigurationList = DCB3186614EB418E001CFBEE /* Build configuration list for PBXNativeTarget "CocoaLumberjack" */;
			buildPhases = (
				DCB3184E14EB418E001CFBEE /* Headers */,
				DCB3184C14EB418E001CFBEE /* Sources */,
				DCB3184D14EB418E001CFBEE /* Frameworks */,
				DCB3184F14EB418E001CFBEE /* Resources */,
			);
			buildRules = (
			);
			dependencies = (
			);
			name = CocoaLumberjack;
			productName = Lumberjack;
			productReference = DCB3185114EB418E001CFBEE /* CocoaLumberjack.framework */;
			productType = "com.apple.product-type.framework";
		};
		DCB318C914ED6C3B001CFBEE /* FmwkTest */ = {
			isa = PBXNativeTarget;
			buildConfigurationList = DCB318DF14ED6C3B001CFBEE /* Build configuration list for PBXNativeTarget "FmwkTest" */;
			buildPhases = (
				DCB318C614ED6C3B001CFBEE /* Sources */,
				DCB318C714ED6C3B001CFBEE /* Frameworks */,
				DCB318C814ED6C3B001CFBEE /* Resources */,
			);
			buildRules = (
			);
			dependencies = (
				DCB318E314ED6C43001CFBEE /* PBXTargetDependency */,
			);
			name = FmwkTest;
			productName = FmwkTest;
			productReference = DCB318CA14ED6C3B001CFBEE /* FmwkTest.app */;
			productType = "com.apple.product-type.application";
		};
/* End PBXNativeTarget section */

/* Begin PBXProject section */
		DCB3184714EB418D001CFBEE /* Project object */ = {
			isa = PBXProject;
			attributes = {
				LastSwiftUpdateCheck = 0700;
<<<<<<< HEAD
				LastUpgradeCheck = 0600;
=======
				LastUpgradeCheck = 0630;
>>>>>>> f9a1856a
				TargetAttributes = {
					18F3BF5E1A81DD2E00692297 = {
						CreatedOnToolsVersion = 6.1.1;
					};
					18F3BFD61A81E06E00692297 = {
						CreatedOnToolsVersion = 6.1.1;
					};
					18F3BFF11A81E0C700692297 = {
						CreatedOnToolsVersion = 6.1.1;
					};
					19190EDD1B84D812008D059E = {
						CreatedOnToolsVersion = 7.0;
					};
					19190EEA1B84D826008D059E = {
						CreatedOnToolsVersion = 7.0;
					};
					19EC14661B84D134000EC2E7 = {
						CreatedOnToolsVersion = 7.0;
					};
					19EC14721B84D134000EC2E7 = {
						CreatedOnToolsVersion = 7.0;
					};
					19FF46011B8B4CF400B43179 = {
						CreatedOnToolsVersion = 7.0;
					};
					19FF460E1B8B4D1400B43179 = {
						CreatedOnToolsVersion = 7.0;
					};
					55CCBEFE19BA679200957A39 = {
						CreatedOnToolsVersion = 6.0;
					};
				};
			};
			buildConfigurationList = DCB3184A14EB418D001CFBEE /* Build configuration list for PBXProject "Lumberjack" */;
			compatibilityVersion = "Xcode 3.2";
			developmentRegion = English;
			hasScannedForEncodings = 0;
			knownRegions = (
				en,
				Base,
			);
			mainGroup = DCB3184514EB418D001CFBEE;
			productRefGroup = DCB3185214EB418E001CFBEE /* Products */;
			projectDirPath = "";
			projectRoot = "";
			targets = (
				DCB3185014EB418E001CFBEE /* CocoaLumberjack */,
				18F3BEF61A81D8B700692297 /* CocoaLumberjackSwift */,
				19FF46011B8B4CF400B43179 /* CocoaLumberjack-iOS */,
				19FF460E1B8B4D1400B43179 /* CocoaLumberjackSwift-iOS */,
				18F3BFD61A81E06E00692297 /* CocoaLumberjack-iOS-Static */,
				19190EDD1B84D812008D059E /* CocoaLumberjack-watchOS */,
				19190EEA1B84D826008D059E /* CocoaLumberjackSwift-watchOS */,
				DCB318C914ED6C3B001CFBEE /* FmwkTest */,
				55CCBEFE19BA679200957A39 /* SwiftTest */,
				18F3BF5E1A81DD2E00692297 /* iOSSwiftTest */,
				19EC14661B84D134000EC2E7 /* watchOSSwiftTest */,
				19EC14721B84D134000EC2E7 /* watchOSSwiftTest Extension */,
				18F3BFF11A81E0C700692297 /* iOSLibStaticTest */,
			);
		};
/* End PBXProject section */

/* Begin PBXResourcesBuildPhase section */
		18F3BF0B1A81D8B700692297 /* Resources */ = {
			isa = PBXResourcesBuildPhase;
			buildActionMask = 2147483647;
			files = (
			);
			runOnlyForDeploymentPostprocessing = 0;
		};
		18F3BF5D1A81DD2E00692297 /* Resources */ = {
			isa = PBXResourcesBuildPhase;
			buildActionMask = 2147483647;
			files = (
				18F3BF6B1A81DD2E00692297 /* Images.xcassets in Resources */,
			);
			runOnlyForDeploymentPostprocessing = 0;
		};
		18F3BFF01A81E0C700692297 /* Resources */ = {
			isa = PBXResourcesBuildPhase;
			buildActionMask = 2147483647;
			files = (
				18F3C0001A81E0C800692297 /* Main.storyboard in Resources */,
				18F3C0051A81E0C800692297 /* LaunchScreen.xib in Resources */,
				18F3C0021A81E0C800692297 /* Images.xcassets in Resources */,
			);
			runOnlyForDeploymentPostprocessing = 0;
		};
		19190EDC1B84D812008D059E /* Resources */ = {
			isa = PBXResourcesBuildPhase;
			buildActionMask = 2147483647;
			files = (
			);
			runOnlyForDeploymentPostprocessing = 0;
		};
		19190EE91B84D826008D059E /* Resources */ = {
			isa = PBXResourcesBuildPhase;
			buildActionMask = 2147483647;
			files = (
			);
			runOnlyForDeploymentPostprocessing = 0;
		};
		19EC14651B84D134000EC2E7 /* Resources */ = {
			isa = PBXResourcesBuildPhase;
			buildActionMask = 2147483647;
			files = (
				19EC146D1B84D134000EC2E7 /* Assets.xcassets in Resources */,
				19EC146B1B84D134000EC2E7 /* Interface.storyboard in Resources */,
			);
			runOnlyForDeploymentPostprocessing = 0;
		};
		19EC14711B84D134000EC2E7 /* Resources */ = {
			isa = PBXResourcesBuildPhase;
			buildActionMask = 2147483647;
			files = (
				19EC147D1B84D135000EC2E7 /* Assets.xcassets in Resources */,
			);
			runOnlyForDeploymentPostprocessing = 0;
		};
		19FF46001B8B4CF400B43179 /* Resources */ = {
			isa = PBXResourcesBuildPhase;
			buildActionMask = 2147483647;
			files = (
			);
			runOnlyForDeploymentPostprocessing = 0;
		};
		19FF460D1B8B4D1400B43179 /* Resources */ = {
			isa = PBXResourcesBuildPhase;
			buildActionMask = 2147483647;
			files = (
			);
			runOnlyForDeploymentPostprocessing = 0;
		};
		55CCBEFD19BA679200957A39 /* Resources */ = {
			isa = PBXResourcesBuildPhase;
			buildActionMask = 2147483647;
			files = (
				55CCBF0819BA679200957A39 /* Images.xcassets in Resources */,
				5541B4161A5B5B9200A374A9 /* InfoPlist.strings in Resources */,
				5541B4181A5B5C9A00A374A9 /* MainMenu.xib in Resources */,
			);
			runOnlyForDeploymentPostprocessing = 0;
		};
		DCB3184F14EB418E001CFBEE /* Resources */ = {
			isa = PBXResourcesBuildPhase;
			buildActionMask = 2147483647;
			files = (
			);
			runOnlyForDeploymentPostprocessing = 0;
		};
		DCB318C814ED6C3B001CFBEE /* Resources */ = {
			isa = PBXResourcesBuildPhase;
			buildActionMask = 2147483647;
			files = (
				DCB318D214ED6C3B001CFBEE /* InfoPlist.strings in Resources */,
				DCB318D814ED6C3B001CFBEE /* Credits.rtf in Resources */,
				DCB318DE14ED6C3B001CFBEE /* MainMenu.xib in Resources */,
			);
			runOnlyForDeploymentPostprocessing = 0;
		};
/* End PBXResourcesBuildPhase section */

/* Begin PBXSourcesBuildPhase section */
		18F3BF071A81D8B700692297 /* Sources */ = {
			isa = PBXSourcesBuildPhase;
			buildActionMask = 2147483647;
			files = (
				18F3BF081A81D8B700692297 /* CocoaLumberjack.swift in Sources */,
			);
			runOnlyForDeploymentPostprocessing = 0;
		};
		18F3BF5B1A81DD2E00692297 /* Sources */ = {
			isa = PBXSourcesBuildPhase;
			buildActionMask = 2147483647;
			files = (
				18F3BF811A81DD7800692297 /* Formatter.swift in Sources */,
				18F3BF661A81DD2E00692297 /* ViewController.swift in Sources */,
				18F3BF641A81DD2E00692297 /* AppDelegate.swift in Sources */,
			);
			runOnlyForDeploymentPostprocessing = 0;
		};
		18F3BFD31A81E06E00692297 /* Sources */ = {
			isa = PBXSourcesBuildPhase;
			buildActionMask = 2147483647;
			files = (
				18F3C01A1A81E14000692297 /* DDMultiFormatter.m in Sources */,
				18F3C0181A81E14000692297 /* DDContextFilterLogFormatter.m in Sources */,
				18F3C01D1A81E14E00692297 /* DDASLLogger.m in Sources */,
				18F3C0201A81E14E00692297 /* DDTTYLogger.m in Sources */,
				18F3C01E1A81E14E00692297 /* DDFileLogger.m in Sources */,
				18F3C01F1A81E14E00692297 /* DDLog.m in Sources */,
				18F3C01B1A81E14E00692297 /* DDAbstractDatabaseLogger.m in Sources */,
				18F3C0191A81E14000692297 /* DDDispatchQueueLogFormatter.m in Sources */,
				18F3C01C1A81E14E00692297 /* DDASLLogCapture.m in Sources */,
			);
			runOnlyForDeploymentPostprocessing = 0;
		};
		18F3BFEE1A81E0C700692297 /* Sources */ = {
			isa = PBXSourcesBuildPhase;
			buildActionMask = 2147483647;
			files = (
				18F3BFFD1A81E0C800692297 /* ViewController.m in Sources */,
				18F3BFFA1A81E0C800692297 /* AppDelegate.m in Sources */,
				18F3BFF71A81E0C800692297 /* main.m in Sources */,
			);
			runOnlyForDeploymentPostprocessing = 0;
		};
		19190ED91B84D812008D059E /* Sources */ = {
			isa = PBXSourcesBuildPhase;
			buildActionMask = 2147483647;
			files = (
				19190F011B84DB42008D059E /* DDLog.m in Sources */,
				19190F021B84DB45008D059E /* DDASLLogCapture.m in Sources */,
				19190F031B84DB49008D059E /* DDContextFilterLogFormatter.m in Sources */,
				19190F041B84DB51008D059E /* DDDispatchQueueLogFormatter.m in Sources */,
				19190F051B84DB5C008D059E /* DDFileLogger.m in Sources */,
				19190F061B84DB61008D059E /* DDTTYLogger.m in Sources */,
				19190F071B84DB66008D059E /* DDMultiFormatter.m in Sources */,
				19190F081B84DB6C008D059E /* DDAbstractDatabaseLogger.m in Sources */,
				19190F091B84DB72008D059E /* DDASLLogger.m in Sources */,
			);
			runOnlyForDeploymentPostprocessing = 0;
		};
		19190EE61B84D826008D059E /* Sources */ = {
			isa = PBXSourcesBuildPhase;
			buildActionMask = 2147483647;
			files = (
				19190F0B1B84DB9F008D059E /* CocoaLumberjack.swift in Sources */,
			);
			runOnlyForDeploymentPostprocessing = 0;
		};
		19EC146F1B84D134000EC2E7 /* Sources */ = {
			isa = PBXSourcesBuildPhase;
			buildActionMask = 2147483647;
			files = (
				19EC148D1B84D1DF000EC2E7 /* Formatter.swift in Sources */,
				19EC147B1B84D135000EC2E7 /* ExtensionDelegate.swift in Sources */,
				19EC14791B84D135000EC2E7 /* InterfaceController.swift in Sources */,
			);
			runOnlyForDeploymentPostprocessing = 0;
		};
		19FF45FD1B8B4CF400B43179 /* Sources */ = {
			isa = PBXSourcesBuildPhase;
			buildActionMask = 2147483647;
			files = (
				19FF46331B8B4EE800B43179 /* DDLog.m in Sources */,
				19FF46321B8B4EE500B43179 /* DDASLLogCapture.m in Sources */,
				19FF46311B8B4EDF00B43179 /* DDContextFilterLogFormatter.m in Sources */,
				19FF46301B8B4ED900B43179 /* DDDispatchQueueLogFormatter.m in Sources */,
				19FF462F1B8B4ED500B43179 /* DDFileLogger.m in Sources */,
				19FF462E1B8B4ED200B43179 /* DDTTYLogger.m in Sources */,
				19FF462D1B8B4ECE00B43179 /* DDMultiFormatter.m in Sources */,
				19FF462C1B8B4ECA00B43179 /* DDAbstractDatabaseLogger.m in Sources */,
				19FF462B1B8B4EC600B43179 /* DDASLLogger.m in Sources */,
			);
			runOnlyForDeploymentPostprocessing = 0;
		};
		19FF460A1B8B4D1400B43179 /* Sources */ = {
			isa = PBXSourcesBuildPhase;
			buildActionMask = 2147483647;
			files = (
				19FF46351B8B4F0700B43179 /* CocoaLumberjack.swift in Sources */,
			);
			runOnlyForDeploymentPostprocessing = 0;
		};
		55CCBEFB19BA679200957A39 /* Sources */ = {
			isa = PBXSourcesBuildPhase;
			buildActionMask = 2147483647;
			files = (
				55CCBF0619BA679200957A39 /* AppDelegate.swift in Sources */,
			);
			runOnlyForDeploymentPostprocessing = 0;
		};
		DCB3184C14EB418E001CFBEE /* Sources */ = {
			isa = PBXSourcesBuildPhase;
			buildActionMask = 2147483647;
			files = (
				DA9C20DA192A0E0000AB7171 /* DDLog.m in Sources */,
				DA9C20D4192A0E0000AB7171 /* DDASLLogCapture.m in Sources */,
				DA9C20DF192A0E0000AB7171 /* DDContextFilterLogFormatter.m in Sources */,
				DA9C20E1192A0E0000AB7171 /* DDDispatchQueueLogFormatter.m in Sources */,
				DA9C20D8192A0E0000AB7171 /* DDFileLogger.m in Sources */,
				DA9C20DD192A0E0000AB7171 /* DDTTYLogger.m in Sources */,
				DA9C20E3192A0E0000AB7171 /* DDMultiFormatter.m in Sources */,
				DA9C20D2192A0E0000AB7171 /* DDAbstractDatabaseLogger.m in Sources */,
				DA9C20D6192A0E0000AB7171 /* DDASLLogger.m in Sources */,
			);
			runOnlyForDeploymentPostprocessing = 0;
		};
		DCB318C614ED6C3B001CFBEE /* Sources */ = {
			isa = PBXSourcesBuildPhase;
			buildActionMask = 2147483647;
			files = (
				DCB318D414ED6C3B001CFBEE /* main.m in Sources */,
				DCB318DB14ED6C3B001CFBEE /* AppDelegate.m in Sources */,
			);
			runOnlyForDeploymentPostprocessing = 0;
		};
/* End PBXSourcesBuildPhase section */

/* Begin PBXTargetDependency section */
		18F3BEF71A81D8B700692297 /* PBXTargetDependency */ = {
			isa = PBXTargetDependency;
			target = DCB3185014EB418E001CFBEE /* CocoaLumberjack */;
			targetProxy = 18F3BEF81A81D8B700692297 /* PBXContainerItemProxy */;
		};
<<<<<<< HEAD
		19190F141B84DBCE008D059E /* PBXTargetDependency */ = {
			isa = PBXTargetDependency;
			target = 19190EEA1B84D826008D059E /* CocoaLumberjackSwift-watchOS */;
			targetProxy = 19190F131B84DBCE008D059E /* PBXContainerItemProxy */;
		};
		19190F171B84DBE2008D059E /* PBXTargetDependency */ = {
			isa = PBXTargetDependency;
			target = 19190EDD1B84D812008D059E /* CocoaLumberjack-watchOS */;
			targetProxy = 19190F161B84DBE2008D059E /* PBXContainerItemProxy */;
		};
		19EC14761B84D135000EC2E7 /* PBXTargetDependency */ = {
			isa = PBXTargetDependency;
			target = 19EC14721B84D134000EC2E7 /* watchOSSwiftTest Extension */;
			targetProxy = 19EC14751B84D135000EC2E7 /* PBXContainerItemProxy */;
		};
		19EC14801B84D135000EC2E7 /* PBXTargetDependency */ = {
			isa = PBXTargetDependency;
			target = 19EC14661B84D134000EC2E7 /* watchOSSwiftTest */;
			targetProxy = 19EC147F1B84D135000EC2E7 /* PBXContainerItemProxy */;
		};
		19FF46381B8B4F1100B43179 /* PBXTargetDependency */ = {
			isa = PBXTargetDependency;
			target = 19FF46011B8B4CF400B43179 /* CocoaLumberjack-iOS */;
			targetProxy = 19FF46371B8B4F1100B43179 /* PBXContainerItemProxy */;
		};
		19FF463C1B8B4F4100B43179 /* PBXTargetDependency */ = {
=======
		18F3BFD11A81DFEC00692297 /* PBXTargetDependency */ = {
>>>>>>> f9a1856a
			isa = PBXTargetDependency;
			target = 19FF460E1B8B4D1400B43179 /* CocoaLumberjackSwift-iOS */;
			targetProxy = 19FF463B1B8B4F4100B43179 /* PBXContainerItemProxy */;
		};
		191DB3831B7E002E009BFE19 /* PBXTargetDependency */ = {
			isa = PBXTargetDependency;
			target = 18F3BF881A81DF5600692297 /* CocoaLumberjack-iOS */;
			targetProxy = 191DB3821B7E002E009BFE19 /* PBXContainerItemProxy */;
		};
		55C5F2881B1E399100EBC776 /* PBXTargetDependency */ = {
			isa = PBXTargetDependency;
			target = 18F3BEF61A81D8B700692297 /* CocoaLumberjackSwift */;
			targetProxy = 55C5F2871B1E399100EBC776 /* PBXContainerItemProxy */;
		};
		DCB318E314ED6C43001CFBEE /* PBXTargetDependency */ = {
			isa = PBXTargetDependency;
			target = DCB3185014EB418E001CFBEE /* CocoaLumberjack */;
			targetProxy = DCB318E214ED6C43001CFBEE /* PBXContainerItemProxy */;
		};
/* End PBXTargetDependency section */

/* Begin PBXVariantGroup section */
		18F3BFFE1A81E0C800692297 /* Main.storyboard */ = {
			isa = PBXVariantGroup;
			children = (
				18F3BFFF1A81E0C800692297 /* Base */,
			);
			name = Main.storyboard;
			sourceTree = "<group>";
		};
		18F3C0031A81E0C800692297 /* LaunchScreen.xib */ = {
			isa = PBXVariantGroup;
			children = (
				18F3C0041A81E0C800692297 /* Base */,
			);
			name = LaunchScreen.xib;
			sourceTree = "<group>";
		};
		19EC14691B84D134000EC2E7 /* Interface.storyboard */ = {
			isa = PBXVariantGroup;
			children = (
				19EC146A1B84D134000EC2E7 /* Base */,
			);
			name = Interface.storyboard;
			sourceTree = "<group>";
		};
		DCB318D014ED6C3B001CFBEE /* InfoPlist.strings */ = {
			isa = PBXVariantGroup;
			children = (
				DCB318D114ED6C3B001CFBEE /* en */,
			);
			name = InfoPlist.strings;
			sourceTree = "<group>";
		};
		DCB318D614ED6C3B001CFBEE /* Credits.rtf */ = {
			isa = PBXVariantGroup;
			children = (
				DCB318D714ED6C3B001CFBEE /* en */,
			);
			name = Credits.rtf;
			sourceTree = "<group>";
		};
		DCB318DC14ED6C3B001CFBEE /* MainMenu.xib */ = {
			isa = PBXVariantGroup;
			children = (
				DCB318DD14ED6C3B001CFBEE /* en */,
			);
			name = MainMenu.xib;
			sourceTree = "<group>";
		};
/* End PBXVariantGroup section */

/* Begin XCBuildConfiguration section */
		18F3BF0D1A81D8B700692297 /* Debug */ = {
			isa = XCBuildConfiguration;
			buildSettings = {
				APPLICATION_EXTENSION_API_ONLY = YES;
				CLANG_ENABLE_MODULES = YES;
				COMBINE_HIDPI_IMAGES = YES;
				DEFINES_MODULE = YES;
				DYLIB_COMPATIBILITY_VERSION = 1;
				DYLIB_CURRENT_VERSION = 1;
				DYLIB_INSTALL_NAME_BASE = "@rpath";
				FRAMEWORK_VERSION = A;
				GCC_PRECOMPILE_PREFIX_HEADER = YES;
				GCC_PREFIX_HEADER = "Framework/Lumberjack/Lumberjack-Prefix.pch";
				INFOPLIST_FILE = "Framework/Lumberjack/CocoaLumberjackSwift-Info.plist";
				IPHONEOS_DEPLOYMENT_TARGET = 8.0;
				LD_RUNPATH_SEARCH_PATHS = "$(inherited) @executable_path/../Frameworks @loader_path/Frameworks";
				MACOSX_DEPLOYMENT_TARGET = 10.9;
				PRODUCT_NAME = CocoaLumberjackSwift;
				SDKROOT = macosx;
				SKIP_INSTALL = YES;
				SUPPORTED_PLATFORMS = "iphonesimulator iphoneos macosx";
				SWIFT_OPTIMIZATION_LEVEL = "-Onone";
				VALID_ARCHS = "arm64 armv7 armv7s i386 x86_64";
				WRAPPER_EXTENSION = framework;
			};
			name = Debug;
		};
		18F3BF0E1A81D8B700692297 /* Release */ = {
			isa = XCBuildConfiguration;
			buildSettings = {
				APPLICATION_EXTENSION_API_ONLY = YES;
				CLANG_ENABLE_MODULES = YES;
				COMBINE_HIDPI_IMAGES = YES;
				DEFINES_MODULE = YES;
				DYLIB_COMPATIBILITY_VERSION = 1;
				DYLIB_CURRENT_VERSION = 1;
				DYLIB_INSTALL_NAME_BASE = "@rpath";
				FRAMEWORK_VERSION = A;
				GCC_PRECOMPILE_PREFIX_HEADER = YES;
				GCC_PREFIX_HEADER = "Framework/Lumberjack/Lumberjack-Prefix.pch";
				INFOPLIST_FILE = "Framework/Lumberjack/CocoaLumberjackSwift-Info.plist";
				IPHONEOS_DEPLOYMENT_TARGET = 8.0;
				LD_RUNPATH_SEARCH_PATHS = "$(inherited) @executable_path/../Frameworks @loader_path/Frameworks";
				MACOSX_DEPLOYMENT_TARGET = 10.9;
				PRODUCT_NAME = CocoaLumberjackSwift;
				SDKROOT = macosx;
				SKIP_INSTALL = YES;
				SUPPORTED_PLATFORMS = "iphonesimulator iphoneos macosx";
				VALID_ARCHS = "arm64 armv7 armv7s i386 x86_64";
				WRAPPER_EXTENSION = framework;
			};
			name = Release;
		};
		18F3BF7C1A81DD2E00692297 /* Debug */ = {
			isa = XCBuildConfiguration;
			buildSettings = {
				ASSETCATALOG_COMPILER_APPICON_NAME = AppIcon;
				CLANG_CXX_LANGUAGE_STANDARD = "gnu++0x";
				CLANG_CXX_LIBRARY = "libc++";
				EMBEDDED_CONTENT_CONTAINS_SWIFT = YES;
				GCC_PREPROCESSOR_DEFINITIONS = (
					"DEBUG=1",
					"$(inherited)",
				);
				INFOPLIST_FILE = "$(SRCROOT)/Framework/iOSSwift/Info.plist";
				IPHONEOS_DEPLOYMENT_TARGET = 8.1;
				LD_RUNPATH_SEARCH_PATHS = "$(inherited) @executable_path/Frameworks";
				PRODUCT_NAME = "$(TARGET_NAME)";
				SDKROOT = iphoneos;
			};
			name = Debug;
		};
		18F3BF7D1A81DD2E00692297 /* Release */ = {
			isa = XCBuildConfiguration;
			buildSettings = {
				ASSETCATALOG_COMPILER_APPICON_NAME = AppIcon;
				CLANG_CXX_LANGUAGE_STANDARD = "gnu++0x";
				CLANG_CXX_LIBRARY = "libc++";
				EMBEDDED_CONTENT_CONTAINS_SWIFT = YES;
				ENABLE_NS_ASSERTIONS = NO;
				INFOPLIST_FILE = "$(SRCROOT)/Framework/iOSSwift/Info.plist";
				IPHONEOS_DEPLOYMENT_TARGET = 8.1;
				LD_RUNPATH_SEARCH_PATHS = "$(inherited) @executable_path/Frameworks";
				PRODUCT_NAME = "$(TARGET_NAME)";
				SDKROOT = iphoneos;
				VALIDATE_PRODUCT = YES;
			};
			name = Release;
		};
		18F3BFE91A81E06E00692297 /* Debug */ = {
			isa = XCBuildConfiguration;
			buildSettings = {
<<<<<<< HEAD
				ARCHS = (
					"$(ARCHS_STANDARD)",
					armv7s,
				);
				CLANG_CXX_LANGUAGE_STANDARD = "gnu++0x";
				CLANG_CXX_LIBRARY = "libc++";
				GCC_PREPROCESSOR_DEFINITIONS = (
					"DEBUG=1",
					"$(inherited)",
				);
				IPHONEOS_DEPLOYMENT_TARGET = 8.1;
				OTHER_LDFLAGS = "-ObjC";
				PRODUCT_NAME = "$(TARGET_NAME)";
				SDKROOT = iphoneos;
				SKIP_INSTALL = YES;
			};
			name = Debug;
		};
		18F3BFEA1A81E06E00692297 /* Release */ = {
			isa = XCBuildConfiguration;
			buildSettings = {
				ARCHS = (
					"$(ARCHS_STANDARD)",
					armv7s,
				);
				CLANG_CXX_LANGUAGE_STANDARD = "gnu++0x";
				CLANG_CXX_LIBRARY = "libc++";
				ENABLE_NS_ASSERTIONS = NO;
				IPHONEOS_DEPLOYMENT_TARGET = 8.1;
				OTHER_LDFLAGS = "-ObjC";
				PRODUCT_NAME = "$(TARGET_NAME)";
				SDKROOT = iphoneos;
				SKIP_INSTALL = YES;
				VALIDATE_PRODUCT = YES;
			};
			name = Release;
		};
		18F3C0131A81E0C800692297 /* Debug */ = {
			isa = XCBuildConfiguration;
			buildSettings = {
				ASSETCATALOG_COMPILER_APPICON_NAME = AppIcon;
				CLANG_CXX_LANGUAGE_STANDARD = "gnu++0x";
				CLANG_CXX_LIBRARY = "libc++";
				GCC_PREPROCESSOR_DEFINITIONS = (
					"DEBUG=1",
					"$(inherited)",
				);
				INFOPLIST_FILE = Framework/iOSLibStaticTest/Info.plist;
				IPHONEOS_DEPLOYMENT_TARGET = 8.1;
				LD_RUNPATH_SEARCH_PATHS = "$(inherited) @executable_path/Frameworks";
				PRODUCT_NAME = "$(TARGET_NAME)";
				SDKROOT = iphoneos;
			};
			name = Debug;
		};
		18F3C0141A81E0C800692297 /* Release */ = {
			isa = XCBuildConfiguration;
			buildSettings = {
				ASSETCATALOG_COMPILER_APPICON_NAME = AppIcon;
				CLANG_CXX_LANGUAGE_STANDARD = "gnu++0x";
				CLANG_CXX_LIBRARY = "libc++";
				ENABLE_NS_ASSERTIONS = NO;
				INFOPLIST_FILE = Framework/iOSLibStaticTest/Info.plist;
				IPHONEOS_DEPLOYMENT_TARGET = 8.1;
				LD_RUNPATH_SEARCH_PATHS = "$(inherited) @executable_path/Frameworks";
				PRODUCT_NAME = "$(TARGET_NAME)";
				SDKROOT = iphoneos;
				VALIDATE_PRODUCT = YES;
			};
			name = Release;
		};
		19190EE41B84D812008D059E /* Debug */ = {
			isa = XCBuildConfiguration;
			buildSettings = {
				APPLICATION_EXTENSION_API_ONLY = YES;
=======
				APPLICATION_EXTENSION_API_ONLY = YES;
				CLANG_ENABLE_MODULES = YES;
				CLANG_WARN_OBJC_IMPLICIT_ATOMIC_PROPERTIES = YES;
				COMBINE_HIDPI_IMAGES = YES;
>>>>>>> f9a1856a
				DEFINES_MODULE = YES;
				DYLIB_COMPATIBILITY_VERSION = 1;
				DYLIB_CURRENT_VERSION = 1;
				DYLIB_INSTALL_NAME_BASE = "@rpath";
				FRAMEWORK_VERSION = A;
				GCC_PRECOMPILE_PREFIX_HEADER = YES;
				GCC_PREFIX_HEADER = "Framework/Lumberjack/CocoaLumberjack-Prefix.pch";
				INFOPLIST_FILE = "Framework/Lumberjack/CocoaLumberjack-Info.plist";
				LD_RUNPATH_SEARCH_PATHS = "$(inherited) @executable_path/Frameworks @loader_path/Frameworks";
				MODULEMAP_FILE = Framework/Lumberjack/CocoaLumberjack.modulemap;
				PRODUCT_BUNDLE_IDENTIFIER = "com.deusty.${PRODUCT_NAME:rfc1034identifier}";
				PRODUCT_NAME = CocoaLumberjack;
				SDKROOT = watchos;
				SKIP_INSTALL = YES;
				SUPPORTED_PLATFORMS = "watchsimulator watchos";
				TARGETED_DEVICE_FAMILY = 4;
				WATCHOS_DEPLOYMENT_TARGET = 2.0;
				WRAPPER_EXTENSION = framework;
			};
			name = Debug;
		};
		19190EE51B84D812008D059E /* Release */ = {
			isa = XCBuildConfiguration;
			buildSettings = {
				APPLICATION_EXTENSION_API_ONLY = YES;
<<<<<<< HEAD
=======
				CLANG_ENABLE_MODULES = YES;
				CLANG_WARN_OBJC_IMPLICIT_ATOMIC_PROPERTIES = YES;
				COMBINE_HIDPI_IMAGES = YES;
>>>>>>> f9a1856a
				DEFINES_MODULE = YES;
				DYLIB_COMPATIBILITY_VERSION = 1;
				DYLIB_CURRENT_VERSION = 1;
				DYLIB_INSTALL_NAME_BASE = "@rpath";
				FRAMEWORK_VERSION = A;
				GCC_PRECOMPILE_PREFIX_HEADER = YES;
				GCC_PREFIX_HEADER = "Framework/Lumberjack/CocoaLumberjack-Prefix.pch";
				INFOPLIST_FILE = "Framework/Lumberjack/CocoaLumberjack-Info.plist";
				LD_RUNPATH_SEARCH_PATHS = "$(inherited) @executable_path/Frameworks @loader_path/Frameworks";
				MODULEMAP_FILE = Framework/Lumberjack/CocoaLumberjack.modulemap;
				PRODUCT_BUNDLE_IDENTIFIER = "com.deusty.${PRODUCT_NAME:rfc1034identifier}";
				PRODUCT_NAME = CocoaLumberjack;
				SDKROOT = watchos;
				SKIP_INSTALL = YES;
				SUPPORTED_PLATFORMS = "watchsimulator watchos";
				TARGETED_DEVICE_FAMILY = 4;
				WATCHOS_DEPLOYMENT_TARGET = 2.0;
				WRAPPER_EXTENSION = framework;
			};
			name = Release;
		};
		19190EF11B84D826008D059E /* Debug */ = {
			isa = XCBuildConfiguration;
			buildSettings = {
				APPLICATION_EXTENSION_API_ONLY = YES;
<<<<<<< HEAD
=======
				CLANG_ENABLE_MODULES = YES;
				COMBINE_HIDPI_IMAGES = YES;
>>>>>>> f9a1856a
				DEFINES_MODULE = YES;
				DYLIB_COMPATIBILITY_VERSION = 1;
				DYLIB_CURRENT_VERSION = 1;
				DYLIB_INSTALL_NAME_BASE = "@rpath";
				FRAMEWORK_VERSION = A;
				GCC_PRECOMPILE_PREFIX_HEADER = YES;
				GCC_PREFIX_HEADER = "Framework/Lumberjack/Lumberjack-Prefix.pch";
				INFOPLIST_FILE = "Framework/Lumberjack/CocoaLumberjackSwift-Info.plist";
				LD_RUNPATH_SEARCH_PATHS = "$(inherited) @executable_path/Frameworks @loader_path/Frameworks";
				PRODUCT_BUNDLE_IDENTIFIER = "com.deusty.${PRODUCT_NAME:rfc1034identifier}";
				PRODUCT_NAME = CocoaLumberjackSwift;
				SDKROOT = watchos;
				SKIP_INSTALL = YES;
				SUPPORTED_PLATFORMS = "watchsimulator watchos";
				TARGETED_DEVICE_FAMILY = 4;
				WATCHOS_DEPLOYMENT_TARGET = 2.0;
				WRAPPER_EXTENSION = framework;
			};
			name = Debug;
		};
		19190EF21B84D826008D059E /* Release */ = {
			isa = XCBuildConfiguration;
			buildSettings = {
				APPLICATION_EXTENSION_API_ONLY = YES;
<<<<<<< HEAD
=======
				CLANG_ENABLE_MODULES = YES;
				COMBINE_HIDPI_IMAGES = YES;
>>>>>>> f9a1856a
				DEFINES_MODULE = YES;
				DYLIB_COMPATIBILITY_VERSION = 1;
				DYLIB_CURRENT_VERSION = 1;
				DYLIB_INSTALL_NAME_BASE = "@rpath";
				FRAMEWORK_VERSION = A;
				GCC_PRECOMPILE_PREFIX_HEADER = YES;
				GCC_PREFIX_HEADER = "Framework/Lumberjack/Lumberjack-Prefix.pch";
				INFOPLIST_FILE = "Framework/Lumberjack/CocoaLumberjackSwift-Info.plist";
				LD_RUNPATH_SEARCH_PATHS = "$(inherited) @executable_path/Frameworks @loader_path/Frameworks";
				PRODUCT_BUNDLE_IDENTIFIER = "com.deusty.${PRODUCT_NAME:rfc1034identifier}";
				PRODUCT_NAME = CocoaLumberjackSwift;
				SDKROOT = watchos;
				SKIP_INSTALL = YES;
				SUPPORTED_PLATFORMS = "watchsimulator watchos";
				TARGETED_DEVICE_FAMILY = 4;
				WATCHOS_DEPLOYMENT_TARGET = 2.0;
				WRAPPER_EXTENSION = framework;
			};
			name = Release;
		};
		19EC14821B84D135000EC2E7 /* Debug */ = {
			isa = XCBuildConfiguration;
			buildSettings = {
				ASSETCATALOG_COMPILER_APPICON_NAME = AppIcon;
				CLANG_CXX_LANGUAGE_STANDARD = "gnu++0x";
				CLANG_CXX_LIBRARY = "libc++";
				DEBUG_INFORMATION_FORMAT = dwarf;
				EMBEDDED_CONTENT_CONTAINS_SWIFT = YES;
				ENABLE_TESTABILITY = YES;
				IBSC_MODULE = watchOSSwiftTest_Extension;
				INFOPLIST_FILE = Framework/watchOSSwiftTest/Info.plist;
				PRODUCT_BUNDLE_IDENTIFIER = com.deusty.iOSSwiftTest.watchkitapp;
				PRODUCT_NAME = "$(TARGET_NAME)";
				SDKROOT = watchos;
				SKIP_INSTALL = YES;
				TARGETED_DEVICE_FAMILY = 4;
				WATCHOS_DEPLOYMENT_TARGET = 2.0;
			};
			name = Debug;
		};
		19EC14831B84D135000EC2E7 /* Release */ = {
			isa = XCBuildConfiguration;
			buildSettings = {
				ASSETCATALOG_COMPILER_APPICON_NAME = AppIcon;
				CLANG_CXX_LANGUAGE_STANDARD = "gnu++0x";
				CLANG_CXX_LIBRARY = "libc++";
				COPY_PHASE_STRIP = NO;
				EMBEDDED_CONTENT_CONTAINS_SWIFT = YES;
				ENABLE_NS_ASSERTIONS = NO;
				IBSC_MODULE = watchOSSwiftTest_Extension;
				INFOPLIST_FILE = Framework/watchOSSwiftTest/Info.plist;
				PRODUCT_BUNDLE_IDENTIFIER = com.deusty.iOSSwiftTest.watchkitapp;
				PRODUCT_NAME = "$(TARGET_NAME)";
				SDKROOT = watchos;
				SKIP_INSTALL = YES;
				TARGETED_DEVICE_FAMILY = 4;
				VALIDATE_PRODUCT = YES;
				WATCHOS_DEPLOYMENT_TARGET = 2.0;
			};
			name = Release;
		};
		19EC14841B84D135000EC2E7 /* Debug */ = {
			isa = XCBuildConfiguration;
			buildSettings = {
				CLANG_CXX_LANGUAGE_STANDARD = "gnu++0x";
				CLANG_CXX_LIBRARY = "libc++";
				DEBUG_INFORMATION_FORMAT = dwarf;
				EMBEDDED_CONTENT_CONTAINS_SWIFT = YES;
				ENABLE_TESTABILITY = YES;
				INFOPLIST_FILE = "Framework/watchOSSwiftTest Extension/Info.plist";
				LD_RUNPATH_SEARCH_PATHS = "$(inherited) @executable_path/Frameworks @executable_path/../../Frameworks";
				PRODUCT_BUNDLE_IDENTIFIER = com.deusty.iOSSwiftTest.watchkitapp.watchkitextension;
				PRODUCT_NAME = "${TARGET_NAME}";
				SDKROOT = watchos;
				SKIP_INSTALL = YES;
				TARGETED_DEVICE_FAMILY = 4;
				WATCHOS_DEPLOYMENT_TARGET = 2.0;
			};
			name = Debug;
		};
		19EC14851B84D135000EC2E7 /* Release */ = {
			isa = XCBuildConfiguration;
			buildSettings = {
				CLANG_CXX_LANGUAGE_STANDARD = "gnu++0x";
				CLANG_CXX_LIBRARY = "libc++";
				COPY_PHASE_STRIP = NO;
				EMBEDDED_CONTENT_CONTAINS_SWIFT = YES;
				ENABLE_NS_ASSERTIONS = NO;
				INFOPLIST_FILE = "Framework/watchOSSwiftTest Extension/Info.plist";
				LD_RUNPATH_SEARCH_PATHS = "$(inherited) @executable_path/Frameworks @executable_path/../../Frameworks";
				PRODUCT_BUNDLE_IDENTIFIER = com.deusty.iOSSwiftTest.watchkitapp.watchkitextension;
				PRODUCT_NAME = "${TARGET_NAME}";
				SDKROOT = watchos;
				SKIP_INSTALL = YES;
				TARGETED_DEVICE_FAMILY = 4;
				VALIDATE_PRODUCT = YES;
				WATCHOS_DEPLOYMENT_TARGET = 2.0;
			};
			name = Release;
		};
		19FF46071B8B4CF400B43179 /* Debug */ = {
			isa = XCBuildConfiguration;
			buildSettings = {
				DEFINES_MODULE = YES;
				DYLIB_COMPATIBILITY_VERSION = 1;
				DYLIB_CURRENT_VERSION = 1;
				DYLIB_INSTALL_NAME_BASE = "@rpath";
				FRAMEWORK_VERSION = A;
				GCC_PRECOMPILE_PREFIX_HEADER = YES;
				GCC_PREFIX_HEADER = "Framework/Lumberjack/CocoaLumberjack-Prefix.pch";
				INFOPLIST_FILE = "Framework/Lumberjack/CocoaLumberjack-Info.plist";
				IPHONEOS_DEPLOYMENT_TARGET = 8.0;
				LD_RUNPATH_SEARCH_PATHS = "$(inherited) @executable_path/Frameworks @loader_path/Frameworks";
				MODULEMAP_FILE = Framework/Lumberjack/CocoaLumberjack.modulemap;
				PRODUCT_BUNDLE_IDENTIFIER = "com.deusty.CocoaLumberjack-iOS";
				PRODUCT_NAME = CocoaLumberjack;
				SDKROOT = iphoneos;
				SKIP_INSTALL = YES;
				SUPPORTED_PLATFORMS = "iphonesimulator iphoneos";
				TARGETED_DEVICE_FAMILY = "1,2";
			};
			name = Debug;
		};
		19FF46081B8B4CF400B43179 /* Release */ = {
			isa = XCBuildConfiguration;
			buildSettings = {
				DEFINES_MODULE = YES;
				DYLIB_COMPATIBILITY_VERSION = 1;
				DYLIB_CURRENT_VERSION = 1;
				DYLIB_INSTALL_NAME_BASE = "@rpath";
				FRAMEWORK_VERSION = A;
				GCC_PRECOMPILE_PREFIX_HEADER = YES;
				GCC_PREFIX_HEADER = "Framework/Lumberjack/CocoaLumberjack-Prefix.pch";
				INFOPLIST_FILE = "Framework/Lumberjack/CocoaLumberjack-Info.plist";
				IPHONEOS_DEPLOYMENT_TARGET = 8.0;
				LD_RUNPATH_SEARCH_PATHS = "$(inherited) @executable_path/Frameworks @loader_path/Frameworks";
				MODULEMAP_FILE = Framework/Lumberjack/CocoaLumberjack.modulemap;
				PRODUCT_BUNDLE_IDENTIFIER = "com.deusty.CocoaLumberjack-iOS";
				PRODUCT_NAME = CocoaLumberjack;
				SDKROOT = iphoneos;
				SKIP_INSTALL = YES;
				SUPPORTED_PLATFORMS = "iphonesimulator iphoneos";
				TARGETED_DEVICE_FAMILY = "1,2";
			};
			name = Release;
		};
		19FF46191B8B4D1400B43179 /* Debug */ = {
			isa = XCBuildConfiguration;
			buildSettings = {
				DEFINES_MODULE = YES;
				DYLIB_COMPATIBILITY_VERSION = 1;
				DYLIB_CURRENT_VERSION = 1;
				DYLIB_INSTALL_NAME_BASE = "@rpath";
				FRAMEWORK_VERSION = A;
				GCC_PRECOMPILE_PREFIX_HEADER = YES;
				GCC_PREFIX_HEADER = "Framework/Lumberjack/Lumberjack-Prefix.pch";
				INFOPLIST_FILE = "Framework/Lumberjack/CocoaLumberjackSwift-Info.plist";
				IPHONEOS_DEPLOYMENT_TARGET = 8.0;
				LD_RUNPATH_SEARCH_PATHS = "$(inherited) @executable_path/Frameworks @loader_path/Frameworks";
				PRODUCT_BUNDLE_IDENTIFIER = "com.deusty.CocoaLumberjackSwift-iOS";
				PRODUCT_NAME = CocoaLumberjackSwift;
				SDKROOT = iphoneos;
				SKIP_INSTALL = YES;
				SUPPORTED_PLATFORMS = "iphonesimulator iphoneos";
				TARGETED_DEVICE_FAMILY = "1,2";
			};
			name = Debug;
		};
		19FF461A1B8B4D1400B43179 /* Release */ = {
			isa = XCBuildConfiguration;
			buildSettings = {
				DEFINES_MODULE = YES;
				DYLIB_COMPATIBILITY_VERSION = 1;
				DYLIB_CURRENT_VERSION = 1;
				DYLIB_INSTALL_NAME_BASE = "@rpath";
				FRAMEWORK_VERSION = A;
				GCC_PRECOMPILE_PREFIX_HEADER = YES;
				GCC_PREFIX_HEADER = "Framework/Lumberjack/Lumberjack-Prefix.pch";
				INFOPLIST_FILE = "Framework/Lumberjack/CocoaLumberjackSwift-Info.plist";
				IPHONEOS_DEPLOYMENT_TARGET = 8.0;
				LD_RUNPATH_SEARCH_PATHS = "$(inherited) @executable_path/Frameworks @loader_path/Frameworks";
				PRODUCT_BUNDLE_IDENTIFIER = "com.deusty.CocoaLumberjackSwift-iOS";
				PRODUCT_NAME = CocoaLumberjackSwift;
				SDKROOT = iphoneos;
				SKIP_INSTALL = YES;
				SUPPORTED_PLATFORMS = "iphonesimulator iphoneos";
				TARGETED_DEVICE_FAMILY = "1,2";
			};
			name = Release;
		};
		55CCBF1819BA679200957A39 /* Debug */ = {
			isa = XCBuildConfiguration;
			buildSettings = {
				ASSETCATALOG_COMPILER_APPICON_NAME = AppIcon;
				CLANG_CXX_LANGUAGE_STANDARD = "gnu++0x";
				CLANG_CXX_LIBRARY = "libc++";
				CLANG_ENABLE_MODULES = YES;
				COMBINE_HIDPI_IMAGES = YES;
				EMBEDDED_CONTENT_CONTAINS_SWIFT = YES;
				GCC_PREPROCESSOR_DEFINITIONS = (
					"DEBUG=1",
					"$(inherited)",
				);
				INFOPLIST_FILE = "$(SRCROOT)/Framework/SwiftTest/Info.plist";
				LD_RUNPATH_SEARCH_PATHS = "$(inherited) @executable_path/../Frameworks";
				MACOSX_DEPLOYMENT_TARGET = 10.9;
				MTL_ENABLE_DEBUG_INFO = YES;
				PRODUCT_NAME = "$(TARGET_NAME)";
			};
			name = Debug;
		};
		55CCBF1919BA679200957A39 /* Release */ = {
			isa = XCBuildConfiguration;
			buildSettings = {
				ASSETCATALOG_COMPILER_APPICON_NAME = AppIcon;
				CLANG_CXX_LANGUAGE_STANDARD = "gnu++0x";
				CLANG_CXX_LIBRARY = "libc++";
				CLANG_ENABLE_MODULES = YES;
				COMBINE_HIDPI_IMAGES = YES;
				EMBEDDED_CONTENT_CONTAINS_SWIFT = YES;
				ENABLE_NS_ASSERTIONS = NO;
				INFOPLIST_FILE = "$(SRCROOT)/Framework/SwiftTest/Info.plist";
				LD_RUNPATH_SEARCH_PATHS = "$(inherited) @executable_path/../Frameworks";
				MACOSX_DEPLOYMENT_TARGET = 10.9;
				MTL_ENABLE_DEBUG_INFO = NO;
				PRODUCT_NAME = "$(TARGET_NAME)";
			};
			name = Release;
		};
		DCB3186414EB418E001CFBEE /* Debug */ = {
			isa = XCBuildConfiguration;
			buildSettings = {
				ALWAYS_SEARCH_USER_PATHS = NO;
				CLANG_ENABLE_MODULES = YES;
				CLANG_ENABLE_OBJC_ARC = YES;
				CLANG_WARN_BOOL_CONVERSION = YES;
				CLANG_WARN_CONSTANT_CONVERSION = YES;
				CLANG_WARN_DIRECT_OBJC_ISA_USAGE = YES_ERROR;
				CLANG_WARN_EMPTY_BODY = YES;
				CLANG_WARN_ENUM_CONVERSION = YES;
				CLANG_WARN_INT_CONVERSION = YES;
				CLANG_WARN_OBJC_IMPLICIT_ATOMIC_PROPERTIES = YES;
				CLANG_WARN_OBJC_ROOT_CLASS = YES_ERROR;
				CLANG_WARN_UNREACHABLE_CODE = YES;
				CLANG_WARN__DUPLICATE_METHOD_MATCH = YES;
				"CODE_SIGN_IDENTITY[sdk=iphoneos*]" = "iPhone Developer";
				COPY_PHASE_STRIP = NO;
				ENABLE_STRICT_OBJC_MSGSEND = YES;
				ENABLE_TESTABILITY = YES;
				GCC_C_LANGUAGE_STANDARD = gnu99;
				GCC_DYNAMIC_NO_PIC = NO;
				GCC_ENABLE_OBJC_EXCEPTIONS = YES;
				GCC_NO_COMMON_BLOCKS = YES;
				GCC_OPTIMIZATION_LEVEL = 0;
				GCC_PREPROCESSOR_DEFINITIONS = (
					"DEBUG=1",
					"$(inherited)",
				);
				GCC_SYMBOLS_PRIVATE_EXTERN = NO;
				GCC_VERSION = com.apple.compilers.llvm.clang.1_0;
				GCC_WARN_64_TO_32_BIT_CONVERSION = YES;
				GCC_WARN_ABOUT_MISSING_PROTOTYPES = YES;
				GCC_WARN_ABOUT_RETURN_TYPE = YES_ERROR;
				GCC_WARN_UNDECLARED_SELECTOR = YES;
				GCC_WARN_UNINITIALIZED_AUTOS = YES_AGGRESSIVE;
				GCC_WARN_UNUSED_FUNCTION = YES;
				GCC_WARN_UNUSED_VARIABLE = YES;
				IPHONEOS_DEPLOYMENT_TARGET = 5.0;
				MACOSX_DEPLOYMENT_TARGET = 10.7;
				MTL_ENABLE_DEBUG_INFO = YES;
				ONLY_ACTIVE_ARCH = YES;
				SDKROOT = macosx;
				SWIFT_OPTIMIZATION_LEVEL = "-Onone";
			};
			name = Debug;
		};
		DCB3186514EB418E001CFBEE /* Release */ = {
			isa = XCBuildConfiguration;
			buildSettings = {
				ALWAYS_SEARCH_USER_PATHS = NO;
				CLANG_ENABLE_MODULES = YES;
				CLANG_ENABLE_OBJC_ARC = YES;
				CLANG_WARN_BOOL_CONVERSION = YES;
				CLANG_WARN_CONSTANT_CONVERSION = YES;
				CLANG_WARN_DIRECT_OBJC_ISA_USAGE = YES_ERROR;
				CLANG_WARN_EMPTY_BODY = YES;
				CLANG_WARN_ENUM_CONVERSION = YES;
				CLANG_WARN_INT_CONVERSION = YES;
				CLANG_WARN_OBJC_IMPLICIT_ATOMIC_PROPERTIES = YES;
				CLANG_WARN_OBJC_ROOT_CLASS = YES_ERROR;
				CLANG_WARN_UNREACHABLE_CODE = YES;
				CLANG_WARN__DUPLICATE_METHOD_MATCH = YES;
				"CODE_SIGN_IDENTITY[sdk=iphoneos*]" = "iPhone Developer";
				COPY_PHASE_STRIP = YES;
				DEBUG_INFORMATION_FORMAT = "dwarf-with-dsym";
				ENABLE_NS_ASSERTIONS = NO;
				ENABLE_STRICT_OBJC_MSGSEND = YES;
				GCC_C_LANGUAGE_STANDARD = gnu99;
				GCC_ENABLE_OBJC_EXCEPTIONS = YES;
				GCC_NO_COMMON_BLOCKS = YES;
				GCC_VERSION = com.apple.compilers.llvm.clang.1_0;
				GCC_WARN_64_TO_32_BIT_CONVERSION = YES;
				GCC_WARN_ABOUT_MISSING_PROTOTYPES = YES;
				GCC_WARN_ABOUT_RETURN_TYPE = YES_ERROR;
				GCC_WARN_UNDECLARED_SELECTOR = YES;
				GCC_WARN_UNINITIALIZED_AUTOS = YES_AGGRESSIVE;
				GCC_WARN_UNUSED_FUNCTION = YES;
				GCC_WARN_UNUSED_VARIABLE = YES;
				IPHONEOS_DEPLOYMENT_TARGET = 5.0;
				MACOSX_DEPLOYMENT_TARGET = 10.7;
				MTL_ENABLE_DEBUG_INFO = NO;
				SDKROOT = macosx;
				VALIDATE_PRODUCT = YES;
			};
			name = Release;
		};
		DCB3186714EB418E001CFBEE /* Debug */ = {
			isa = XCBuildConfiguration;
			buildSettings = {
				APPLICATION_EXTENSION_API_ONLY = YES;
				CLANG_ENABLE_MODULES = YES;
				COMBINE_HIDPI_IMAGES = YES;
				DEFINES_MODULE = YES;
				DYLIB_COMPATIBILITY_VERSION = 1;
				DYLIB_CURRENT_VERSION = 1;
				DYLIB_INSTALL_NAME_BASE = "@rpath";
				FRAMEWORK_VERSION = A;
				GCC_PRECOMPILE_PREFIX_HEADER = YES;
				GCC_PREFIX_HEADER = "Framework/Lumberjack/CocoaLumberjack-Prefix.pch";
				INFOPLIST_FILE = "Framework/Lumberjack/CocoaLumberjack-Info.plist";
				IPHONEOS_DEPLOYMENT_TARGET = 8.0;
				LD_RUNPATH_SEARCH_PATHS = "$(inherited) @executable_path/../Frameworks @loader_path/Frameworks";
				MODULEMAP_FILE = Framework/Lumberjack/CocoaLumberjack.modulemap;
				PRODUCT_NAME = CocoaLumberjack;
				SDKROOT = macosx;
				SKIP_INSTALL = YES;
				SUPPORTED_PLATFORMS = "iphonesimulator iphoneos macosx";
				SWIFT_OPTIMIZATION_LEVEL = "-Onone";
				VALID_ARCHS = "arm64 armv7 armv7s i386 x86_64";
				WRAPPER_EXTENSION = framework;
			};
			name = Debug;
		};
		DCB3186814EB418E001CFBEE /* Release */ = {
			isa = XCBuildConfiguration;
			buildSettings = {
				APPLICATION_EXTENSION_API_ONLY = YES;
				CLANG_ENABLE_MODULES = YES;
				COMBINE_HIDPI_IMAGES = YES;
				DEFINES_MODULE = YES;
				DYLIB_COMPATIBILITY_VERSION = 1;
				DYLIB_CURRENT_VERSION = 1;
				DYLIB_INSTALL_NAME_BASE = "@rpath";
				FRAMEWORK_VERSION = A;
				GCC_PRECOMPILE_PREFIX_HEADER = YES;
				GCC_PREFIX_HEADER = "Framework/Lumberjack/CocoaLumberjack-Prefix.pch";
				INFOPLIST_FILE = "Framework/Lumberjack/CocoaLumberjack-Info.plist";
				IPHONEOS_DEPLOYMENT_TARGET = 8.0;
				LD_RUNPATH_SEARCH_PATHS = "$(inherited) @executable_path/../Frameworks @loader_path/Frameworks";
				MODULEMAP_FILE = Framework/Lumberjack/CocoaLumberjack.modulemap;
				PRODUCT_NAME = CocoaLumberjack;
				SDKROOT = macosx;
				SKIP_INSTALL = YES;
				SUPPORTED_PLATFORMS = "iphonesimulator iphoneos macosx";
				VALID_ARCHS = "arm64 armv7 armv7s i386 x86_64";
				WRAPPER_EXTENSION = framework;
			};
			name = Release;
		};
		DCB318E014ED6C3B001CFBEE /* Debug */ = {
			isa = XCBuildConfiguration;
			buildSettings = {
				COMBINE_HIDPI_IMAGES = YES;
				GCC_PRECOMPILE_PREFIX_HEADER = YES;
				GCC_PREFIX_HEADER = "Framework/FmwkTest/FmwkTest-Prefix.pch";
				INFOPLIST_FILE = "$(SRCROOT)/Framework/FmwkTest/FmwkTest-Info.plist";
				PRODUCT_NAME = "$(TARGET_NAME)";
				WRAPPER_EXTENSION = app;
			};
			name = Debug;
		};
		DCB318E114ED6C3B001CFBEE /* Release */ = {
			isa = XCBuildConfiguration;
			buildSettings = {
				COMBINE_HIDPI_IMAGES = YES;
				GCC_PRECOMPILE_PREFIX_HEADER = YES;
				GCC_PREFIX_HEADER = "Framework/FmwkTest/FmwkTest-Prefix.pch";
				INFOPLIST_FILE = "$(SRCROOT)/Framework/FmwkTest/FmwkTest-Info.plist";
				PRODUCT_NAME = "$(TARGET_NAME)";
				WRAPPER_EXTENSION = app;
			};
			name = Release;
		};
/* End XCBuildConfiguration section */

/* Begin XCConfigurationList section */
		18F3BF0C1A81D8B700692297 /* Build configuration list for PBXNativeTarget "CocoaLumberjackSwift" */ = {
			isa = XCConfigurationList;
			buildConfigurations = (
				18F3BF0D1A81D8B700692297 /* Debug */,
				18F3BF0E1A81D8B700692297 /* Release */,
			);
			defaultConfigurationIsVisible = 0;
			defaultConfigurationName = Release;
		};
		18F3BF7B1A81DD2E00692297 /* Build configuration list for PBXNativeTarget "iOSSwiftTest" */ = {
			isa = XCConfigurationList;
			buildConfigurations = (
				18F3BF7C1A81DD2E00692297 /* Debug */,
				18F3BF7D1A81DD2E00692297 /* Release */,
			);
			defaultConfigurationIsVisible = 0;
			defaultConfigurationName = Release;
		};
		18F3BFE81A81E06E00692297 /* Build configuration list for PBXNativeTarget "CocoaLumberjack-iOS-Static" */ = {
			isa = XCConfigurationList;
			buildConfigurations = (
				18F3BFE91A81E06E00692297 /* Debug */,
				18F3BFEA1A81E06E00692297 /* Release */,
			);
			defaultConfigurationIsVisible = 0;
			defaultConfigurationName = Release;
		};
		18F3C0121A81E0C800692297 /* Build configuration list for PBXNativeTarget "iOSLibStaticTest" */ = {
			isa = XCConfigurationList;
			buildConfigurations = (
				18F3C0131A81E0C800692297 /* Debug */,
				18F3C0141A81E0C800692297 /* Release */,
			);
			defaultConfigurationIsVisible = 0;
			defaultConfigurationName = Release;
		};
		19190EE31B84D812008D059E /* Build configuration list for PBXNativeTarget "CocoaLumberjack-watchOS" */ = {
			isa = XCConfigurationList;
			buildConfigurations = (
				19190EE41B84D812008D059E /* Debug */,
				19190EE51B84D812008D059E /* Release */,
			);
			defaultConfigurationIsVisible = 0;
			defaultConfigurationName = Release;
		};
		19190EF01B84D826008D059E /* Build configuration list for PBXNativeTarget "CocoaLumberjackSwift-watchOS" */ = {
			isa = XCConfigurationList;
			buildConfigurations = (
				19190EF11B84D826008D059E /* Debug */,
				19190EF21B84D826008D059E /* Release */,
			);
			defaultConfigurationIsVisible = 0;
			defaultConfigurationName = Release;
		};
		19EC14861B84D135000EC2E7 /* Build configuration list for PBXNativeTarget "watchOSSwiftTest Extension" */ = {
			isa = XCConfigurationList;
			buildConfigurations = (
				19EC14841B84D135000EC2E7 /* Debug */,
				19EC14851B84D135000EC2E7 /* Release */,
			);
			defaultConfigurationIsVisible = 0;
			defaultConfigurationName = Release;
		};
		19EC14881B84D135000EC2E7 /* Build configuration list for PBXNativeTarget "watchOSSwiftTest" */ = {
			isa = XCConfigurationList;
			buildConfigurations = (
				19EC14821B84D135000EC2E7 /* Debug */,
				19EC14831B84D135000EC2E7 /* Release */,
			);
			defaultConfigurationIsVisible = 0;
			defaultConfigurationName = Release;
		};
		19FF46091B8B4CF400B43179 /* Build configuration list for PBXNativeTarget "CocoaLumberjack-iOS" */ = {
			isa = XCConfigurationList;
			buildConfigurations = (
				19FF46071B8B4CF400B43179 /* Debug */,
				19FF46081B8B4CF400B43179 /* Release */,
			);
			defaultConfigurationIsVisible = 0;
		};
		19FF46181B8B4D1400B43179 /* Build configuration list for PBXNativeTarget "CocoaLumberjackSwift-iOS" */ = {
			isa = XCConfigurationList;
			buildConfigurations = (
				19FF46191B8B4D1400B43179 /* Debug */,
				19FF461A1B8B4D1400B43179 /* Release */,
			);
			defaultConfigurationIsVisible = 0;
		};
		55CCBF1C19BA679200957A39 /* Build configuration list for PBXNativeTarget "SwiftTest" */ = {
			isa = XCConfigurationList;
			buildConfigurations = (
				55CCBF1819BA679200957A39 /* Debug */,
				55CCBF1919BA679200957A39 /* Release */,
			);
			defaultConfigurationIsVisible = 0;
			defaultConfigurationName = Release;
		};
		DCB3184A14EB418D001CFBEE /* Build configuration list for PBXProject "Lumberjack" */ = {
			isa = XCConfigurationList;
			buildConfigurations = (
				DCB3186414EB418E001CFBEE /* Debug */,
				DCB3186514EB418E001CFBEE /* Release */,
			);
			defaultConfigurationIsVisible = 0;
			defaultConfigurationName = Release;
		};
		DCB3186614EB418E001CFBEE /* Build configuration list for PBXNativeTarget "CocoaLumberjack" */ = {
			isa = XCConfigurationList;
			buildConfigurations = (
				DCB3186714EB418E001CFBEE /* Debug */,
				DCB3186814EB418E001CFBEE /* Release */,
			);
			defaultConfigurationIsVisible = 0;
			defaultConfigurationName = Release;
		};
		DCB318DF14ED6C3B001CFBEE /* Build configuration list for PBXNativeTarget "FmwkTest" */ = {
			isa = XCConfigurationList;
			buildConfigurations = (
				DCB318E014ED6C3B001CFBEE /* Debug */,
				DCB318E114ED6C3B001CFBEE /* Release */,
			);
			defaultConfigurationIsVisible = 0;
			defaultConfigurationName = Release;
		};
/* End XCConfigurationList section */
	};
	rootObject = DCB3184714EB418D001CFBEE /* Project object */;
}<|MERGE_RESOLUTION|>--- conflicted
+++ resolved
@@ -142,7 +142,6 @@
 			remoteGlobalIDString = DCB3185014EB418E001CFBEE;
 			remoteInfo = CocoaLumberjack;
 		};
-<<<<<<< HEAD
 		19190F131B84DBCE008D059E /* PBXContainerItemProxy */ = {
 			isa = PBXContainerItemProxy;
 			containerPortal = DCB3184714EB418D001CFBEE /* Project object */;
@@ -184,21 +183,6 @@
 			proxyType = 1;
 			remoteGlobalIDString = 19FF460E1B8B4D1400B43179;
 			remoteInfo = "CocoaLumberjackSwift-iOS";
-=======
-		18F3BFD01A81DFEC00692297 /* PBXContainerItemProxy */ = {
-			isa = PBXContainerItemProxy;
-			containerPortal = DCB3184714EB418D001CFBEE /* Project object */;
-			proxyType = 1;
-			remoteGlobalIDString = 18F3BFA91A81DFA200692297;
-			remoteInfo = "CocoaLumberjackSwift-iOS";
-		};
-		191DB3821B7E002E009BFE19 /* PBXContainerItemProxy */ = {
-			isa = PBXContainerItemProxy;
-			containerPortal = DCB3184714EB418D001CFBEE /* Project object */;
-			proxyType = 1;
-			remoteGlobalIDString = 18F3BF881A81DF5600692297;
-			remoteInfo = "CocoaLumberjack-iOS";
->>>>>>> f9a1856a
 		};
 		55C5F2871B1E399100EBC776 /* PBXContainerItemProxy */ = {
 			isa = PBXContainerItemProxy;
@@ -819,46 +803,6 @@
 			productReference = 18F3BF5F1A81DD2E00692297 /* iOSSwiftTest.app */;
 			productType = "com.apple.product-type.application";
 		};
-<<<<<<< HEAD
-=======
-		18F3BF881A81DF5600692297 /* CocoaLumberjack-iOS */ = {
-			isa = PBXNativeTarget;
-			buildConfigurationList = 18F3BFA41A81DF5600692297 /* Build configuration list for PBXNativeTarget "CocoaLumberjack-iOS" */;
-			buildPhases = (
-				18F3BF891A81DF5600692297 /* Headers */,
-				18F3BF981A81DF5600692297 /* Sources */,
-				18F3BFA21A81DF5600692297 /* Frameworks */,
-				18F3BFA31A81DF5600692297 /* Resources */,
-			);
-			buildRules = (
-			);
-			dependencies = (
-			);
-			name = "CocoaLumberjack-iOS";
-			productName = Lumberjack;
-			productReference = 18F3BFA71A81DF5600692297 /* CocoaLumberjack.framework */;
-			productType = "com.apple.product-type.framework";
-		};
-		18F3BFA91A81DFA200692297 /* CocoaLumberjackSwift-iOS */ = {
-			isa = PBXNativeTarget;
-			buildConfigurationList = 18F3BFBF1A81DFA200692297 /* Build configuration list for PBXNativeTarget "CocoaLumberjackSwift-iOS" */;
-			buildPhases = (
-				18F3BFAC1A81DFA200692297 /* Headers */,
-				18F3BFBA1A81DFA200692297 /* Sources */,
-				18F3BFBC1A81DFA200692297 /* Frameworks */,
-				18F3BFBE1A81DFA200692297 /* Resources */,
-			);
-			buildRules = (
-			);
-			dependencies = (
-				191DB3831B7E002E009BFE19 /* PBXTargetDependency */,
-			);
-			name = "CocoaLumberjackSwift-iOS";
-			productName = Lumberjack;
-			productReference = 18F3BFC21A81DFA200692297 /* CocoaLumberjackSwift.framework */;
-			productType = "com.apple.product-type.framework";
-		};
->>>>>>> f9a1856a
 		18F3BFD61A81E06E00692297 /* CocoaLumberjack-iOS-Static */ = {
 			isa = PBXNativeTarget;
 			buildConfigurationList = 18F3BFE81A81E06E00692297 /* Build configuration list for PBXNativeTarget "CocoaLumberjack-iOS-Static" */;
@@ -1065,11 +1009,7 @@
 			isa = PBXProject;
 			attributes = {
 				LastSwiftUpdateCheck = 0700;
-<<<<<<< HEAD
 				LastUpgradeCheck = 0600;
-=======
-				LastUpgradeCheck = 0630;
->>>>>>> f9a1856a
 				TargetAttributes = {
 					18F3BF5E1A81DD2E00692297 = {
 						CreatedOnToolsVersion = 6.1.1;
@@ -1377,7 +1317,6 @@
 			target = DCB3185014EB418E001CFBEE /* CocoaLumberjack */;
 			targetProxy = 18F3BEF81A81D8B700692297 /* PBXContainerItemProxy */;
 		};
-<<<<<<< HEAD
 		19190F141B84DBCE008D059E /* PBXTargetDependency */ = {
 			isa = PBXTargetDependency;
 			target = 19190EEA1B84D826008D059E /* CocoaLumberjackSwift-watchOS */;
@@ -1404,17 +1343,9 @@
 			targetProxy = 19FF46371B8B4F1100B43179 /* PBXContainerItemProxy */;
 		};
 		19FF463C1B8B4F4100B43179 /* PBXTargetDependency */ = {
-=======
-		18F3BFD11A81DFEC00692297 /* PBXTargetDependency */ = {
->>>>>>> f9a1856a
 			isa = PBXTargetDependency;
 			target = 19FF460E1B8B4D1400B43179 /* CocoaLumberjackSwift-iOS */;
 			targetProxy = 19FF463B1B8B4F4100B43179 /* PBXContainerItemProxy */;
-		};
-		191DB3831B7E002E009BFE19 /* PBXTargetDependency */ = {
-			isa = PBXTargetDependency;
-			target = 18F3BF881A81DF5600692297 /* CocoaLumberjack-iOS */;
-			targetProxy = 191DB3821B7E002E009BFE19 /* PBXContainerItemProxy */;
 		};
 		55C5F2881B1E399100EBC776 /* PBXTargetDependency */ = {
 			isa = PBXTargetDependency;
@@ -1572,7 +1503,6 @@
 		18F3BFE91A81E06E00692297 /* Debug */ = {
 			isa = XCBuildConfiguration;
 			buildSettings = {
-<<<<<<< HEAD
 				ARCHS = (
 					"$(ARCHS_STANDARD)",
 					armv7s,
@@ -1648,12 +1578,6 @@
 			isa = XCBuildConfiguration;
 			buildSettings = {
 				APPLICATION_EXTENSION_API_ONLY = YES;
-=======
-				APPLICATION_EXTENSION_API_ONLY = YES;
-				CLANG_ENABLE_MODULES = YES;
-				CLANG_WARN_OBJC_IMPLICIT_ATOMIC_PROPERTIES = YES;
-				COMBINE_HIDPI_IMAGES = YES;
->>>>>>> f9a1856a
 				DEFINES_MODULE = YES;
 				DYLIB_COMPATIBILITY_VERSION = 1;
 				DYLIB_CURRENT_VERSION = 1;
@@ -1679,12 +1603,6 @@
 			isa = XCBuildConfiguration;
 			buildSettings = {
 				APPLICATION_EXTENSION_API_ONLY = YES;
-<<<<<<< HEAD
-=======
-				CLANG_ENABLE_MODULES = YES;
-				CLANG_WARN_OBJC_IMPLICIT_ATOMIC_PROPERTIES = YES;
-				COMBINE_HIDPI_IMAGES = YES;
->>>>>>> f9a1856a
 				DEFINES_MODULE = YES;
 				DYLIB_COMPATIBILITY_VERSION = 1;
 				DYLIB_CURRENT_VERSION = 1;
@@ -1710,11 +1628,6 @@
 			isa = XCBuildConfiguration;
 			buildSettings = {
 				APPLICATION_EXTENSION_API_ONLY = YES;
-<<<<<<< HEAD
-=======
-				CLANG_ENABLE_MODULES = YES;
-				COMBINE_HIDPI_IMAGES = YES;
->>>>>>> f9a1856a
 				DEFINES_MODULE = YES;
 				DYLIB_COMPATIBILITY_VERSION = 1;
 				DYLIB_CURRENT_VERSION = 1;
@@ -1739,11 +1652,6 @@
 			isa = XCBuildConfiguration;
 			buildSettings = {
 				APPLICATION_EXTENSION_API_ONLY = YES;
-<<<<<<< HEAD
-=======
-				CLANG_ENABLE_MODULES = YES;
-				COMBINE_HIDPI_IMAGES = YES;
->>>>>>> f9a1856a
 				DEFINES_MODULE = YES;
 				DYLIB_COMPATIBILITY_VERSION = 1;
 				DYLIB_CURRENT_VERSION = 1;
@@ -1847,6 +1755,7 @@
 		19FF46071B8B4CF400B43179 /* Debug */ = {
 			isa = XCBuildConfiguration;
 			buildSettings = {
+				APPLICATION_EXTENSION_API_ONLY = YES;
 				DEFINES_MODULE = YES;
 				DYLIB_COMPATIBILITY_VERSION = 1;
 				DYLIB_CURRENT_VERSION = 1;
@@ -1870,6 +1779,7 @@
 		19FF46081B8B4CF400B43179 /* Release */ = {
 			isa = XCBuildConfiguration;
 			buildSettings = {
+				APPLICATION_EXTENSION_API_ONLY = YES;
 				DEFINES_MODULE = YES;
 				DYLIB_COMPATIBILITY_VERSION = 1;
 				DYLIB_CURRENT_VERSION = 1;
@@ -1893,6 +1803,7 @@
 		19FF46191B8B4D1400B43179 /* Debug */ = {
 			isa = XCBuildConfiguration;
 			buildSettings = {
+				APPLICATION_EXTENSION_API_ONLY = YES;
 				DEFINES_MODULE = YES;
 				DYLIB_COMPATIBILITY_VERSION = 1;
 				DYLIB_CURRENT_VERSION = 1;
@@ -1915,6 +1826,7 @@
 		19FF461A1B8B4D1400B43179 /* Release */ = {
 			isa = XCBuildConfiguration;
 			buildSettings = {
+				APPLICATION_EXTENSION_API_ONLY = YES;
 				DEFINES_MODULE = YES;
 				DYLIB_COMPATIBILITY_VERSION = 1;
 				DYLIB_CURRENT_VERSION = 1;
@@ -2219,6 +2131,7 @@
 				19FF46081B8B4CF400B43179 /* Release */,
 			);
 			defaultConfigurationIsVisible = 0;
+			defaultConfigurationName = Release;
 		};
 		19FF46181B8B4D1400B43179 /* Build configuration list for PBXNativeTarget "CocoaLumberjackSwift-iOS" */ = {
 			isa = XCConfigurationList;
@@ -2227,6 +2140,7 @@
 				19FF461A1B8B4D1400B43179 /* Release */,
 			);
 			defaultConfigurationIsVisible = 0;
+			defaultConfigurationName = Release;
 		};
 		55CCBF1C19BA679200957A39 /* Build configuration list for PBXNativeTarget "SwiftTest" */ = {
 			isa = XCConfigurationList;
